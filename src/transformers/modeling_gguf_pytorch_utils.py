# coding=utf-8
# Copyright 2024 The ggml.ai team and The HuggingFace Inc. team. and pygguf author (github.com/99991)
# https://github.com/99991/pygguf
#
# Licensed under the Apache License, Version 2.0 (the "License");
# you may not use this file except in compliance with the License.
# You may obtain a copy of the License at
#
#     http://www.apache.org/licenses/LICENSE-2.0
#
# Unless required by applicable law or agreed to in writing, software
# distributed under the License is distributed on an "AS IS" BASIS,
# WITHOUT WARRANTIES OR CONDITIONS OF ANY KIND, either express or implied.
# See the License for the specific language governing permissions and
# limitations under the License.

import re
<<<<<<< HEAD
from typing import Optional
=======
from typing import Dict, Optional
>>>>>>> 04b4e441

import numpy as np
from tqdm import tqdm

from .integrations import (
    GGUF_CONFIG_MAPPING,
    GGUF_TENSOR_MAPPING,
    GGUF_TOKENIZER_MAPPING,
    _gguf_parse_value,
)
from .utils import is_torch_available
from .utils.import_utils import is_gguf_available
from .utils.logging import get_logger


if is_torch_available():
    import torch

logger = get_logger(__name__)


GGUF_TO_TRANSFORMERS_MAPPING = {
    "ignore": {
        "GGUF": {
            "version": "version",
            "tensor_count": "tensor_count",
            "kv_count": "kv_count",
        },
        "general": {"file_type": "file_type", "quantization_version": "quantization_version"},
    },
    "config": GGUF_CONFIG_MAPPING,
    "tensors": GGUF_TENSOR_MAPPING,
    "tokenizer": {"tokenizer": GGUF_TOKENIZER_MAPPING["tokenizer"]},
    "tokenizer_config": {"tokenizer": GGUF_TOKENIZER_MAPPING["tokenizer_config"]},
}

GGUF_SUPPORTED_ARCHITECTURES = list(GGUF_TO_TRANSFORMERS_MAPPING["tensors"].keys())


def read_field(reader, field):
    value = reader.fields[field]
    return [_gguf_parse_value(value.parts[_data_index], value.types) for _data_index in value.data]


def load_gguf_checkpoint(gguf_checkpoint_path, return_tensors=False):
    """
    Load a GGUF file and return a dictionary of parsed parameters containing tensors, the parsed
    tokenizer and config attributes.

    Args:
        gguf_checkpoint_path (`str`):
            The path the to GGUF file to load
        return_tensors (`bool`, defaults to `True`):
            Whether to read the tensors from the file and return them. Not doing so is faster
            and only loads the metadata in memory.
    """
    if is_gguf_available() and is_torch_available():
        from gguf import GGUFReader, dequantize
    else:
        logger.error(
            "Loading a GGUF checkpoint in PyTorch, requires both PyTorch and GGUF>=0.10.0 to be installed. Please see "
            "https://pytorch.org/ and https://github.com/ggerganov/llama.cpp/tree/master/gguf-py for installation instructions."
        )
        raise ImportError("Please install torch and gguf>=0.10.0 to load a GGUF checkpoint in PyTorch.")

    reader = GGUFReader(gguf_checkpoint_path)
    fields = reader.fields
    reader_keys = list(fields.keys())

    parsed_parameters = {k: {} for k in GGUF_TO_TRANSFORMERS_MAPPING}

    architecture = read_field(reader, "general.architecture")[0]
    model_name = read_field(reader, "general.name")

    # in llama.cpp mistral models use the same architecture as llama. We need
    # to add this patch to ensure things work correctly on our side.
    if "llama" in architecture and "mistral" in model_name:
        updated_architecture = "mistral"
    else:
        updated_architecture = architecture

    if "qwen2moe" in architecture:
        updated_architecture = "qwen2_moe"

    model_size = ""
    # extract the number of params from file name as architectures can differ ;
    # eg. for falcon : `...falcon-7b-...`
    if "falcon" in architecture:
        gguf_file_name = gguf_checkpoint_path.split("/")[-1].lower()
        m = re.search(r"-\d+b-", gguf_file_name)  # regex to catch `-7b-`
        if m is None:
            raise ValueError(
                f"From file name, cannot determine the number of parameters for {architecture} architecture"
            )
        model_size = m.group().strip("-")  # only keeps `7b`

    if architecture + model_size not in GGUF_SUPPORTED_ARCHITECTURES:
        raise ValueError(f"Architecture {architecture + model_size} not supported")

    # List all key-value pairs in a columnized format
    for gguf_key, field in reader.fields.items():
        gguf_key = gguf_key.replace(architecture, updated_architecture)
        split = gguf_key.split(".")
        prefix = split[0]
        config_key = ".".join(split[1:])

        value = [_gguf_parse_value(field.parts[_data_index], field.types) for _data_index in field.data]

        if len(value) == 1:
            value = value[0]

        if isinstance(value, str) and architecture in value:
            value = value.replace(architecture, updated_architecture)

        for parameter in GGUF_TO_TRANSFORMERS_MAPPING:
            parameter_renames = GGUF_TO_TRANSFORMERS_MAPPING[parameter]
            if prefix in parameter_renames and config_key in parameter_renames[prefix]:
                renamed_config_key = parameter_renames[prefix][config_key]
                if renamed_config_key == -1:
                    continue

                if renamed_config_key is not None:
                    parsed_parameters[parameter][renamed_config_key] = value

                if gguf_key in reader_keys:
                    reader_keys.remove(gguf_key)

        if gguf_key in reader_keys:
            logger.info(f"Some keys were not parsed and added into account {gguf_key} | {value}")

    # retrieve config vocab_size from tokenizer
    # Pleas refer to https://github.com/huggingface/transformers/issues/32526 for more details
    if "vocab_size" not in parsed_parameters["config"]:
        tokenizer_parameters = parsed_parameters["tokenizer"]
        if "tokens" in tokenizer_parameters:
            parsed_parameters["config"]["vocab_size"] = len(tokenizer_parameters["tokens"])
        else:
            logger.warning(
                "Can't find a way to retrieve missing config vocab_size from tokenizer parameters. "
                "This will use default value from model config class and cause unexpected behavior."
            )

    if return_tensors:
        tensor_key_mapping = GGUF_TO_TRANSFORMERS_MAPPING["tensors"][architecture + model_size]

        for tensor in tqdm(reader.tensors, desc="Converting and de-quantizing GGUF tensors..."):
            name = tensor.name

            weights = dequantize(tensor.data, tensor.tensor_type)

            if architecture == "llama" and (".attn_k." in name or ".attn_q." in name):
                num_heads = parsed_parameters["config"]["num_attention_heads"]
                num_kv_heads = parsed_parameters["config"]["num_key_value_heads"]
                if ".attn_q." in name:
                    weights = reverse_permute_weights(weights, num_heads, num_heads)
                elif ".attn_k." in name:
                    weights = reverse_permute_weights(weights, num_heads, num_kv_heads)

            if architecture == "qwen2moe":
                if "_exp" in name:
                    split_moe_expert_tensor(weights, parsed_parameters, name, tensor_key_mapping)
                    continue
                if "ffn_gate_inp_shexp" in name:
                    # for compatibility tensor shared_expert_gate must be (1, 2048) dim,
                    # quantized one is (2048)
                    weights = np.expand_dims(weights, axis=0)

            if architecture == "bloom" and "attn_qkv" in name:
                num_heads = parsed_parameters["config"]["n_head"]
                n_embed = parsed_parameters["config"]["hidden_size"]
                if "weight" in name:
                    weights = reverse_reshape_weights(weights, num_heads, n_embed)
                else:
                    weights = reverse_reshape_bias(weights, num_heads, n_embed)

            for tensor_name in tensor_key_mapping:
                if tensor_name in name:
                    name = name.replace(tensor_name, tensor_key_mapping[tensor_name])

            # Use copy to avoid errors with numpy and pytorch
            parsed_parameters["tensors"][name] = torch.from_numpy(np.copy(weights))

    if len(reader_keys) > 0:
        logger.info(f"Some keys of the GGUF file were not considered: {reader_keys}")

    return parsed_parameters


def reverse_permute_weights(weights: np.ndarray, n_head: int, num_kv_heads: Optional[int] = None) -> np.ndarray:
    # Original permutation implementation
    # https://github.com/ggerganov/llama.cpp/blob/a38b884c6c4b0c256583acfaaabdf556c62fabea/convert_hf_to_gguf.py#L1402-L1408
    if num_kv_heads is not None and n_head != num_kv_heads:
        n_head = num_kv_heads

    dim = weights.shape[0] // n_head // 2
    w = weights.reshape(n_head, dim, 2, *weights.shape[1:])
    return w.swapaxes(2, 1).reshape(weights.shape)


def reverse_reshape_weights(weights: np.ndarray, n_head: int, n_embed: int):
    # Original reshape implementation
    # https://github.com/ggerganov/llama.cpp/blob/master/convert_hf_to_gguf.py#L972-L985
    q, k, v = np.array_split(weights, 3, axis=0)

    q = q.reshape(n_head, n_embed // n_head, n_embed)
    k = k.reshape(n_head, n_embed // n_head, n_embed)
    v = v.reshape(n_head, n_embed // n_head, n_embed)
    qkv_weights = np.stack([q, k, v], axis=1)

    return qkv_weights.reshape(n_head * 3 * (n_embed // n_head), n_embed)


def reverse_reshape_bias(weights: np.ndarray, n_head: int, n_embed: int):
    # Original reshape implementation
    # https://github.com/ggerganov/llama.cpp/blob/master/convert_hf_to_gguf.py#L986-L998
    q_bias, k_bias, v_bias = np.array_split(weights, 3)

    q_bias = q_bias.reshape(n_head, n_embed // n_head)
    k_bias = k_bias.reshape(n_head, n_embed // n_head)
    v_bias = v_bias.reshape(n_head, n_embed // n_head)

    qkv_bias = np.stack([q_bias, k_bias, v_bias], axis=1).flatten()
    return qkv_bias


def split_moe_expert_tensor(
<<<<<<< HEAD
    weights: np.ndarray, parsed_parameters: dict[str, dict], name: str, tensor_key_mapping: dict
=======
    weights: np.ndarray, parsed_parameters: Dict[str, Dict], name: str, tensor_key_mapping: dict
>>>>>>> 04b4e441
):
    # Original merge implementation
    # https://github.com/ggerganov/llama.cpp/blob/master/convert_hf_to_gguf.py#L1994-L2022
    exp_name = ""
    if "ffn_gate_exps" in name:
        exp_name = "gate_proj"
    elif "ffn_down_exps" in name:
        exp_name = "down_proj"
    elif "ffn_up_exps" in name:
        exp_name = "up_proj"
    else:
        raise ValueError(f"Cannot map expert tensor {name} in Qwen2Moe architecture.")
    for tensor_name in tensor_key_mapping:
        if tensor_name in name:
            name = name.replace(tensor_name, tensor_key_mapping[tensor_name])
    w_counter = parsed_parameters["config"].get("num_experts", 60)
    for i in range(0, w_counter):
        temp_name = name.replace(".weight", f".{i}.{exp_name}.weight")
        exp_weight = weights[i]
        parsed_parameters["tensors"][temp_name] = torch.from_numpy(np.copy(exp_weight))<|MERGE_RESOLUTION|>--- conflicted
+++ resolved
@@ -15,11 +15,7 @@
 # limitations under the License.
 
 import re
-<<<<<<< HEAD
-from typing import Optional
-=======
 from typing import Dict, Optional
->>>>>>> 04b4e441
 
 import numpy as np
 from tqdm import tqdm
@@ -246,11 +242,7 @@
 
 
 def split_moe_expert_tensor(
-<<<<<<< HEAD
-    weights: np.ndarray, parsed_parameters: dict[str, dict], name: str, tensor_key_mapping: dict
-=======
     weights: np.ndarray, parsed_parameters: Dict[str, Dict], name: str, tensor_key_mapping: dict
->>>>>>> 04b4e441
 ):
     # Original merge implementation
     # https://github.com/ggerganov/llama.cpp/blob/master/convert_hf_to_gguf.py#L1994-L2022
