--- conflicted
+++ resolved
@@ -1057,17 +1057,6 @@
 
         if inputs["output_hidden_states"]:
             all_hidden_states += (hidden_states,)
-
-<<<<<<< HEAD
-        if inputs["output_attentions"]:
-            all_self_attns = list(all_self_attns)
-
-            if inputs["encoder_hidden_states"] is not None:
-                all_cross_attns = list(all_cross_attns)
-=======
-        if inputs["use_cache"]:
-            present_key_values = (inputs["encoder_hidden_states"], present_key_values)
->>>>>>> 9932ee4b
 
         if not inputs["return_dict"]:
             return hidden_states, present_key_values, all_hidden_states, all_self_attns, all_cross_attns
