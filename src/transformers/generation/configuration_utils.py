# coding=utf-8
# Copyright 2022 The HuggingFace Inc. team.
#
# Licensed under the Apache License, Version 2.0 (the "License");
# you may not use this file except in compliance with the License.
# You may obtain a copy of the License at
#
#     http://www.apache.org/licenses/LICENSE-2.0
#
# Unless required by applicable law or agreed to in writing, software
# distributed under the License is distributed on an "AS IS" BASIS,
# WITHOUT WARRANTIES OR CONDITIONS OF ANY KIND, either express or implied.
# See the License for the specific language governing permissions and
# limitations under the License.
""" Generation configuration class and utilities."""

import copy
import json
import os
import warnings
from typing import TYPE_CHECKING, Any, Dict, Optional, Union

from .. import __version__
from ..configuration_utils import PretrainedConfig
from ..utils import (
    GENERATION_CONFIG_NAME,
    ExplicitEnum,
    PushToHubMixin,
    cached_file,
    download_url,
    extract_commit_hash,
    is_remote_url,
    logging,
)


if TYPE_CHECKING:
    from ..modeling_utils import PreTrainedModel


logger = logging.get_logger(__name__)
METADATA_FIELDS = ("_from_model_config", "_commit_hash", "_original_object_hash", "transformers_version")


class GenerationMode(ExplicitEnum):
    """
    Possible generation modes, downstream of the [`~generation.GenerationMixin.generate`] method.
    """

    # Non-beam methods
    CONTRASTIVE_SEARCH = "contrastive_search"
    GREEDY_SEARCH = "greedy_search"
    SAMPLE = "sample"
    ASSISTED_GENERATION = "assisted_generation"
    # Beam methods
    BEAM_SEARCH = "beam_search"
    BEAM_SAMPLE = "beam_sample"
    CONSTRAINED_BEAM_SEARCH = "constrained_beam_search"
    GROUP_BEAM_SEARCH = "group_beam_search"


class GenerationConfig(PushToHubMixin):
    # no-format
    r"""
    Class that holds a configuration for a generation task. A `generate` call supports the following generation methods
    for text-decoder, text-to-text, speech-to-text, and vision-to-text models:

        - *greedy decoding* by calling [`~generation.GenerationMixin._greedy_search`] if `num_beams=1` and
            `do_sample=False`
        - *contrastive search* by calling [`~generation.GenerationMixin._contrastive_search`] if `penalty_alpha>0.`
            and `top_k>1`
        - *multinomial sampling* by calling [`~generation.GenerationMixin._sample`] if `num_beams=1` and
            `do_sample=True`
        - *beam-search decoding* by calling [`~generation.GenerationMixin._beam_search`] if `num_beams>1` and
            `do_sample=False`
        - *beam-search multinomial sampling* by calling [`~generation.GenerationMixin._beam_sample`] if
            `num_beams>1` and `do_sample=True`
        - *diverse beam-search decoding* by calling [`~generation.GenerationMixin._group_beam_search`], if
            `num_beams>1` and `num_beam_groups>1`
        - *constrained beam-search decoding* by calling [`~generation.GenerationMixin._constrained_beam_search`], if
            `constraints!=None` or `force_words_ids!=None`
        - *assisted decoding* by calling [`~generation.GenerationMixin._assisted_decoding`], if
            `assistant_model` or `prompt_lookup_num_tokens` is passed to `.generate()`

    You do not need to call any of the above methods directly. Pass custom parameter values to '.generate()'. To learn
    more about decoding strategies refer to the [text generation strategies guide](../generation_strategies).

    <Tip>

    A large number of these flags control the logits or the stopping criteria of the generation. Make sure you check
    the [generate-related classes](https://huggingface.co/docs/transformers/internal/generation_utils) for a full
    description of the possible manipulations, as well as examples of their usage.

    </Tip>

    Arg:
        > Parameters that control the length of the output

        max_length (`int`, *optional*, defaults to 20):
            The maximum length the generated tokens can have. Corresponds to the length of the input prompt +
            `max_new_tokens`. Its effect is overridden by `max_new_tokens`, if also set.
        max_new_tokens (`int`, *optional*):
            The maximum numbers of tokens to generate, ignoring the number of tokens in the prompt.
        min_length (`int`, *optional*, defaults to 0):
            The minimum length of the sequence to be generated. Corresponds to the length of the input prompt +
            `min_new_tokens`. Its effect is overridden by `min_new_tokens`, if also set.
        min_new_tokens (`int`, *optional*):
            The minimum numbers of tokens to generate, ignoring the number of tokens in the prompt.
        early_stopping (`bool` or `str`, *optional*, defaults to `False`):
            Controls the stopping condition for beam-based methods, like beam-search. It accepts the following values:
            `True`, where the generation stops as soon as there are `num_beams` complete candidates; `False`, where an
            heuristic is applied and the generation stops when is it very unlikely to find better candidates;
            `"never"`, where the beam search procedure only stops when there cannot be better candidates (canonical
            beam search algorithm).
        max_time(`float`, *optional*):
            The maximum amount of time you allow the computation to run for in seconds. generation will still finish
            the current pass after allocated time has been passed.

        > Parameters that control the generation strategy used

        do_sample (`bool`, *optional*, defaults to `False`):
            Whether or not to use sampling ; use greedy decoding otherwise.
        num_beams (`int`, *optional*, defaults to 1):
            Number of beams for beam search. 1 means no beam search.
        num_beam_groups (`int`, *optional*, defaults to 1):
            Number of groups to divide `num_beams` into in order to ensure diversity among different groups of beams.
            [this paper](https://arxiv.org/pdf/1610.02424.pdf) for more details.
        penalty_alpha (`float`, *optional*):
            The values balance the model confidence and the degeneration penalty in contrastive search decoding.
        use_cache (`bool`, *optional*, defaults to `True`):
            Whether or not the model should use the past last key/values attentions (if applicable to the model) to
            speed up decoding.

        > Parameters for manipulation of the model output logits

        temperature (`float`, *optional*, defaults to 1.0):
            The value used to modulate the next token probabilities.
        top_k (`int`, *optional*, defaults to 50):
            The number of highest probability vocabulary tokens to keep for top-k-filtering.
        top_p (`float`, *optional*, defaults to 1.0):
            If set to float < 1, only the smallest set of most probable tokens with probabilities that add up to
            `top_p` or higher are kept for generation.
        typical_p (`float`, *optional*, defaults to 1.0):
            Local typicality measures how similar the conditional probability of predicting a target token next is to
            the expected conditional probability of predicting a random token next, given the partial text already
            generated. If set to float < 1, the smallest set of the most locally typical tokens with probabilities that
            add up to `typical_p` or higher are kept for generation. See [this
            paper](https://arxiv.org/pdf/2202.00666.pdf) for more details.
        epsilon_cutoff (`float`, *optional*, defaults to 0.0):
            If set to float strictly between 0 and 1, only tokens with a conditional probability greater than
            `epsilon_cutoff` will be sampled. In the paper, suggested values range from 3e-4 to 9e-4, depending on the
            size of the model. See [Truncation Sampling as Language Model
            Desmoothing](https://arxiv.org/abs/2210.15191) for more details.
        eta_cutoff (`float`, *optional*, defaults to 0.0):
            Eta sampling is a hybrid of locally typical sampling and epsilon sampling. If set to float strictly between
            0 and 1, a token is only considered if it is greater than either `eta_cutoff` or `sqrt(eta_cutoff) *
            exp(-entropy(softmax(next_token_logits)))`. The latter term is intuitively the expected next token
            probability, scaled by `sqrt(eta_cutoff)`. In the paper, suggested values range from 3e-4 to 2e-3,
            depending on the size of the model. See [Truncation Sampling as Language Model
            Desmoothing](https://arxiv.org/abs/2210.15191) for more details.
        diversity_penalty (`float`, *optional*, defaults to 0.0):
            This value is subtracted from a beam's score if it generates a token same as any beam from other group at a
            particular time. Note that `diversity_penalty` is only effective if `group beam search` is enabled.
        repetition_penalty (`float`, *optional*, defaults to 1.0):
            The parameter for repetition penalty. 1.0 means no penalty. See [this
            paper](https://arxiv.org/pdf/1909.05858.pdf) for more details.
        encoder_repetition_penalty (`float`, *optional*, defaults to 1.0):
            The paramater for encoder_repetition_penalty. An exponential penalty on sequences that are not in the
            original input. 1.0 means no penalty.
        length_penalty (`float`, *optional*, defaults to 1.0):
            Exponential penalty to the length that is used with beam-based generation. It is applied as an exponent to
            the sequence length, which in turn is used to divide the score of the sequence. Since the score is the log
            likelihood of the sequence (i.e. negative), `length_penalty` > 0.0 promotes longer sequences, while
            `length_penalty` < 0.0 encourages shorter sequences.
        no_repeat_ngram_size (`int`, *optional*, defaults to 0):
            If set to int > 0, all ngrams of that size can only occur once.
        bad_words_ids(`List[List[int]]`, *optional*):
            List of list of token ids that are not allowed to be generated. Check
            [`~generation.NoBadWordsLogitsProcessor`] for further documentation and examples.
        force_words_ids(`List[List[int]]` or `List[List[List[int]]]`, *optional*):
            List of token ids that must be generated. If given a `List[List[int]]`, this is treated as a simple list of
            words that must be included, the opposite to `bad_words_ids`. If given `List[List[List[int]]]`, this
            triggers a [disjunctive constraint](https://github.com/huggingface/transformers/issues/14081), where one
            can allow different forms of each word.
        renormalize_logits (`bool`, *optional*, defaults to `False`):
            Whether to renormalize the logits after applying all the logits processors or warpers (including the custom
            ones). It's highly recommended to set this flag to `True` as the search algorithms suppose the score logits
            are normalized but some logit processors or warpers break the normalization.
        constraints (`List[Constraint]`, *optional*):
            Custom constraints that can be added to the generation to ensure that the output will contain the use of
            certain tokens as defined by `Constraint` objects, in the most sensible way possible.
        forced_bos_token_id (`int`, *optional*, defaults to `model.config.forced_bos_token_id`):
            The id of the token to force as the first generated token after the `decoder_start_token_id`. Useful for
            multilingual models like [mBART](../model_doc/mbart) where the first generated token needs to be the target
            language token.
        forced_eos_token_id (`Union[int, List[int]]`, *optional*, defaults to `model.config.forced_eos_token_id`):
            The id of the token to force as the last generated token when `max_length` is reached. Optionally, use a
            list to set multiple *end-of-sequence* tokens.
        remove_invalid_values (`bool`, *optional*, defaults to `model.config.remove_invalid_values`):
            Whether to remove possible *nan* and *inf* outputs of the model to prevent the generation method to crash.
            Note that using `remove_invalid_values` can slow down generation.
        exponential_decay_length_penalty (`tuple(int, float)`, *optional*):
            This Tuple adds an exponentially increasing length penalty, after a certain amount of tokens have been
            generated. The tuple shall consist of: `(start_index, decay_factor)` where `start_index` indicates where
            penalty starts and `decay_factor` represents the factor of exponential decay
        suppress_tokens  (`List[int]`, *optional*):
            A list of tokens that will be suppressed at generation. The `SupressTokens` logit processor will set their
            log probs to `-inf` so that they are not sampled.
        begin_suppress_tokens  (`List[int]`, *optional*):
            A list of tokens that will be suppressed at the beginning of the generation. The `SupressBeginTokens` logit
            processor will set their log probs to `-inf` so that they are not sampled.
        forced_decoder_ids (`List[List[int]]`, *optional*):
            A list of pairs of integers which indicates a mapping from generation indices to token indices that will be
            forced before sampling. For example, `[[1, 123]]` means the second generated token will always be a token
            of index 123.
        sequence_bias (`Dict[Tuple[int], float]`, *optional*)):
            Dictionary that maps a sequence of tokens to its bias term. Positive biases increase the odds of the
            sequence being selected, while negative biases do the opposite. Check
            [`~generation.SequenceBiasLogitsProcessor`] for further documentation and examples.
        guidance_scale (`float`, *optional*):
            The guidance scale for classifier free guidance (CFG). CFG is enabled by setting `guidance_scale > 1`.
            Higher guidance scale encourages the model to generate samples that are more closely linked to the input
            prompt, usually at the expense of poorer quality.
        low_memory (`bool`, *optional*):
            Switch to sequential beam search and sequential topk for contrastive search to reduce peak memory.
            Used with beam search and contrastive search.


        > Parameters that define the output variables of `generate`

        num_return_sequences(`int`, *optional*, defaults to 1):
            The number of independently computed returned sequences for each element in the batch.
        output_attentions (`bool`, *optional*, defaults to `False`):
            Whether or not to return the attentions tensors of all attention layers. See `attentions` under returned
            tensors for more details.
        output_hidden_states (`bool`, *optional*, defaults to `False`):
            Whether or not to return the hidden states of all layers. See `hidden_states` under returned tensors for
            more details.
        output_scores (`bool`, *optional*, defaults to `False`):
            Whether or not to return the prediction scores. See `scores` under returned tensors for more details.
        output_logits (`bool`, *optional*):
            Whether or not to return the unprocessed prediction logit scores. See `logits` under returned tensors for
            more details.
        return_dict_in_generate (`bool`, *optional*, defaults to `False`):
            Whether or not to return a [`~utils.ModelOutput`] instead of a plain tuple.

        > Special tokens that can be used at generation time

        pad_token_id (`int`, *optional*):
            The id of the *padding* token.
        bos_token_id (`int`, *optional*):
            The id of the *beginning-of-sequence* token.
        eos_token_id (`Union[int, List[int]]`, *optional*):
            The id of the *end-of-sequence* token. Optionally, use a list to set multiple *end-of-sequence* tokens.

        > Generation parameters exclusive to encoder-decoder models

        encoder_no_repeat_ngram_size (`int`, *optional*, defaults to 0):
            If set to int > 0, all ngrams of that size that occur in the `encoder_input_ids` cannot occur in the
            `decoder_input_ids`.
        decoder_start_token_id (`Union[int, List[int]]`, *optional*):
            If an encoder-decoder model starts decoding with a different token than *bos*, the id of that token or a list of length
            `batch_size`. Indicating a list enables different start ids for each element in the batch
            (e.g. multilingual models with different target languages in one batch)


        > Generation parameters exclusive to [assistant generation](https://arxiv.org/abs/2211.17192)

        num_assistant_tokens (`int`, *optional*, defaults to 5):
            Defines the number of _speculative tokens_ that shall be generated by the assistant model before being
            checked by the target model at each iteration. Higher values for `num_assistant_tokens` make the generation
            more _speculative_ : If the assistant model is performant larger speed-ups can be reached, if the assistant
            model requires lots of corrections, lower speed-ups are reached.

        num_assistant_tokens_schedule (`str`, *optional*, defaults to `"heuristic"`):
            Defines the schedule at which max assistant tokens shall be changed during inference.
            - `"heuristic"`: When all speculative tokens are correct, increase `num_assistant_tokens` by 2 else
              reduce by 1. `num_assistant_tokens` value is persistent over multiple generation calls with the same assistant model.
            - `"heuristic_transient"`: Same as `"heuristic"` but `num_assistant_tokens` is reset to its initial value after each generation call.
            - `"constant"`: `num_assistant_tokens` stays unchanged during generation

<<<<<<< HEAD
         > Gneration parameters for Pagedattention

        num_blocks (`int`, *optional*, defaults to 256):
            The number of blocks in the paged attention mechanism.
        block_size (`int`, *optional*, defaults to 8):
            The size of each block in the paged attention mechanism.
=======
        prompt_lookup_num_tokens (`int`, *optional*, default to `None`):
            The number of tokens to be output as candidate tokens.

        max_matching_ngram_size (`int`, *optional*, default to `None`):
            The maximum ngram size to be considered for matching in the prompt. Default to 2 if not provided.
>>>>>>> 0290ec19

        > Parameters specific to the caching mechanism:

        cache_implementation (`str`, *optional*, default to `None`):
            Cache class that should be used when generating.


        > Wild card

        generation_kwargs:
            Additional generation kwargs will be forwarded to the `generate` function of the model. Kwargs that are not
            present in `generate`'s signature will be used in the model forward pass.
    """

    def __init__(self, **kwargs):
        # Parameters that control the length of the output
        self.max_length = kwargs.pop("max_length", 20)
        self.max_new_tokens = kwargs.pop("max_new_tokens", None)
        self.min_length = kwargs.pop("min_length", 0)
        self.min_new_tokens = kwargs.pop("min_new_tokens", None)
        self.early_stopping = kwargs.pop("early_stopping", False)
        self.max_time = kwargs.pop("max_time", None)

        # Parameters that control the generation strategy used
        self.do_sample = kwargs.pop("do_sample", False)
        self.num_beams = kwargs.pop("num_beams", 1)
        self.num_beam_groups = kwargs.pop("num_beam_groups", 1)
        self.penalty_alpha = kwargs.pop("penalty_alpha", None)
        self.use_cache = kwargs.pop("use_cache", True)

        # Parameters for manipulation of the model output logits
        self.temperature = kwargs.pop("temperature", 1.0)
        self.top_k = kwargs.pop("top_k", 50)
        self.top_p = kwargs.pop("top_p", 1.0)
        self.typical_p = kwargs.pop("typical_p", 1.0)
        self.epsilon_cutoff = kwargs.pop("epsilon_cutoff", 0.0)
        self.eta_cutoff = kwargs.pop("eta_cutoff", 0.0)
        self.diversity_penalty = kwargs.pop("diversity_penalty", 0.0)
        self.repetition_penalty = kwargs.pop("repetition_penalty", 1.0)
        self.encoder_repetition_penalty = kwargs.pop("encoder_repetition_penalty", 1.0)
        self.length_penalty = kwargs.pop("length_penalty", 1.0)
        self.no_repeat_ngram_size = kwargs.pop("no_repeat_ngram_size", 0)
        self.bad_words_ids = kwargs.pop("bad_words_ids", None)
        self.force_words_ids = kwargs.pop("force_words_ids", None)
        self.renormalize_logits = kwargs.pop("renormalize_logits", False)
        self.constraints = kwargs.pop("constraints", None)
        self.forced_bos_token_id = kwargs.pop("forced_bos_token_id", None)
        self.forced_eos_token_id = kwargs.pop("forced_eos_token_id", None)
        self.remove_invalid_values = kwargs.pop("remove_invalid_values", False)
        self.exponential_decay_length_penalty = kwargs.pop("exponential_decay_length_penalty", None)
        self.suppress_tokens = kwargs.pop("suppress_tokens", None)
        self.begin_suppress_tokens = kwargs.pop("begin_suppress_tokens", None)
        self.forced_decoder_ids = kwargs.pop("forced_decoder_ids", None)
        self.sequence_bias = kwargs.pop("sequence_bias", None)
        self.guidance_scale = kwargs.pop("guidance_scale", None)
        self.low_memory = kwargs.pop("low_memory", None)

        # Parameters that define the output variables of `generate`
        self.num_return_sequences = kwargs.pop("num_return_sequences", 1)
        self.output_attentions = kwargs.pop("output_attentions", False)
        self.output_hidden_states = kwargs.pop("output_hidden_states", False)
        self.output_scores = kwargs.pop("output_scores", False)
        self.output_logits = kwargs.pop("output_logits", None)
        self.return_dict_in_generate = kwargs.pop("return_dict_in_generate", False)

        # Special tokens that can be used at generation time
        self.pad_token_id = kwargs.pop("pad_token_id", None)
        self.bos_token_id = kwargs.pop("bos_token_id", None)
        self.eos_token_id = kwargs.pop("eos_token_id", None)

        # Generation parameters exclusive to encoder-decoder models
        self.encoder_no_repeat_ngram_size = kwargs.pop("encoder_no_repeat_ngram_size", 0)
        self.decoder_start_token_id = kwargs.pop("decoder_start_token_id", None)

        # Assistant generation
        self.num_assistant_tokens = kwargs.pop("num_assistant_tokens", 5)
        self.num_assistant_tokens_schedule = kwargs.pop("num_assistant_tokens_schedule", "heuristic")

        # Cache implementation
        self.cache_implementation = kwargs.pop("cache_implementation", None)

        # PagedAttention
        self.num_blocks = kwargs.pop("num_blocks", 256)
        self.block_size = kwargs.pop("block_size", 8)

        # Prompt lookup decoding
        self.prompt_lookup_num_tokens = kwargs.pop("prompt_lookup_num_tokens", None)
        self.max_matching_ngram_size = kwargs.pop("max_matching_ngram_size", None)

        # Wild card
        self.generation_kwargs = kwargs.pop("generation_kwargs", {})

        # The remaining attributes do not parametrize `.generate()`, but are informative and/or used by the hub
        # interface.
        self._from_model_config = kwargs.pop("_from_model_config", False)
        self._commit_hash = kwargs.pop("_commit_hash", None)
        self.transformers_version = kwargs.pop("transformers_version", __version__)

        # Additional attributes without default values
        if not self._from_model_config:
            # we don't want to copy values from the model config if we're initializing a `GenerationConfig` from a
            # model's default configuration file
            for key, value in kwargs.items():
                try:
                    setattr(self, key, value)
                except AttributeError as err:
                    logger.error(f"Can't set {key} with value {value} for {self}")
                    raise err

        # Validate the values of the attributes
        self.validate(is_init=True)

    def __hash__(self):
        return hash(self.to_json_string(ignore_metadata=True))

    def __eq__(self, other):
        if not isinstance(other, GenerationConfig):
            return False

        self_without_metadata = self.to_json_string(use_diff=False, ignore_metadata=True)
        other_without_metadata = other.to_json_string(use_diff=False, ignore_metadata=True)
        return self_without_metadata == other_without_metadata

    def __repr__(self):
        return f"{self.__class__.__name__} {self.to_json_string(ignore_metadata=True)}"

    def get_generation_mode(self, assistant_model: Optional["PreTrainedModel"] = None) -> GenerationMode:
        """
        Returns the generation mode triggered by the [`GenerationConfig`] instance.

        Arg:
            assistant_model (`PreTrainedModel`, *optional*):
                The assistant model to be used for assisted generation. If set, the generation mode will be
                assisted generation.

        Returns:
            `GenerationMode`: The generation mode triggered by the instance.
        """
        # TODO joao: find out a way of not depending on external fields (e.g. `assistant_model`), then make this a
        # property and part of the `__repr__`
        if self.constraints is not None or self.force_words_ids is not None:
            generation_mode = GenerationMode.CONSTRAINED_BEAM_SEARCH
        elif self.num_beams == 1:
            if self.do_sample is False:
                if (
                    self.top_k is not None
                    and self.top_k > 1
                    and self.penalty_alpha is not None
                    and self.penalty_alpha > 0
                ):
                    generation_mode = GenerationMode.CONTRASTIVE_SEARCH
                else:
                    generation_mode = GenerationMode.GREEDY_SEARCH
            else:
                generation_mode = GenerationMode.SAMPLE
        else:
            if self.num_beam_groups > 1:
                generation_mode = GenerationMode.GROUP_BEAM_SEARCH
            elif self.do_sample is True:
                generation_mode = GenerationMode.BEAM_SAMPLE
            else:
                generation_mode = GenerationMode.BEAM_SEARCH

        # Assisted generation may extend some generation modes
        if assistant_model is not None or self.prompt_lookup_num_tokens is not None:
            if generation_mode in ("greedy_search", "sample"):
                generation_mode = GenerationMode.ASSISTED_GENERATION
            else:
                raise ValueError(
                    "You've set `assistant_model`, which triggers assisted generate. Currently, assisted generate "
                    "is only supported with Greedy Search and Sample."
                )
        return generation_mode

    def validate(self, is_init=False):
        """
        Validates the values of the attributes of the [`GenerationConfig`] instance. Raises exceptions in the presence
        of parameterization that can be detected as incorrect from the configuration instance alone.

        Note that some parameters not validated here are best validated at generate runtime, as they may depend on
        other inputs and/or the model, such as parameters related to the generation length.

        Arg:
            is_init (`bool`, *optional*, defaults to `False`):
                Whether the validation is performed during the initialization of the instance.
        """

        # Validation of individual attributes
        if self.early_stopping not in {True, False, "never"}:
            raise ValueError(f"`early_stopping` must be a boolean or 'never', but is {self.early_stopping}.")
        if self.max_new_tokens is not None and self.max_new_tokens <= 0:
            raise ValueError(f"`max_new_tokens` must be greater than 0, but is {self.max_new_tokens}.")

        # Validation of attribute relations:
        fix_location = ""
        if is_init:
            fix_location = (
                " This was detected when initializing the generation config instance, which means the corresponding "
                "file may hold incorrect parameterization and should be fixed."
            )

        # 1. detect sampling-only parameterization when not in sampling mode
        if self.do_sample is False:
            greedy_wrong_parameter_msg = (
                "`do_sample` is set to `False`. However, `{flag_name}` is set to `{flag_value}` -- this flag is only "
                "used in sample-based generation modes. You should set `do_sample=True` or unset `{flag_name}`."
                + fix_location
            )
            if self.temperature is not None and self.temperature != 1.0:
                warnings.warn(
                    greedy_wrong_parameter_msg.format(flag_name="temperature", flag_value=self.temperature),
                    UserWarning,
                )
            if self.top_p is not None and self.top_p != 1.0:
                warnings.warn(
                    greedy_wrong_parameter_msg.format(flag_name="top_p", flag_value=self.top_p),
                    UserWarning,
                )
            if self.typical_p is not None and self.typical_p != 1.0:
                warnings.warn(
                    greedy_wrong_parameter_msg.format(flag_name="typical_p", flag_value=self.typical_p),
                    UserWarning,
                )
            if (
                self.top_k is not None and self.top_k != 50 and self.penalty_alpha is None
            ):  # contrastive search uses top_k
                warnings.warn(
                    greedy_wrong_parameter_msg.format(flag_name="top_k", flag_value=self.top_k),
                    UserWarning,
                )
            if self.epsilon_cutoff is not None and self.epsilon_cutoff != 0.0:
                warnings.warn(
                    greedy_wrong_parameter_msg.format(flag_name="epsilon_cutoff", flag_value=self.epsilon_cutoff),
                    UserWarning,
                )
            if self.eta_cutoff is not None and self.eta_cutoff != 0.0:
                warnings.warn(
                    greedy_wrong_parameter_msg.format(flag_name="eta_cutoff", flag_value=self.eta_cutoff),
                    UserWarning,
                )

        # 2. detect beam-only parameterization when not in beam mode
        if self.num_beams is None:
            warnings.warn("`num_beams` is set to None - defaulting to 1.", UserWarning)
            self.num_beams = 1

        if self.num_beams == 1:
            single_beam_wrong_parameter_msg = (
                "`num_beams` is set to 1. However, `{flag_name}` is set to `{flag_value}` -- this flag is only used "
                "in beam-based generation modes. You should set `num_beams>1` or unset `{flag_name}`." + fix_location
            )
            if self.early_stopping is not False:
                warnings.warn(
                    single_beam_wrong_parameter_msg.format(flag_name="early_stopping", flag_value=self.early_stopping),
                    UserWarning,
                )
            if self.num_beam_groups is not None and self.num_beam_groups != 1:
                warnings.warn(
                    single_beam_wrong_parameter_msg.format(
                        flag_name="num_beam_groups", flag_value=self.num_beam_groups
                    ),
                    UserWarning,
                )
            if self.diversity_penalty is not None and self.diversity_penalty != 0.0:
                warnings.warn(
                    single_beam_wrong_parameter_msg.format(
                        flag_name="diversity_penalty", flag_value=self.diversity_penalty
                    ),
                    UserWarning,
                )
            if self.length_penalty is not None and self.length_penalty != 1.0:
                warnings.warn(
                    single_beam_wrong_parameter_msg.format(flag_name="length_penalty", flag_value=self.length_penalty),
                    UserWarning,
                )
            if self.constraints is not None:
                warnings.warn(
                    single_beam_wrong_parameter_msg.format(flag_name="constraints", flag_value=self.constraints),
                    UserWarning,
                )

        # 3. detect incorrect paramaterization specific to advanced beam modes
        else:
            # constrained beam search
            if self.constraints is not None or self.force_words_ids is not None:
                constrained_wrong_parameter_msg = (
                    "one of `constraints`, `force_words_ids` is not `None`, triggering constrained beam search. However, "
                    "`{flag_name}` is set to `{flag_value}`, which is incompatible with this generation mode. Set "
                    "`constraints` and `force_words_ids` to `None` or unset `{flag_name}` to continue." + fix_location
                )
                if self.do_sample is True:
                    raise ValueError(
                        constrained_wrong_parameter_msg.format(flag_name="do_sample", flag_value=self.do_sample)
                    )
                if self.num_beam_groups is not None and self.num_beam_groups != 1:
                    raise ValueError(
                        constrained_wrong_parameter_msg.format(
                            flag_name="num_beam_groups", flag_value=self.num_beam_groups
                        )
                    )
            # group beam search
            if self.diversity_penalty != 0.0 or self.num_beam_groups != 1:
                group_error_prefix = (
                    "`diversity_penalty` is not 0.0 or `num_beam_groups` is not 1, triggering group beam search. In "
                    "this generation mode, "
                )
                if self.do_sample is True:
                    raise ValueError(group_error_prefix + "`do_sample` must be set to `False`")
                if self.num_beams % self.num_beam_groups != 0:
                    raise ValueError(group_error_prefix + "`num_beams` should be divisible by `num_beam_groups`")
                if self.diversity_penalty == 0.0:
                    raise ValueError(
                        group_error_prefix
                        + "`diversity_penalty` should be greater than `0.0`, otherwise your groups will be identical."
                    )

        # 4. check `num_return_sequences`
        if self.num_return_sequences != 1:
            if self.num_beams == 1:
                if self.do_sample is False:
                    raise ValueError(
                        "Greedy methods without beam search do not support `num_return_sequences` different than 1 "
                        f"(got {self.num_return_sequences})."
                    )
            elif self.num_return_sequences > self.num_beams:
                raise ValueError(
                    f"`num_return_sequences` ({self.num_return_sequences}) has to be smaller or equal to `num_beams` "
                    f"({self.num_beams})."
                )

        # 5. check common issue: passing `generate` arguments inside the generation config
        generate_arguments = (
            "logits_processor",
            "stopping_criteria",
            "prefix_allowed_tokens_fn",
            "synced_gpus",
            "assistant_model",
            "streamer",
            "negative_prompt_ids",
            "negative_prompt_attention_mask",
        )
        for arg in generate_arguments:
            if hasattr(self, arg):
                raise ValueError(
                    f"Argument `{arg}` is not a valid argument of `GenerationConfig`. It should be passed to "
                    "`generate()` (or a pipeline) directly."
                )

    def save_pretrained(
        self,
        save_directory: Union[str, os.PathLike],
        config_file_name: Optional[Union[str, os.PathLike]] = None,
        push_to_hub: bool = False,
        **kwargs,
    ):
        r"""
        Save a generation configuration object to the directory `save_directory`, so that it can be re-loaded using the
        [`~GenerationConfig.from_pretrained`] class method.

        Args:
            save_directory (`str` or `os.PathLike`):
                Directory where the configuration JSON file will be saved (will be created if it does not exist).
            config_file_name (`str` or `os.PathLike`, *optional*, defaults to `"generation_config.json"`):
                Name of the generation configuration JSON file to be saved in `save_directory`.
            push_to_hub (`bool`, *optional*, defaults to `False`):
                Whether or not to push your model to the Hugging Face model hub after saving it. You can specify the
                repository you want to push to with `repo_id` (will default to the name of `save_directory` in your
                namespace).
            kwargs (`Dict[str, Any]`, *optional*):
                Additional key word arguments passed along to the [`~utils.PushToHubMixin.push_to_hub`] method.
        """

        # At save time, validate the instance -- if any warning/exception is thrown, we refuse to save the instance
        try:
            with warnings.catch_warnings(record=True) as caught_warnings:
                self.validate()
            if len(caught_warnings) > 0:
                raise ValueError(str([w.message for w in caught_warnings]))
        except ValueError as exc:
            raise ValueError(
                "The generation config instance is invalid -- `.validate()` throws warnings and/or exceptions. "
                "Fix these issues to save the configuration.\n\nThrown during validation:\n" + str(exc)
            )

        use_auth_token = kwargs.pop("use_auth_token", None)

        if use_auth_token is not None:
            warnings.warn(
                "The `use_auth_token` argument is deprecated and will be removed in v5 of Transformers. Please use `token` instead.",
                FutureWarning,
            )
            if kwargs.get("token", None) is not None:
                raise ValueError(
                    "`token` and `use_auth_token` are both specified. Please set only the argument `token`."
                )
            kwargs["token"] = use_auth_token

        config_file_name = config_file_name if config_file_name is not None else GENERATION_CONFIG_NAME

        if os.path.isfile(save_directory):
            raise AssertionError(f"Provided path ({save_directory}) should be a directory, not a file")

        os.makedirs(save_directory, exist_ok=True)

        if push_to_hub:
            commit_message = kwargs.pop("commit_message", None)
            repo_id = kwargs.pop("repo_id", save_directory.split(os.path.sep)[-1])
            repo_id = self._create_repo(repo_id, **kwargs)
            files_timestamps = self._get_files_timestamps(save_directory)

        output_config_file = os.path.join(save_directory, config_file_name)

        self.to_json_file(output_config_file, use_diff=True)
        logger.info(f"Configuration saved in {output_config_file}")

        if push_to_hub:
            self._upload_modified_files(
                save_directory,
                repo_id,
                files_timestamps,
                commit_message=commit_message,
                token=kwargs.get("token"),
            )

    @classmethod
    def from_pretrained(
        cls,
        pretrained_model_name: Union[str, os.PathLike],
        config_file_name: Optional[Union[str, os.PathLike]] = None,
        cache_dir: Optional[Union[str, os.PathLike]] = None,
        force_download: bool = False,
        local_files_only: bool = False,
        token: Optional[Union[str, bool]] = None,
        revision: str = "main",
        **kwargs,
    ) -> "GenerationConfig":
        r"""
        Instantiate a [`GenerationConfig`] from a generation configuration file.

        Args:
            pretrained_model_name (`str` or `os.PathLike`):
                This can be either:

                - a string, the *model id* of a pretrained model configuration hosted inside a model repo on
                  huggingface.co.
                - a path to a *directory* containing a configuration file saved using the
                  [`~GenerationConfig.save_pretrained`] method, e.g., `./my_model_directory/`.
            config_file_name (`str` or `os.PathLike`, *optional*, defaults to `"generation_config.json"`):
                Name of the generation configuration JSON file to be loaded from `pretrained_model_name`.
            cache_dir (`str` or `os.PathLike`, *optional*):
                Path to a directory in which a downloaded pretrained model configuration should be cached if the
                standard cache should not be used.
            force_download (`bool`, *optional*, defaults to `False`):
                Whether or not to force to (re-)download the configuration files and override the cached versions if
                they exist.
            resume_download (`bool`, *optional*, defaults to `False`):
                Whether or not to delete incompletely received file. Attempts to resume the download if such a file
                exists.
            proxies (`Dict[str, str]`, *optional*):
                A dictionary of proxy servers to use by protocol or endpoint, e.g., `{'http': 'foo.bar:3128',
                'http://hostname': 'foo.bar:4012'}.` The proxies are used on each request.
            token (`str` or `bool`, *optional*):
                The token to use as HTTP bearer authorization for remote files. If `True`, or not specified, will use
                the token generated when running `huggingface-cli login` (stored in `~/.huggingface`).
            revision (`str`, *optional*, defaults to `"main"`):
                The specific model version to use. It can be a branch name, a tag name, or a commit id, since we use a
                git-based system for storing models and other artifacts on huggingface.co, so `revision` can be any
                identifier allowed by git.

                <Tip>

                To test a pull request you made on the Hub, you can pass `revision="refs/pr/<pr_number>".

                </Tip>

            return_unused_kwargs (`bool`, *optional*, defaults to `False`):
                If `False`, then this function returns just the final configuration object.

                If `True`, then this functions returns a `Tuple(config, unused_kwargs)` where *unused_kwargs* is a
                dictionary consisting of the key/value pairs whose keys are not configuration attributes: i.e., the
                part of `kwargs` which has not been used to update `config` and is otherwise ignored.
            subfolder (`str`, *optional*, defaults to `""`):
                In case the relevant files are located inside a subfolder of the model repo on huggingface.co, you can
                specify the folder name here.
            kwargs (`Dict[str, Any]`, *optional*):
                The values in kwargs of any keys which are configuration attributes will be used to override the loaded
                values. Behavior concerning key/value pairs whose keys are *not* configuration attributes is controlled
                by the `return_unused_kwargs` keyword parameter.

        Returns:
            [`GenerationConfig`]: The configuration object instantiated from this pretrained model.

        Examples:

        ```python
        >>> from transformers import GenerationConfig

        >>> # Download configuration from huggingface.co and cache.
        >>> generation_config = GenerationConfig.from_pretrained("openai-community/gpt2")

        >>> # E.g. config was saved using *save_pretrained('./test/saved_model/')*
        >>> generation_config.save_pretrained("./test/saved_model/")
        >>> generation_config = GenerationConfig.from_pretrained("./test/saved_model/")

        >>> # You can also specify configuration names to your generation configuration file
        >>> generation_config.save_pretrained("./test/saved_model/", config_file_name="my_configuration.json")
        >>> generation_config = GenerationConfig.from_pretrained("./test/saved_model/", "my_configuration.json")

        >>> # If you'd like to try a minor variation to an existing configuration, you can also pass generation
        >>> # arguments to `.from_pretrained()`. Be mindful that typos and unused arguments will be ignored
        >>> generation_config, unused_kwargs = GenerationConfig.from_pretrained(
        ...     "openai-community/gpt2", top_k=1, foo=False, do_sample=True, return_unused_kwargs=True
        ... )
        >>> generation_config.top_k
        1

        >>> unused_kwargs
        {'foo': False}
        ```"""
        config_file_name = config_file_name if config_file_name is not None else GENERATION_CONFIG_NAME

        resume_download = kwargs.pop("resume_download", False)
        proxies = kwargs.pop("proxies", None)
        use_auth_token = kwargs.pop("use_auth_token", None)
        subfolder = kwargs.pop("subfolder", "")
        from_pipeline = kwargs.pop("_from_pipeline", None)
        from_auto_class = kwargs.pop("_from_auto", False)
        commit_hash = kwargs.pop("_commit_hash", None)

        if use_auth_token is not None:
            warnings.warn(
                "The `use_auth_token` argument is deprecated and will be removed in v5 of Transformers. Please use `token` instead.",
                FutureWarning,
            )
            if token is not None:
                raise ValueError(
                    "`token` and `use_auth_token` are both specified. Please set only the argument `token`."
                )
            token = use_auth_token

        user_agent = {"file_type": "config", "from_auto_class": from_auto_class}
        if from_pipeline is not None:
            user_agent["using_pipeline"] = from_pipeline

        config_path = os.path.join(pretrained_model_name, config_file_name)
        config_path = str(config_path)

        is_local = os.path.exists(config_path)
        if os.path.isfile(os.path.join(subfolder, config_path)):
            # Special case when config_path is a local file
            resolved_config_file = config_path
            is_local = True
        elif is_remote_url(config_path):
            configuration_file = config_path
            resolved_config_file = download_url(config_path)
        else:
            configuration_file = config_file_name
            try:
                # Load from local folder or from cache or download from model Hub and cache
                resolved_config_file = cached_file(
                    pretrained_model_name,
                    configuration_file,
                    cache_dir=cache_dir,
                    force_download=force_download,
                    proxies=proxies,
                    resume_download=resume_download,
                    local_files_only=local_files_only,
                    token=token,
                    user_agent=user_agent,
                    revision=revision,
                    subfolder=subfolder,
                    _commit_hash=commit_hash,
                )
                commit_hash = extract_commit_hash(resolved_config_file, commit_hash)
            except EnvironmentError:
                # Raise any environment error raise by `cached_file`. It will have a helpful error message adapted to
                # the original exception.
                raise
            except Exception:
                # For any other exception, we throw a generic error.
                raise EnvironmentError(
                    f"Can't load the configuration of '{pretrained_model_name}'. If you were trying to load it"
                    " from 'https://huggingface.co/models', make sure you don't have a local directory with the same"
                    f" name. Otherwise, make sure '{pretrained_model_name}' is the correct path to a directory"
                    f" containing a {configuration_file} file"
                )

        try:
            # Load config dict
            config_dict = cls._dict_from_json_file(resolved_config_file)
            config_dict["_commit_hash"] = commit_hash
        except (json.JSONDecodeError, UnicodeDecodeError):
            raise EnvironmentError(
                f"It looks like the config file at '{resolved_config_file}' is not a valid JSON file."
            )

        if is_local:
            logger.info(f"loading configuration file {resolved_config_file}")
        else:
            logger.info(f"loading configuration file {configuration_file} from cache at {resolved_config_file}")

        if kwargs.get("return_unused_kwargs") is True:
            config, unused_kwargs = cls.from_dict(config_dict, **kwargs)
            config._original_object_hash = hash(config)  # Hash to detect whether the instance was modified
            return config, unused_kwargs
        else:
            config = cls.from_dict(config_dict, **kwargs)
            config._original_object_hash = hash(config)  # Hash to detect whether the instance was modified
            return config

    @classmethod
    def _dict_from_json_file(cls, json_file: Union[str, os.PathLike]):
        with open(json_file, "r", encoding="utf-8") as reader:
            text = reader.read()
        return json.loads(text)

    @classmethod
    def from_dict(cls, config_dict: Dict[str, Any], **kwargs) -> "GenerationConfig":
        """
        Instantiates a [`GenerationConfig`] from a Python dictionary of parameters.

        Args:
            config_dict (`Dict[str, Any]`):
                Dictionary that will be used to instantiate the configuration object.
            kwargs (`Dict[str, Any]`):
                Additional parameters from which to initialize the configuration object.

        Returns:
            [`GenerationConfig`]: The configuration object instantiated from those parameters.
        """
        return_unused_kwargs = kwargs.pop("return_unused_kwargs", False)
        # Those arguments may be passed along for our internal telemetry.
        # We remove them so they don't appear in `return_unused_kwargs`.
        kwargs.pop("_from_auto", None)
        kwargs.pop("_from_pipeline", None)
        # The commit hash might have been updated in the `config_dict`, we don't want the kwargs to erase that update.
        if "_commit_hash" in kwargs and "_commit_hash" in config_dict:
            kwargs["_commit_hash"] = config_dict["_commit_hash"]

        # The line below allows model-specific config to be loaded as well through kwargs, with safety checks.
        # See https://github.com/huggingface/transformers/pull/21269
        config = cls(**{**config_dict, **kwargs})
        unused_kwargs = config.update(**kwargs)

        logger.info(f"Generate config {config}")
        if return_unused_kwargs:
            return config, unused_kwargs
        else:
            return config

    def dict_torch_dtype_to_str(self, d: Dict[str, Any]) -> None:
        """
        Checks whether the passed dictionary and its nested dicts have a *torch_dtype* key and if it's not None,
        converts torch.dtype to a string of just the type. For example, `torch.float32` get converted into *"float32"*
        string, which can then be stored in the json format.
        """
        if d.get("torch_dtype", None) is not None and not isinstance(d["torch_dtype"], str):
            d["torch_dtype"] = str(d["torch_dtype"]).split(".")[1]
        for value in d.values():
            if isinstance(value, dict):
                self.dict_torch_dtype_to_str(value)

    def to_diff_dict(self) -> Dict[str, Any]:
        """
        Removes all attributes from config which correspond to the default config attributes for better readability and
        serializes to a Python dictionary.

        Returns:
            `Dict[str, Any]`: Dictionary of all the attributes that make up this configuration instance,
        """
        config_dict = self.to_dict()

        # get the default config dict
        default_config_dict = GenerationConfig().to_dict()

        serializable_config_dict = {}

        # only serialize values that differ from the default config
        for key, value in config_dict.items():
            if key not in default_config_dict or key == "transformers_version" or value != default_config_dict[key]:
                serializable_config_dict[key] = value

        self.dict_torch_dtype_to_str(serializable_config_dict)
        return serializable_config_dict

    def to_dict(self) -> Dict[str, Any]:
        """
        Serializes this instance to a Python dictionary.

        Returns:
            `Dict[str, Any]`: Dictionary of all the attributes that make up this configuration instance.
        """
        output = copy.deepcopy(self.__dict__)

        # Fields to ignore at serialization time
        if "_commit_hash" in output:
            del output["_commit_hash"]
        if "_original_object_hash" in output:
            del output["_original_object_hash"]

        # Transformers version when serializing this file
        output["transformers_version"] = __version__

        self.dict_torch_dtype_to_str(output)
        return output

    def to_json_string(self, use_diff: bool = True, ignore_metadata: bool = False) -> str:
        """
        Serializes this instance to a JSON string.

        Args:
            use_diff (`bool`, *optional*, defaults to `True`):
                If set to `True`, only the difference between the config instance and the default `GenerationConfig()`
                is serialized to JSON string.
            ignore_metadata (`bool`, *optional*, defaults to `False`):
                Whether to ignore the metadata fields present in the instance

        Returns:
            `str`: String containing all the attributes that make up this configuration instance in JSON format.
        """
        if use_diff is True:
            config_dict = self.to_diff_dict()
        else:
            config_dict = self.to_dict()

        if ignore_metadata:
            for metadata_field in METADATA_FIELDS:
                config_dict.pop(metadata_field, None)

        def convert_keys_to_string(obj):
            if isinstance(obj, dict):
                return {str(key): convert_keys_to_string(value) for key, value in obj.items()}
            elif isinstance(obj, list):
                return [convert_keys_to_string(item) for item in obj]
            else:
                return obj

        config_dict = convert_keys_to_string(config_dict)

        return json.dumps(config_dict, indent=2, sort_keys=True) + "\n"

    def to_json_file(self, json_file_path: Union[str, os.PathLike], use_diff: bool = True):
        """
        Save this instance to a JSON file.

        Args:
            json_file_path (`str` or `os.PathLike`):
                Path to the JSON file in which this configuration instance's parameters will be saved.
            use_diff (`bool`, *optional*, defaults to `True`):
                If set to `True`, only the difference between the config instance and the default `GenerationConfig()`
                is serialized to JSON file.
        """
        with open(json_file_path, "w", encoding="utf-8") as writer:
            writer.write(self.to_json_string(use_diff=use_diff))

    @classmethod
    def from_model_config(cls, model_config: PretrainedConfig) -> "GenerationConfig":
        """
        Instantiates a [`GenerationConfig`] from a [`PretrainedConfig`]. This function is useful to convert legacy
        [`PretrainedConfig`] objects, which may contain generation parameters, into a stand-alone [`GenerationConfig`].

        Args:
            model_config (`PretrainedConfig`):
                The model config that will be used to instantiate the generation config.

        Returns:
            [`GenerationConfig`]: The configuration object instantiated from those parameters.
        """
        config_dict = model_config.to_dict()
        config_dict.pop("_from_model_config", None)
        config = cls.from_dict(config_dict, return_unused_kwargs=False, _from_model_config=True)

        # Special case: some models have generation attributes set in the decoder. Use them if still unset in the
        # generation config.
        for decoder_name in ("decoder", "generator", "text_config"):
            if decoder_name in config_dict:
                default_generation_config = GenerationConfig()
                decoder_config = config_dict[decoder_name]
                for attr in config.to_dict().keys():
                    if attr in decoder_config and getattr(config, attr) == getattr(default_generation_config, attr):
                        setattr(config, attr, decoder_config[attr])

        config._original_object_hash = hash(config)  # Hash to detect whether the instance was modified
        return config

    def update(self, **kwargs):
        """
        Updates attributes of this class instance with attributes from `kwargs` if they match existing atributtes,
        returning all the unused kwargs.

        Args:
            kwargs (`Dict[str, Any]`):
                Dictionary of attributes to tentatively update this class.

        Returns:
            `Dict[str, Any]`: Dictionary containing all the key-value pairs that were not used to update the instance.
        """
        to_remove = []
        for key, value in kwargs.items():
            if hasattr(self, key):
                setattr(self, key, value)
                to_remove.append(key)

        # Confirm that the updated instance is still valid
        self.validate()

        # Remove all the attributes that were updated, without modifying the input dict
        unused_kwargs = {key: value for key, value in kwargs.items() if key not in to_remove}
        return unused_kwargs<|MERGE_RESOLUTION|>--- conflicted
+++ resolved
@@ -279,20 +279,20 @@
             - `"heuristic_transient"`: Same as `"heuristic"` but `num_assistant_tokens` is reset to its initial value after each generation call.
             - `"constant"`: `num_assistant_tokens` stays unchanged during generation
 
-<<<<<<< HEAD
-         > Gneration parameters for Pagedattention
+        prompt_lookup_num_tokens (`int`, *optional*, default to `None`):
+            The number of tokens to be output as candidate tokens.
+
+        max_matching_ngram_size (`int`, *optional*, default to `None`):
+            The maximum ngram size to be considered for matching in the prompt. Default to 2 if not provided.
+            
+        
+        > Gneration parameters for Pagedattention
 
         num_blocks (`int`, *optional*, defaults to 256):
             The number of blocks in the paged attention mechanism.
         block_size (`int`, *optional*, defaults to 8):
             The size of each block in the paged attention mechanism.
-=======
-        prompt_lookup_num_tokens (`int`, *optional*, default to `None`):
-            The number of tokens to be output as candidate tokens.
-
-        max_matching_ngram_size (`int`, *optional*, default to `None`):
-            The maximum ngram size to be considered for matching in the prompt. Default to 2 if not provided.
->>>>>>> 0290ec19
+            
 
         > Parameters specific to the caching mechanism:
 
