--- conflicted
+++ resolved
@@ -32,7 +32,6 @@
     TokenClassifierOutput,
 )
 from ...modeling_utils import PreTrainedModel
-<<<<<<< HEAD
 from ...utils import (
     add_code_sample_docstrings,
     add_start_docstrings,
@@ -40,10 +39,7 @@
     is_flash_attn_available,
     logging,
 )
-=======
-from ...utils import add_code_sample_docstrings, add_start_docstrings, add_start_docstrings_to_model_forward, logging
 from ..auto.configuration_auto import sanitize_code_revision
->>>>>>> 6f125aaa
 from .configuration_falcon import FalconConfig
 
 
