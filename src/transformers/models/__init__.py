--- conflicted
+++ resolved
@@ -210,11 +210,8 @@
     vit_hybrid,
     vit_mae,
     vit_msn,
-<<<<<<< HEAD
     vits,
-=======
     vitdet,
->>>>>>> 2be8a909
     vivit,
     wav2vec2,
     wav2vec2_conformer,
