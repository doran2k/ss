--- conflicted
+++ resolved
@@ -1849,7 +1849,6 @@
                 total_expert_indexes.append(expert_indexes)
         return torch.cat(total_router_logits, dim=1), torch.cat(total_expert_indexes, dim=1)
 
-<<<<<<< HEAD
     # Copied from transformers.models.longt5.modeling_longt5.LongT5ForConditionalGeneration.prepare_inputs_for_generation
     def prepare_inputs_for_generation(
         self,
@@ -1925,8 +1924,6 @@
             "cache_position": cache_position,
         }
 
-=======
->>>>>>> 7434c0ed
     def prepare_decoder_input_ids_from_labels(self, labels: torch.Tensor):
         return self._shift_right(labels)
 
