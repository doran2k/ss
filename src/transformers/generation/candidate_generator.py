--- conflicted
+++ resolved
@@ -209,58 +209,13 @@
         min_new_tokens, max_new_tokens = self._calculate_new_tokens(input_ids)
         if max_new_tokens == 0:
             return input_ids, None
-<<<<<<< HEAD
-
-        # 1. If it is not the first round of candidate generation, prepare the inputs based on the input_ids length
-        # (which implicitly contains the number of accepted candidates from the previous round)
-        has_past_key_values = self.assistant_kwargs.get("past_key_values", None) is not None
-        if has_past_key_values:
-            new_cache_size = new_cur_len - 1
-            self.assistant_kwargs["past_key_values"] = _crop_past_key_values(
-                self.assistant_model, self.assistant_kwargs["past_key_values"], new_cache_size - 1
-            )  # the assistant does not have the token after the last match, hence the -1
-
-            self.assistant_kwargs = _prepare_attention_mask(
-                self.assistant_kwargs, new_cur_len, self.assistant_model.config.is_encoder_decoder
-            )
-            self.assistant_kwargs = _prepare_token_type_ids(self.assistant_kwargs, new_cur_len)
-
-        # 2. Forecast next N tokens using the assistant model.
-        assistant_generation_kwargs = {
-            self.input_ids_key: input_ids,
-            "min_new_tokens": min_new_tokens,
-            "max_new_tokens": max_new_tokens,
-            "generation_config": self.generation_config,
-            "logits_processor": self.logits_processor,
-        }
-
-        assistant_output = self.assistant_model.generate(**assistant_generation_kwargs, **self.assistant_kwargs)
-
-        # 3. Update variables for the next round of candidate generation
-        self.assistant_kwargs["past_key_values"] = assistant_output.past_key_values
-        self.generation_config.cache_implementation = None
-
-        if (
-            is_sklearn_available()
-            and self.assistant_model.generation_config.assistant_confidence_threshold
-            and type(self) is AssistedCandidateGenerator
-        ):
-            scores_tensor = torch.cat(assistant_output.scores, dim=0)
-            scores_softmax = torch.softmax(scores_tensor, dim=-1)
-            ids = assistant_output.sequences[-1, -len(assistant_output.scores) :]
-            p = scores_softmax[range(len(ids)), ids]
-            self.probs.extend(p.tolist())
-
-        # 4. Prepare variables for output
-        candidate_logits = torch.stack(assistant_output.scores, dim=1)
-        candidate_ids = assistant_output.sequences
-=======
+
         # Update past key values and masks
         self._update_past_and_masks(input_ids)
         # Generate candidates
         generation_args = self._prepare_generation_args(input_ids, min_new_tokens, max_new_tokens)
         candidate_ids, candidate_logits = self._generate_candidates(generation_args)
->>>>>>> 31f9a289
+
         return candidate_ids, candidate_logits
 
     def update_candidate_strategy(self, input_ids: torch.LongTensor, scores: torch.FloatTensor, num_matches: int):
@@ -356,6 +311,7 @@
         """Generate candidate sequences using the assistant model."""
         assistant_output = self.assistant_model.generate(**generation_args, **self.assistant_kwargs)
         self.assistant_kwargs["past_key_values"] = assistant_output.past_key_values
+        self.generation_config.cache_implementation = None
         if (
             is_sklearn_available()
             and self.assistant_model.generation_config.assistant_confidence_threshold
