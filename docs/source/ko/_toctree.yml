--- conflicted
+++ resolved
@@ -111,17 +111,10 @@
       title: (번역중) Training on one GPU
     - local: in_translation
       title: (번역중) Training on many GPUs
-<<<<<<< HEAD
-    - local: in_translation
-      title: (번역중) Training on CPU
+    - local: perf_train_cpu
+      title: CPU에서 훈련
     - local: perf_train_cpu_many
       title: 다중 CPU에서 훈련하기
-=======
-    - local: perf_train_cpu
-      title: CPU에서 훈련
-    - local: in_translation
-      title: (번역중) Training on many CPUs
->>>>>>> 3cbc560d
     - local: in_translation
       title: (번역중) Training on TPUs
     - local: in_translation
