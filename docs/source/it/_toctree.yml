- sections:
  - local: index
    title: 🤗 Transformers
  - local: quicktour
    title: Tour rapido
  - local: installation
    title: Installazione
  title: Iniziare
- sections:
  - local: pipeline_tutorial
    title: Pipeline per l'inferenza
  - local: autoclass_tutorial
    title: Carica istanze pre-allenate con AutoClass
  - local: preprocessing
    title: Preprocess
  - local: training
    title: Mettere a punto un modello pre-addestrato
  - local: accelerate
    title: Allenamento distribuito con 🤗 Accelerate
  - local: model_sharing
    title: Condividere un modello
  title: Esercitazione
- sections:
  - local: create_a_model
    title: Crea un'architettura personalizzata
  - local: custom_models
    title: Condividere modelli personalizzati
  - local: run_scripts
    title: Addestramento con script
  - local: multilingual
    title: Modelli multilingua per l'inferenza
  - local: converting_tensorflow_models
    title: Convertire modelli tensorflow
  - local: serialization
    title: Esporta modelli Transformers
<<<<<<< HEAD
  - local: troubleshooting
    title: Risoluzione dei problemi
=======
>>>>>>> 7ea7eba3
  - local: debugging
    title: Debugging
  title: Guide pratiche<|MERGE_RESOLUTION|>--- conflicted
+++ resolved
@@ -33,11 +33,8 @@
     title: Convertire modelli tensorflow
   - local: serialization
     title: Esporta modelli Transformers
-<<<<<<< HEAD
   - local: troubleshooting
     title: Risoluzione dei problemi
-=======
->>>>>>> 7ea7eba3
   - local: debugging
     title: Debugging
   title: Guide pratiche