        <!--Copyright 2020 The HuggingFace Team. All rights reserved.

Licensed under the Apache License, Version 2.0 (the "License"); you may not use this file except in compliance with
the License. You may obtain a copy of the License at

http://www.apache.org/licenses/LICENSE-2.0

Unless required by applicable law or agreed to in writing, software distributed under the License is distributed on
an "AS IS" BASIS, WITHOUT WARRANTIES OR CONDITIONS OF ANY KIND, either express or implied. See the License for the
specific language governing permissions and limitations under the License.

⚠️ Note that this file is in Markdown but contain specific syntax for our doc-builder (similar to MDX) that may not be
rendered properly in your Markdown viewer.
-->

# 🤗 Transformers

State-of-the-art Machine Learning for [PyTorch](https://pytorch.org/), [TensorFlow](https://www.tensorflow.org/), and [JAX](https://jax.readthedocs.io/en/latest/).

🤗 Transformers provides APIs and tools to easily download and train state-of-the-art pretrained models. Using pretrained models can reduce your compute costs, carbon footprint, and save you the time and resources required to train a model from scratch. These models support common tasks in different modalities, such as:

📝 **Natural Language Processing**: text classification, named entity recognition, question answering, language modeling, summarization, translation, multiple choice, and text generation.<br>
🖼️ **Computer Vision**: image classification, object detection, and segmentation.<br>
🗣️ **Audio**: automatic speech recognition and audio classification.<br>
🐙 **Multimodal**: table question answering, optical character recognition, information extraction from scanned documents, video classification, and visual question answering.

🤗 Transformers support framework interoperability between PyTorch, TensorFlow, and JAX. This provides the flexibility to use a different framework at each stage of a model's life; train a model in three lines of code in one framework, and load it for inference in another. Models can also be exported to a format like ONNX and TorchScript for deployment in production environments.

Join the growing community on the [Hub](https://huggingface.co/models), [forum](https://discuss.huggingface.co/), or [Discord](https://discord.com/invite/JfAtkvEtRb) today!

## If you are looking for custom support from the Hugging Face team

<a target="_blank" href="https://huggingface.co/support">
    <img alt="HuggingFace Expert Acceleration Program" src="https://cdn-media.huggingface.co/marketing/transformers/new-support-improved.png" style="width: 100%; max-width: 600px; border: 1px solid #eee; border-radius: 4px; box-shadow: 0 1px 2px 0 rgba(0, 0, 0, 0.05);">
</a>

## Contents

The documentation is organized into five sections:

- **GET STARTED** provides a quick tour of the library and installation instructions to get up and running.
- **TUTORIALS** are a great place to start if you're a beginner. This section will help you gain the basic skills you need to start using the library.
- **HOW-TO GUIDES** show you how to achieve a specific goal, like finetuning a pretrained model for language modeling or how to write and share a custom model.
- **CONCEPTUAL GUIDES** offers more discussion and explanation of the underlying concepts and ideas behind models, tasks, and the design philosophy of 🤗 Transformers.
- **API** describes all classes and functions:

  - **MAIN CLASSES** details the most important classes like configuration, model, tokenizer, and pipeline.
  - **MODELS** details the classes and functions related to each model implemented in the library.
  - **INTERNAL HELPERS** details utility classes and functions used internally.


## Supported models and frameworks

The table below represents the current support in the library for each of those models, whether they have a Python
tokenizer (called "slow"). A "fast" tokenizer backed by the 🤗 Tokenizers library, whether they have support in Jax (via
Flax), PyTorch, and/or TensorFlow.

<!--This table is updated automatically from the auto modules with _make fix-copies_. Do not update manually!-->

|                                  Model                                   | PyTorch support | TensorFlow support | Flax Support |
|:------------------------------------------------------------------------:|:---------------:|:------------------:|:------------:|
|                        [ALBERT](model_doc/albert)                        |       ✅        |         ✅         |      ✅      |
|                         [ALIGN](model_doc/align)                         |       ✅        |         ❌         |      ❌      |
|                       [AltCLIP](model_doc/altclip)                       |       ✅        |         ❌         |      ❌      |
| [Audio Spectrogram Transformer](model_doc/audio-spectrogram-transformer) |       ✅        |         ❌         |      ❌      |
|                    [Autoformer](model_doc/autoformer)                    |       ✅        |         ❌         |      ❌      |
|                          [Bark](model_doc/bark)                          |       ✅        |         ❌         |      ❌      |
|                          [BART](model_doc/bart)                          |       ✅        |         ✅         |      ✅      |
|                       [BARThez](model_doc/barthez)                       |       ✅        |         ✅         |      ✅      |
|                       [BARTpho](model_doc/bartpho)                       |       ✅        |         ✅         |      ✅      |
|                          [BEiT](model_doc/beit)                          |       ✅        |         ❌         |      ✅      |
|                          [BERT](model_doc/bert)                          |       ✅        |         ✅         |      ✅      |
|               [Bert Generation](model_doc/bert-generation)               |       ✅        |         ❌         |      ❌      |
|                 [BertJapanese](model_doc/bert-japanese)                  |       ✅        |         ✅         |      ✅      |
|                      [BERTweet](model_doc/bertweet)                      |       ✅        |         ✅         |      ✅      |
|                      [BigBird](model_doc/big_bird)                       |       ✅        |         ❌         |      ✅      |
|               [BigBird-Pegasus](model_doc/bigbird_pegasus)               |       ✅        |         ❌         |      ❌      |
|                        [BioGpt](model_doc/biogpt)                        |       ✅        |         ❌         |      ❌      |
|                           [BiT](model_doc/bit)                           |       ✅        |         ❌         |      ❌      |
|                    [Blenderbot](model_doc/blenderbot)                    |       ✅        |         ✅         |      ✅      |
|              [BlenderbotSmall](model_doc/blenderbot-small)               |       ✅        |         ✅         |      ✅      |
|                          [BLIP](model_doc/blip)                          |       ✅        |         ✅         |      ❌      |
|                        [BLIP-2](model_doc/blip-2)                        |       ✅        |         ❌         |      ❌      |
|                         [BLOOM](model_doc/bloom)                         |       ✅        |         ❌         |      ✅      |
|                          [BORT](model_doc/bort)                          |       ✅        |         ✅         |      ✅      |
|                   [BridgeTower](model_doc/bridgetower)                   |       ✅        |         ❌         |      ❌      |
|                          [BROS](model_doc/bros)                          |       ✅        |         ❌         |      ❌      |
|                          [ByT5](model_doc/byt5)                          |       ✅        |         ✅         |      ✅      |
|                     [CamemBERT](model_doc/camembert)                     |       ✅        |         ✅         |      ❌      |
|                        [CANINE](model_doc/canine)                        |       ✅        |         ❌         |      ❌      |
|                  [Chinese-CLIP](model_doc/chinese_clip)                  |       ✅        |         ❌         |      ❌      |
|                          [CLAP](model_doc/clap)                          |       ✅        |         ❌         |      ❌      |
|                          [CLIP](model_doc/clip)                          |       ✅        |         ✅         |      ✅      |
|                       [CLIPSeg](model_doc/clipseg)                       |       ✅        |         ❌         |      ❌      |
|                          [CLVP](model_doc/clvp)                          |       ✅        |         ❌         |      ❌      |
|                       [CodeGen](model_doc/codegen)                       |       ✅        |         ❌         |      ❌      |
<<<<<<< HEAD
|                    [CodeLlama](model_doc/code_llama)                     |       ✅        |         ❌         |      ❌      |
|                        [CogVLM](model_doc/cogvlm)                        |       ✅        |         ❌         |      ❌      |
=======
|                    [CodeLlama](model_doc/code_llama)                     |       ✅        |         ❌         |      ✅      |
>>>>>>> 52746922
|              [Conditional DETR](model_doc/conditional_detr)              |       ✅        |         ❌         |      ❌      |
|                      [ConvBERT](model_doc/convbert)                      |       ✅        |         ✅         |      ❌      |
|                      [ConvNeXT](model_doc/convnext)                      |       ✅        |         ✅         |      ❌      |
|                    [ConvNeXTV2](model_doc/convnextv2)                    |       ✅        |         ✅         |      ❌      |
|                           [CPM](model_doc/cpm)                           |       ✅        |         ✅         |      ✅      |
|                       [CPM-Ant](model_doc/cpmant)                        |       ✅        |         ❌         |      ❌      |
|                          [CTRL](model_doc/ctrl)                          |       ✅        |         ✅         |      ❌      |
|                           [CvT](model_doc/cvt)                           |       ✅        |         ✅         |      ❌      |
|                   [Data2VecAudio](model_doc/data2vec)                    |       ✅        |         ❌         |      ❌      |
|                    [Data2VecText](model_doc/data2vec)                    |       ✅        |         ❌         |      ❌      |
|                   [Data2VecVision](model_doc/data2vec)                   |       ✅        |         ✅         |      ❌      |
|                       [DeBERTa](model_doc/deberta)                       |       ✅        |         ✅         |      ❌      |
|                    [DeBERTa-v2](model_doc/deberta-v2)                    |       ✅        |         ✅         |      ❌      |
|          [Decision Transformer](model_doc/decision_transformer)          |       ✅        |         ❌         |      ❌      |
|               [Deformable DETR](model_doc/deformable_detr)               |       ✅        |         ❌         |      ❌      |
|                          [DeiT](model_doc/deit)                          |       ✅        |         ✅         |      ❌      |
|                        [DePlot](model_doc/deplot)                        |       ✅        |         ❌         |      ❌      |
|                          [DETA](model_doc/deta)                          |       ✅        |         ❌         |      ❌      |
|                          [DETR](model_doc/detr)                          |       ✅        |         ❌         |      ❌      |
|                      [DialoGPT](model_doc/dialogpt)                      |       ✅        |         ✅         |      ✅      |
|                         [DiNAT](model_doc/dinat)                         |       ✅        |         ❌         |      ❌      |
|                        [DINOv2](model_doc/dinov2)                        |       ✅        |         ❌         |      ❌      |
|                    [DistilBERT](model_doc/distilbert)                    |       ✅        |         ✅         |      ✅      |
|                           [DiT](model_doc/dit)                           |       ✅        |         ❌         |      ✅      |
|                       [DonutSwin](model_doc/donut)                       |       ✅        |         ❌         |      ❌      |
|                           [DPR](model_doc/dpr)                           |       ✅        |         ✅         |      ❌      |
|                           [DPT](model_doc/dpt)                           |       ✅        |         ❌         |      ❌      |
|               [EfficientFormer](model_doc/efficientformer)               |       ✅        |         ✅         |      ❌      |
|                  [EfficientNet](model_doc/efficientnet)                  |       ✅        |         ❌         |      ❌      |
|                       [ELECTRA](model_doc/electra)                       |       ✅        |         ✅         |      ✅      |
|                       [EnCodec](model_doc/encodec)                       |       ✅        |         ❌         |      ❌      |
|               [Encoder decoder](model_doc/encoder-decoder)               |       ✅        |         ✅         |      ✅      |
|                         [ERNIE](model_doc/ernie)                         |       ✅        |         ❌         |      ❌      |
|                       [ErnieM](model_doc/ernie_m)                        |       ✅        |         ❌         |      ❌      |
|                           [ESM](model_doc/esm)                           |       ✅        |         ✅         |      ❌      |
|              [FairSeq Machine-Translation](model_doc/fsmt)               |       ✅        |         ❌         |      ❌      |
|                        [Falcon](model_doc/falcon)                        |       ✅        |         ❌         |      ❌      |
|                       [FLAN-T5](model_doc/flan-t5)                       |       ✅        |         ✅         |      ✅      |
|                      [FLAN-UL2](model_doc/flan-ul2)                      |       ✅        |         ✅         |      ✅      |
|                      [FlauBERT](model_doc/flaubert)                      |       ✅        |         ✅         |      ❌      |
|                         [FLAVA](model_doc/flava)                         |       ✅        |         ❌         |      ❌      |
|                          [FNet](model_doc/fnet)                          |       ✅        |         ❌         |      ❌      |
|                      [FocalNet](model_doc/focalnet)                      |       ✅        |         ❌         |      ❌      |
|                  [Funnel Transformer](model_doc/funnel)                  |       ✅        |         ✅         |      ❌      |
|                          [Fuyu](model_doc/fuyu)                          |       ✅        |         ❌         |      ❌      |
|                           [GIT](model_doc/git)                           |       ✅        |         ❌         |      ❌      |
|                          [GLPN](model_doc/glpn)                          |       ✅        |         ❌         |      ❌      |
|                       [GPT Neo](model_doc/gpt_neo)                       |       ✅        |         ❌         |      ✅      |
|                      [GPT NeoX](model_doc/gpt_neox)                      |       ✅        |         ❌         |      ❌      |
|             [GPT NeoX Japanese](model_doc/gpt_neox_japanese)             |       ✅        |         ❌         |      ❌      |
|                         [GPT-J](model_doc/gptj)                          |       ✅        |         ✅         |      ✅      |
|                       [GPT-Sw3](model_doc/gpt-sw3)                       |       ✅        |         ✅         |      ✅      |
|                   [GPTBigCode](model_doc/gpt_bigcode)                    |       ✅        |         ❌         |      ❌      |
|               [GPTSAN-japanese](model_doc/gptsan-japanese)               |       ✅        |         ❌         |      ❌      |
|                    [Graphormer](model_doc/graphormer)                    |       ✅        |         ❌         |      ❌      |
|                      [GroupViT](model_doc/groupvit)                      |       ✅        |         ✅         |      ❌      |
|                       [HerBERT](model_doc/herbert)                       |       ✅        |         ✅         |      ✅      |
|                        [Hubert](model_doc/hubert)                        |       ✅        |         ✅         |      ❌      |
|                        [I-BERT](model_doc/ibert)                         |       ✅        |         ❌         |      ❌      |
|                       [IDEFICS](model_doc/idefics)                       |       ✅        |         ❌         |      ❌      |
|                      [ImageGPT](model_doc/imagegpt)                      |       ✅        |         ❌         |      ❌      |
|                      [Informer](model_doc/informer)                      |       ✅        |         ❌         |      ❌      |
|                  [InstructBLIP](model_doc/instructblip)                  |       ✅        |         ❌         |      ❌      |
|                       [Jukebox](model_doc/jukebox)                       |       ✅        |         ❌         |      ❌      |
|                      [KOSMOS-2](model_doc/kosmos-2)                      |       ✅        |         ❌         |      ❌      |
|                      [LayoutLM](model_doc/layoutlm)                      |       ✅        |         ✅         |      ❌      |
|                    [LayoutLMv2](model_doc/layoutlmv2)                    |       ✅        |         ❌         |      ❌      |
|                    [LayoutLMv3](model_doc/layoutlmv3)                    |       ✅        |         ✅         |      ❌      |
|                     [LayoutXLM](model_doc/layoutxlm)                     |       ✅        |         ❌         |      ❌      |
|                           [LED](model_doc/led)                           |       ✅        |         ✅         |      ❌      |
|                         [LeViT](model_doc/levit)                         |       ✅        |         ❌         |      ❌      |
|                          [LiLT](model_doc/lilt)                          |       ✅        |         ❌         |      ❌      |
|                         [LLaMA](model_doc/llama)                         |       ✅        |         ❌         |      ✅      |
|                        [Llama2](model_doc/llama2)                        |       ✅        |         ❌         |      ✅      |
|                         [Llava](model_doc/llava)                         |       ✅        |         ❌         |      ❌      |
|                    [Longformer](model_doc/longformer)                    |       ✅        |         ✅         |      ❌      |
|                        [LongT5](model_doc/longt5)                        |       ✅        |         ❌         |      ✅      |
|                          [LUKE](model_doc/luke)                          |       ✅        |         ❌         |      ❌      |
|                        [LXMERT](model_doc/lxmert)                        |       ✅        |         ✅         |      ❌      |
|                        [M-CTC-T](model_doc/mctct)                        |       ✅        |         ❌         |      ❌      |
|                       [M2M100](model_doc/m2m_100)                        |       ✅        |         ❌         |      ❌      |
|                    [MADLAD-400](model_doc/madlad-400)                    |       ✅        |         ✅         |      ✅      |
|                        [Marian](model_doc/marian)                        |       ✅        |         ✅         |      ✅      |
|                      [MarkupLM](model_doc/markuplm)                      |       ✅        |         ❌         |      ❌      |
|                   [Mask2Former](model_doc/mask2former)                   |       ✅        |         ❌         |      ❌      |
|                    [MaskFormer](model_doc/maskformer)                    |       ✅        |         ❌         |      ❌      |
|                        [MatCha](model_doc/matcha)                        |       ✅        |         ❌         |      ❌      |
|                         [mBART](model_doc/mbart)                         |       ✅        |         ✅         |      ✅      |
|                      [mBART-50](model_doc/mbart50)                       |       ✅        |         ✅         |      ✅      |
|                          [MEGA](model_doc/mega)                          |       ✅        |         ❌         |      ❌      |
|                 [Megatron-BERT](model_doc/megatron-bert)                 |       ✅        |         ❌         |      ❌      |
|                 [Megatron-GPT2](model_doc/megatron_gpt2)                 |       ✅        |         ✅         |      ✅      |
|                       [MGP-STR](model_doc/mgp-str)                       |       ✅        |         ❌         |      ❌      |
|                       [Mistral](model_doc/mistral)                       |       ✅        |         ❌         |      ❌      |
|                         [mLUKE](model_doc/mluke)                         |       ✅        |         ❌         |      ❌      |
|                           [MMS](model_doc/mms)                           |       ✅        |         ✅         |      ✅      |
|                    [MobileBERT](model_doc/mobilebert)                    |       ✅        |         ✅         |      ❌      |
|                  [MobileNetV1](model_doc/mobilenet_v1)                   |       ✅        |         ❌         |      ❌      |
|                  [MobileNetV2](model_doc/mobilenet_v2)                   |       ✅        |         ❌         |      ❌      |
|                     [MobileViT](model_doc/mobilevit)                     |       ✅        |         ✅         |      ❌      |
|                   [MobileViTV2](model_doc/mobilevitv2)                   |       ✅        |         ❌         |      ❌      |
|                         [MPNet](model_doc/mpnet)                         |       ✅        |         ✅         |      ❌      |
|                           [MPT](model_doc/mpt)                           |       ✅        |         ❌         |      ❌      |
|                           [MRA](model_doc/mra)                           |       ✅        |         ❌         |      ❌      |
|                           [MT5](model_doc/mt5)                           |       ✅        |         ✅         |      ✅      |
|                      [MusicGen](model_doc/musicgen)                      |       ✅        |         ❌         |      ❌      |
|                           [MVP](model_doc/mvp)                           |       ✅        |         ❌         |      ❌      |
|                           [NAT](model_doc/nat)                           |       ✅        |         ❌         |      ❌      |
|                         [Nezha](model_doc/nezha)                         |       ✅        |         ❌         |      ❌      |
|                          [NLLB](model_doc/nllb)                          |       ✅        |         ❌         |      ❌      |
|                      [NLLB-MOE](model_doc/nllb-moe)                      |       ✅        |         ❌         |      ❌      |
|                        [Nougat](model_doc/nougat)                        |       ✅        |         ✅         |      ✅      |
|                 [Nyströmformer](model_doc/nystromformer)                 |       ✅        |         ❌         |      ❌      |
|                     [OneFormer](model_doc/oneformer)                     |       ✅        |         ❌         |      ❌      |
|                    [OpenAI GPT](model_doc/openai-gpt)                    |       ✅        |         ✅         |      ❌      |
|                      [OpenAI GPT-2](model_doc/gpt2)                      |       ✅        |         ✅         |      ✅      |
|                    [OpenLlama](model_doc/open-llama)                     |       ✅        |         ❌         |      ❌      |
|                           [OPT](model_doc/opt)                           |       ✅        |         ✅         |      ✅      |
|                       [OWL-ViT](model_doc/owlvit)                        |       ✅        |         ❌         |      ❌      |
|                         [OWLv2](model_doc/owlv2)                         |       ✅        |         ❌         |      ❌      |
|                  [PatchTSMixer](model_doc/patchtsmixer)                  |       ✅        |         ❌         |      ❌      |
|                      [PatchTST](model_doc/patchtst)                      |       ✅        |         ❌         |      ❌      |
|                       [Pegasus](model_doc/pegasus)                       |       ✅        |         ✅         |      ✅      |
|                     [PEGASUS-X](model_doc/pegasus_x)                     |       ✅        |         ❌         |      ❌      |
|                     [Perceiver](model_doc/perceiver)                     |       ✅        |         ❌         |      ❌      |
|                     [Persimmon](model_doc/persimmon)                     |       ✅        |         ❌         |      ❌      |
|                           [Phi](model_doc/phi)                           |       ✅        |         ❌         |      ❌      |
|                       [PhoBERT](model_doc/phobert)                       |       ✅        |         ✅         |      ✅      |
|                    [Pix2Struct](model_doc/pix2struct)                    |       ✅        |         ❌         |      ❌      |
|                        [PLBart](model_doc/plbart)                        |       ✅        |         ❌         |      ❌      |
|                    [PoolFormer](model_doc/poolformer)                    |       ✅        |         ❌         |      ❌      |
|                     [Pop2Piano](model_doc/pop2piano)                     |       ✅        |         ❌         |      ❌      |
|                    [ProphetNet](model_doc/prophetnet)                    |       ✅        |         ❌         |      ❌      |
|                           [PVT](model_doc/pvt)                           |       ✅        |         ❌         |      ❌      |
|                       [QDQBert](model_doc/qdqbert)                       |       ✅        |         ❌         |      ❌      |
|                           [RAG](model_doc/rag)                           |       ✅        |         ✅         |      ❌      |
|                         [REALM](model_doc/realm)                         |       ✅        |         ❌         |      ❌      |
|                      [Reformer](model_doc/reformer)                      |       ✅        |         ❌         |      ❌      |
|                        [RegNet](model_doc/regnet)                        |       ✅        |         ✅         |      ✅      |
|                       [RemBERT](model_doc/rembert)                       |       ✅        |         ✅         |      ❌      |
|                        [ResNet](model_doc/resnet)                        |       ✅        |         ✅         |      ✅      |
|                     [RetriBERT](model_doc/retribert)                     |       ✅        |         ❌         |      ❌      |
|                       [RoBERTa](model_doc/roberta)                       |       ✅        |         ✅         |      ✅      |
|          [RoBERTa-PreLayerNorm](model_doc/roberta-prelayernorm)          |       ✅        |         ✅         |      ✅      |
|                      [RoCBert](model_doc/roc_bert)                       |       ✅        |         ❌         |      ❌      |
|                      [RoFormer](model_doc/roformer)                      |       ✅        |         ✅         |      ✅      |
|                          [RWKV](model_doc/rwkv)                          |       ✅        |         ❌         |      ❌      |
|                           [SAM](model_doc/sam)                           |       ✅        |         ✅         |      ❌      |
|                  [SeamlessM4T](model_doc/seamless_m4t)                   |       ✅        |         ❌         |      ❌      |
|                [SeamlessM4Tv2](model_doc/seamless_m4t_v2)                |       ✅        |         ❌         |      ❌      |
|                     [SegFormer](model_doc/segformer)                     |       ✅        |         ✅         |      ❌      |
|                           [SEW](model_doc/sew)                           |       ✅        |         ❌         |      ❌      |
|                         [SEW-D](model_doc/sew-d)                         |       ✅        |         ❌         |      ❌      |
|        [Speech Encoder decoder](model_doc/speech-encoder-decoder)        |       ✅        |         ❌         |      ✅      |
|                 [Speech2Text](model_doc/speech_to_text)                  |       ✅        |         ✅         |      ❌      |
|                      [SpeechT5](model_doc/speecht5)                      |       ✅        |         ❌         |      ❌      |
|                      [Splinter](model_doc/splinter)                      |       ✅        |         ❌         |      ❌      |
|                   [SqueezeBERT](model_doc/squeezebert)                   |       ✅        |         ❌         |      ❌      |
|                   [SwiftFormer](model_doc/swiftformer)                   |       ✅        |         ❌         |      ❌      |
|                    [Swin Transformer](model_doc/swin)                    |       ✅        |         ✅         |      ❌      |
|                 [Swin Transformer V2](model_doc/swinv2)                  |       ✅        |         ❌         |      ❌      |
|                       [Swin2SR](model_doc/swin2sr)                       |       ✅        |         ❌         |      ❌      |
|           [SwitchTransformers](model_doc/switch_transformers)            |       ✅        |         ❌         |      ❌      |
|                            [T5](model_doc/t5)                            |       ✅        |         ✅         |      ✅      |
|                        [T5v1.1](model_doc/t5v1.1)                        |       ✅        |         ✅         |      ✅      |
|             [Table Transformer](model_doc/table-transformer)             |       ✅        |         ❌         |      ❌      |
|                         [TAPAS](model_doc/tapas)                         |       ✅        |         ✅         |      ❌      |
|                         [TAPEX](model_doc/tapex)                         |       ✅        |         ✅         |      ✅      |
|       [Time Series Transformer](model_doc/time_series_transformer)       |       ✅        |         ❌         |      ❌      |
|                   [TimeSformer](model_doc/timesformer)                   |       ✅        |         ❌         |      ❌      |
|        [Trajectory Transformer](model_doc/trajectory_transformer)        |       ✅        |         ❌         |      ❌      |
|                  [Transformer-XL](model_doc/transfo-xl)                  |       ✅        |         ✅         |      ❌      |
|                         [TrOCR](model_doc/trocr)                         |       ✅        |         ❌         |      ❌      |
|                          [TVLT](model_doc/tvlt)                          |       ✅        |         ❌         |      ❌      |
|                           [TVP](model_doc/tvp)                           |       ✅        |         ❌         |      ❌      |
|                           [UL2](model_doc/ul2)                           |       ✅        |         ✅         |      ✅      |
|                          [UMT5](model_doc/umt5)                          |       ✅        |         ❌         |      ❌      |
|                     [UniSpeech](model_doc/unispeech)                     |       ✅        |         ❌         |      ❌      |
|                 [UniSpeechSat](model_doc/unispeech-sat)                  |       ✅        |         ❌         |      ❌      |
|                       [UnivNet](model_doc/univnet)                       |       ✅        |         ❌         |      ❌      |
|                       [UPerNet](model_doc/upernet)                       |       ✅        |         ❌         |      ❌      |
|                           [VAN](model_doc/van)                           |       ✅        |         ❌         |      ❌      |
|                      [VideoMAE](model_doc/videomae)                      |       ✅        |         ❌         |      ❌      |
|                          [ViLT](model_doc/vilt)                          |       ✅        |         ❌         |      ❌      |
|        [Vision Encoder decoder](model_doc/vision-encoder-decoder)        |       ✅        |         ✅         |      ✅      |
|       [VisionTextDualEncoder](model_doc/vision-text-dual-encoder)        |       ✅        |         ✅         |      ✅      |
|                   [VisualBERT](model_doc/visual_bert)                    |       ✅        |         ❌         |      ❌      |
|                           [ViT](model_doc/vit)                           |       ✅        |         ✅         |      ✅      |
|                    [ViT Hybrid](model_doc/vit_hybrid)                    |       ✅        |         ❌         |      ❌      |
|                        [VitDet](model_doc/vitdet)                        |       ✅        |         ❌         |      ❌      |
|                       [ViTMAE](model_doc/vit_mae)                        |       ✅        |         ✅         |      ❌      |
|                      [ViTMatte](model_doc/vitmatte)                      |       ✅        |         ❌         |      ❌      |
|                       [ViTMSN](model_doc/vit_msn)                        |       ✅        |         ❌         |      ❌      |
|                          [VITS](model_doc/vits)                          |       ✅        |         ❌         |      ❌      |
|                         [ViViT](model_doc/vivit)                         |       ✅        |         ❌         |      ❌      |
|                      [Wav2Vec2](model_doc/wav2vec2)                      |       ✅        |         ✅         |      ✅      |
|            [Wav2Vec2-Conformer](model_doc/wav2vec2-conformer)            |       ✅        |         ❌         |      ❌      |
|              [Wav2Vec2Phoneme](model_doc/wav2vec2_phoneme)               |       ✅        |         ✅         |      ✅      |
|                         [WavLM](model_doc/wavlm)                         |       ✅        |         ❌         |      ❌      |
|                       [Whisper](model_doc/whisper)                       |       ✅        |         ✅         |      ✅      |
|                        [X-CLIP](model_doc/xclip)                         |       ✅        |         ❌         |      ❌      |
|                         [X-MOD](model_doc/xmod)                          |       ✅        |         ❌         |      ❌      |
|                          [XGLM](model_doc/xglm)                          |       ✅        |         ✅         |      ✅      |
|                           [XLM](model_doc/xlm)                           |       ✅        |         ✅         |      ❌      |
|                [XLM-ProphetNet](model_doc/xlm-prophetnet)                |       ✅        |         ❌         |      ❌      |
|                   [XLM-RoBERTa](model_doc/xlm-roberta)                   |       ✅        |         ✅         |      ✅      |
|                [XLM-RoBERTa-XL](model_doc/xlm-roberta-xl)                |       ✅        |         ❌         |      ❌      |
|                         [XLM-V](model_doc/xlm-v)                         |       ✅        |         ✅         |      ✅      |
|                         [XLNet](model_doc/xlnet)                         |       ✅        |         ✅         |      ❌      |
|                         [XLS-R](model_doc/xls_r)                         |       ✅        |         ✅         |      ✅      |
|                 [XLSR-Wav2Vec2](model_doc/xlsr_wav2vec2)                 |       ✅        |         ✅         |      ✅      |
|                         [YOLOS](model_doc/yolos)                         |       ✅        |         ❌         |      ❌      |
|                          [YOSO](model_doc/yoso)                          |       ✅        |         ❌         |      ❌      |

<!-- End table--><|MERGE_RESOLUTION|>--- conflicted
+++ resolved
@@ -94,12 +94,9 @@
 |                       [CLIPSeg](model_doc/clipseg)                       |       ✅        |         ❌         |      ❌      |
 |                          [CLVP](model_doc/clvp)                          |       ✅        |         ❌         |      ❌      |
 |                       [CodeGen](model_doc/codegen)                       |       ✅        |         ❌         |      ❌      |
-<<<<<<< HEAD
-|                    [CodeLlama](model_doc/code_llama)                     |       ✅        |         ❌         |      ❌      |
+|                    [CodeLlama](model_doc/code_llama)                     |       ✅        |         ❌         |      ✅      |
 |                        [CogVLM](model_doc/cogvlm)                        |       ✅        |         ❌         |      ❌      |
-=======
 |                    [CodeLlama](model_doc/code_llama)                     |       ✅        |         ❌         |      ✅      |
->>>>>>> 52746922
 |              [Conditional DETR](model_doc/conditional_detr)              |       ✅        |         ❌         |      ❌      |
 |                      [ConvBERT](model_doc/convbert)                      |       ✅        |         ✅         |      ❌      |
 |                      [ConvNeXT](model_doc/convnext)                      |       ✅        |         ✅         |      ❌      |
