- sections:
  - local: index
    title: 🤗 Transformers
  - local: quicktour
    title: 둘러보기
  - local: installation
    title: 설치방법
  title: 시작하기
- sections:
  - local: pipeline_tutorial
    title: Pipeline으로 추론하기
  - local: autoclass_tutorial
    title: AutoClass로 사전 학습된 인스턴스 로드하기
  - local: preprocessing
    title: 데이터 전처리하기
  - local: training
    title: 사전 학습된 모델 미세 조정하기
  - local: run_scripts
    title: 스크립트로 학습하기
  - local: accelerate
    title: 🤗 Accelerate로 분산 학습 구성하기
  - local: peft
    title: 🤗 PEFT로 어댑터 로드 및 학습하기
  - local: model_sharing
    title: 만든 모델 공유하기
  - local: transformers_agents
    title: 에이전트
  - local: llm_tutorial
    title: 대규모 언어 모델로 생성하기
  - local: conversations
    title: Transformers로 채팅하기
  title: 튜토리얼
- sections:
  - isExpanded: false
    sections:
      - local: tasks/sequence_classification
        title: 텍스트 분류
      - local: tasks/token_classification
        title: 토큰 분류
      - local: tasks/question_answering
        title: 질의 응답(Question Answering)
      - local: tasks/language_modeling
        title: 인과적 언어 모델링(Causal language modeling)
      - local: tasks/masked_language_modeling
        title: 마스킹된 언어 모델링(Masked language modeling)
      - local: tasks/translation
        title: 번역
      - local: tasks/summarization
        title: 요약
      - local: tasks/multiple_choice
        title: 객관식 문제(Multiple Choice)
    title: 자연어처리
  - isExpanded: false
    sections:
      - local: tasks/audio_classification
        title: 오디오 분류
      - local: tasks/asr
        title: 자동 음성 인식
    title: 오디오
  - isExpanded: false
    sections:
      - local: tasks/image_classification
        title: 이미지 분류
      - local: tasks/semantic_segmentation
        title: 의미적 분할(Semantic segmentation)
      - local: tasks/video_classification
        title: 영상 분류
      - local: tasks/object_detection
        title: 객체 탐지
      - local: tasks/zero_shot_object_detection
        title: 제로샷(zero-shot) 객체 탐지
      - local: tasks/zero_shot_image_classification
        title: 제로샷(zero-shot) 이미지 분류
      - local: tasks/monocular_depth_estimation
        title: 단일 영상 기반 깊이 추정
      - local: tasks/image_to_image
        title: Image-to-Image
      - local: tasks/image_feature_extraction
        title: 이미지 특징 추출
      - local: tasks/mask_generation
        title: 마스크 생성
      - local: tasks/knowledge_distillation_for_image_classification
        title: 컴퓨터 비전(이미지 분류)를 위한 지식 증류(knowledge distillation)
    title: 컴퓨터 비전
  - isExpanded: false
    sections:
      - local: tasks/image_captioning
        title: 이미지 캡셔닝
      - local: tasks/document_question_answering
        title: 문서 질의 응답(Document Question Answering)
      - local: tasks/visual_question_answering
        title: 시각적 질의응답 (Visual Question Answering)
      - local: in_translation
        title: (번역중) Text to speech
    title: 멀티모달
  - isExpanded: false
    sections:
    - local: generation_strategies
      title: 텍스트 생성 전략 사용자 정의
    title: 생성
  - isExpanded: false
    sections:
    - local: tasks/idefics
      title: IDEFICS를 이용한 이미지 작업
    - local: tasks/prompting
      title: 대규모 언어 모델 프롬프팅 가이드
    title: 프롬프팅
  title: 태스크 가이드
- sections:
  - local: fast_tokenizers
    title: 🤗 Tokenizers 라이브러리에서 토크나이저 사용하기
  - local: multilingual
    title: 다국어 모델 추론하기
  - local: create_a_model
    title: 모델별 API 사용하기
  - local: custom_models
    title: 사용자 정의 모델 공유하기
  - local: chat_templating
    title: 챗봇 템플릿 익히기
  - local: trainer
    title: Trainer 사용하기
  - local: sagemaker
    title: Amazon SageMaker에서 학습 실행하기
  - local: serialization
    title: ONNX로 내보내기
  - local: tflite
    title: TFLite로 내보내기
  - local: torchscript
    title: TorchScript로 내보내기
  - local: in_translation
    title: (번역중) Benchmarks
  - local: in_translation
    title: (번역중) Notebooks with examples
  - local: community
    title: 커뮤니티 리소스
  - local: troubleshooting
    title: 문제 해결
<<<<<<< HEAD
  - local: in_translation
    title: (번역중) Interoperability with GGUF files
  - local: modular_transformers
    title: `transformers`에서의 모듈성
=======
  - local: gguf
    title: GGUF 파일들과의 상호 운용성
>>>>>>> d6ba1ac0
  title: (번역중) 개발자 가이드
- sections:
  - local: in_translation
    title: (번역중) Getting started
  - local: quantization/bitsandbytes
    title: bitsandbytes
  - local: in_translation
    title: (번역중) GPTQ
  - local: quantization/awq
    title: AWQ
  - local: in_translation
    title: (번역중) AQLM
  - local: in_translation
    title: (번역중) Quanto
  - local: in_translation
    title: (번역중) EETQ
  - local: in_translation
    title: (번역중) HQQ
  - local: in_translation
    title: (번역중) Optimum
  - local: in_translation
    title: (번역중) Contribute new quantization method
  title: (번역중) 경량화 메소드
- sections:
  - local: in_translation
    title: (번역중) Getting started
  - local: in_translation
    title: (번역중) bitsandbytes
  - local: quantization/gptq
    title: GPTQ
  - local: in_translation
    title: (번역중) AWQ
  - local: in_translation
    title: (번역중) AQLM
  - local: quantization/quanto
    title: Quanto
  - local: quantization/eetq
    title: EETQ
  - local: in_translation
    title: (번역중) HQQ
  - local: in_translation
    title: (번역중) Optimum
  - local: in_translation
    title: (번역중) Contribute new quantization method
  title: (번역중) 경량화 메소드
- sections:
  - local: performance
    title: 성능 및 확장성
  - local: in_translation
    title: (번역중) Quantization
  - local: llm_optims
    title: LLM 추론 최적화
  - sections:
    - local: in_translation
      title: (번역중) Methods and tools for efficient training on a single GPU
    - local: perf_train_gpu_many
      title: 다중 GPU에서 훈련 진행하기
    - local: deepspeed
      title: DeepSpeed
    - local: fsdp
      title: 완전 분할 데이터 병렬 처리
    - local: perf_train_cpu
      title: CPU에서 훈련
    - local: perf_train_cpu_many
      title: 다중 CPU에서 훈련하기
    - local: perf_train_tpu_tf
      title: TensorFlow로 TPU에서 훈련하기
    - local: in_translation
      title: (번역중) PyTorch training on Apple silicon
    - local: perf_hardware
      title: 훈련용 사용자 맞춤형 하드웨어
    - local: hpo_train
      title: Trainer API를 사용한 하이퍼파라미터 탐색
    title: (번역중) 효율적인 학습 기술들
  - sections:
    - local: perf_infer_cpu
      title: CPU로 추론하기
    - local: perf_infer_gpu_one
      title: 하나의 GPU를 활용한 추론
    title: 추론 최적화하기
  - local: big_models
    title: 대형 모델을 인스턴스화
  - local: debugging
    title: 디버깅
  - local: tf_xla
    title: TensorFlow 모델을 위한 XLA 통합
  - local: in_translation
    title: (번역중) Optimize inference using `torch.compile()`
  title: (번역중) 성능 및 확장성
- sections:
    - local: contributing
      title: 🤗 Transformers에 기여하는 방법
    - local: add_new_model
      title: 🤗 Transformers에 새로운 모델을 추가하는 방법
    - local: add_new_pipeline
      title: 어떻게 🤗 Transformers에 파이프라인을 추가하나요?
    - local: testing
      title: 테스트
    - local: pr_checks
      title: Pull Request에 대한 검사
  title: 기여하기
- sections:
  - local: philosophy
    title: 이념과 목표
  - local: in_translation
    title: (번역중) Glossary
  - local: task_summary
    title: 🤗 Transformers로 할 수 있는 작업
  - local: tasks_explained
    title: 🤗 Transformers로 작업을 해결하는 방법
  - local: model_summary
    title: Transformer 모델군
  - local: tokenizer_summary
    title: 토크나이저 요약
  - local: attention
    title: 어텐션 매커니즘
  - local: pad_truncation
    title: 패딩과 잘라내기
  - local: bertology
    title: BERTology
  - local: perplexity
    title: 고정 길이 모델의 펄플렉서티(Perplexity)
  - local: pipeline_webserver
    title: 추론 웹 서버를 위한 파이프라인
  - local: model_memory_anatomy
    title: 모델 학습 해부하기
  - local: llm_tutorial_optimization
    title: LLM을 최대한 활용하기
  title: (번역중) 개념 가이드
- sections:
  - sections:
    - local: main_classes/agent
      title: 에이전트와 도구
    - local: model_doc/auto
      title: 자동 클래스
    - local: in_translation
      title: (번역중) Backbones
    - local: in_translation
      title: (번역중) Callbacks
    - local: in_translation
      title: (번역중) Configuration
    - local: in_translation
      title: (번역중) Data Collator
    - local: in_translation
      title: (번역중) Keras callbacks
    - local: main_classes/logging
      title: 로깅
    - local: in_translation
      title: (번역중) Models
    - local: in_translation
      title: (번역중) Text Generation
    - local: in_translation
      title: (번역중) ONNX
    - local: in_translation
      title: (번역중) Optimization
    - local: in_translation
      title: (번역중) Model outputs
    - local: in_translation
      title: (번역중) Pipelines
    - local: in_translation
      title: (번역중) Processors
    - local: in_translation
      title: (번역중) Quantization
    - local: in_translation
      title: (번역중) Tokenizer
    - local: main_classes/trainer
      title: Trainer
    - local: deepspeed
      title: DeepSpeed
    - local: in_translation
      title: (번역중) Feature Extractor
    - local: in_translation
      title: (번역중) Image Processor
    title: (번역중) 메인 클래스
  - sections:
    - isExpanded: false
      sections:
      - local: in_translation
        title: (번역중) ALBERT
      - local: in_translation
        title: (번역중) BART
      - local: in_translation
        title: (번역중) BARThez
      - local: in_translation
        title: (번역중) BARTpho
      - local: in_translation
        title: (번역중) BERT
      - local: in_translation
        title: (번역중) BertGeneration
      - local: in_translation
        title: (번역중) BertJapanese
      - local: in_translation
        title: (번역중) Bertweet
      - local: in_translation
        title: (번역중) BigBird
      - local: in_translation
        title: (번역중) BigBirdPegasus
      - local: in_translation
        title: (번역중) BioGpt
      - local: in_translation
        title: (번역중) Blenderbot
      - local: in_translation
        title: (번역중) Blenderbot Small
      - local: in_translation
        title: (번역중) BLOOM
      - local: in_translation
        title: (번역중) BORT
      - local: in_translation
        title: (번역중) ByT5
      - local: in_translation
        title: (번역중) CamemBERT
      - local: in_translation
        title: (번역중) CANINE
      - local: in_translation
        title: (번역중) CodeGen
      - local: in_translation
        title: (번역중) ConvBERT
      - local: in_translation
        title: (번역중) CPM
      - local: in_translation
        title: (번역중) CPMANT
      - local: in_translation
        title: (번역중) CTRL
      - local: in_translation
        title: (번역중) DeBERTa
      - local: in_translation
        title: (번역중) DeBERTa-v2
      - local: in_translation
        title: (번역중) DialoGPT
      - local: in_translation
        title: (번역중) DistilBERT
      - local: in_translation
        title: (번역중) DPR
      - local: in_translation
        title: (번역중) ELECTRA
      - local: in_translation
        title: (번역중) Encoder Decoder Models
      - local: in_translation
        title: (번역중) ERNIE
      - local: in_translation
        title: (번역중) ErnieM
      - local: model_doc/esm
        title: ESM
      - local: in_translation
        title: (번역중) FLAN-T5
      - local: in_translation
        title: (번역중) FLAN-UL2
      - local: in_translation
        title: (번역중) FlauBERT
      - local: in_translation
        title: (번역중) FNet
      - local: in_translation
        title: (번역중) FSMT
      - local: in_translation
        title: (번역중) Funnel Transformer
      - local: model_doc/gemma
        title: Gemma
      - local: in_translation
        title: (번역중) GPT
      - local: in_translation
        title: (번역중) GPT Neo
      - local: in_translation
        title: (번역중) GPT NeoX
      - local: in_translation
        title: (번역중) GPT NeoX Japanese
      - local: in_translation
        title: (번역중) GPT-J
      - local: in_translation
        title: (번역중) GPT2
      - local: in_translation
        title: (번역중) GPTBigCode
      - local: in_translation
        title: (번역중) GPTSAN Japanese
      - local: in_translation
        title: (번역중) GPTSw3
      - local: in_translation
        title: (번역중) HerBERT
      - local: in_translation
        title: (번역중) I-BERT
      - local: in_translation
        title: (번역중) Jukebox
      - local: in_translation
        title: (번역중) LED
      - local: model_doc/llama
        title: LLaMA
      - local: model_doc/llama2
        title: LLaMA2
      - local: in_translation
        title: (번역중) Longformer
      - local: in_translation
        title: (번역중) LongT5
      - local: in_translation
        title: (번역중) LUKE
      - local: in_translation
        title: (번역중) M2M100
      - local: in_translation
        title: (번역중) MarianMT
      - local: in_translation
        title: (번역중) MarkupLM
      - local: in_translation
        title: (번역중) MBart and MBart-50
      - local: in_translation
        title: (번역중) MEGA
      - local: in_translation
        title: (번역중) MegatronBERT
      - local: in_translation
        title: (번역중) MegatronGPT2
      - local: in_translation
        title: (번역중) mLUKE
      - local: in_translation
        title: (번역중) MobileBERT
      - local: in_translation
        title: (번역중) MPNet
      - local: in_translation
        title: (번역중) MT5
      - local: in_translation
        title: (번역중) MVP
      - local: in_translation
        title: (번역중) NEZHA
      - local: in_translation
        title: (번역중) NLLB
      - local: in_translation
        title: (번역중) NLLB-MoE
      - local: in_translation
        title: (번역중) Nyströmformer
      - local: in_translation
        title: (번역중) Open-Llama
      - local: in_translation
        title: (번역중) OPT
      - local: in_translation
        title: (번역중) Pegasus
      - local: in_translation
        title: (번역중) PEGASUS-X
      - local: in_translation
        title: (번역중) PhoBERT
      - local: in_translation
        title: (번역중) PLBart
      - local: in_translation
        title: (번역중) ProphetNet
      - local: in_translation
        title: (번역중) QDQBert
      - local: in_translation
        title: (번역중) RAG
      - local: in_translation
        title: (번역중) REALM
      - local: in_translation
        title: (번역중) Reformer
      - local: in_translation
        title: (번역중) RemBERT
      - local: in_translation
        title: (번역중) RetriBERT
      - local: in_translation
        title: (번역중) RoBERTa
      - local: in_translation
        title: (번역중) RoBERTa-PreLayerNorm
      - local: in_translation
        title: (번역중) RoCBert
      - local: in_translation
        title: (번역중) RoFormer
      - local: in_translation
        title: (번역중) Splinter
      - local: in_translation
        title: (번역중) SqueezeBERT
      - local: in_translation
        title: (번역중) SwitchTransformers
      - local: in_translation
        title: (번역중) T5
      - local: in_translation
        title: (번역중) T5v1.1
      - local: in_translation
        title: (번역중) TAPEX
      - local: in_translation
        title: (번역중) Transformer XL
      - local: in_translation
        title: (번역중) UL2
      - local: in_translation
        title: (번역중) X-MOD
      - local: in_translation
        title: (번역중) XGLM
      - local: in_translation
        title: (번역중) XLM
      - local: in_translation
        title: (번역중) XLM-ProphetNet
      - local: in_translation
        title: (번역중) XLM-RoBERTa
      - local: in_translation
        title: (번역중) XLM-RoBERTa-XL
      - local: in_translation
        title: (번역중) XLM-V
      - local: in_translation
        title: (번역중) XLNet
      - local: in_translation
        title: (번역중) YOSO
      title: (번역중) 텍스트 모델
    - isExpanded: false
      sections:
      - local: in_translation
        title: (번역중) BEiT
      - local: in_translation
        title: (번역중) BiT
      - local: in_translation
        title: (번역중) Conditional DETR
      - local: in_translation
        title: (번역중) ConvNeXT
      - local: in_translation
        title: (번역중) ConvNeXTV2
      - local: in_translation
        title: (번역중) CvT
      - local: in_translation
        title: (번역중) Deformable DETR
      - local: in_translation
        title: (번역중) DeiT
      - local: in_translation
        title: (번역중) DETA
      - local: in_translation
        title: (번역중) DETR
      - local: in_translation
        title: (번역중) DiNAT
      - local: in_translation
        title: (번역중) DiT
      - local: in_translation
        title: (번역중) DPT
      - local: in_translation
        title: (번역중) EfficientFormer
      - local: in_translation
        title: (번역중) EfficientNet
      - local: in_translation
        title: (번역중) FocalNet
      - local: in_translation
        title: (번역중) GLPN
      - local: in_translation
        title: (번역중) ImageGPT
      - local: in_translation
        title: (번역중) LeViT
      - local: in_translation
        title: (번역중) Mask2Former
      - local: in_translation
        title: (번역중) MaskFormer
      - local: in_translation
        title: (번역중) MobileNetV1
      - local: in_translation
        title: (번역중) MobileNetV2
      - local: in_translation
        title: (번역중) MobileViT
      - local: in_translation
        title: (번역중) NAT
      - local: in_translation
        title: (번역중) PoolFormer
      - local: in_translation
        title: (번역중) RegNet
      - local: in_translation
        title: (번역중) ResNet
      - local: in_translation
        title: (번역중) SegFormer
      - local: in_translation
        title: (번역중) Swin Transformer
      - local: model_doc/swinv2
        title: Swin Transformer V2
      - local: in_translation
        title: Swin2SR
      - local: model_doc/swin2sr
        title: (번역중) Table Transformer
      - local: in_translation
        title: (번역중) TimeSformer
      - local: in_translation
        title: (번역중) UperNet
      - local: in_translation
        title: (번역중) VAN
      - local: in_translation
        title: (번역중) VideoMAE
      - local: in_translation
        title: Vision Transformer (ViT)
      - local: model_doc/vit
        title: (번역중) ViT Hybrid
      - local: in_translation
        title: (번역중) ViTMAE
      - local: in_translation
        title: (번역중) ViTMSN
      - local: in_translation
        title: (번역중) YOLOS
      title: (번역중) 비전 모델
    - isExpanded: false
      sections:
      - local: in_translation
        title: (번역중) Audio Spectrogram Transformer
      - local: in_translation
        title: (번역중) CLAP
      - local: in_translation
        title: (번역중) Hubert
      - local: in_translation
        title: (번역중) MCTCT
      - local: in_translation
        title: (번역중) SEW
      - local: in_translation
        title: (번역중) SEW-D
      - local: in_translation
        title: (번역중) Speech2Text
      - local: in_translation
        title: (번역중) Speech2Text2
      - local: in_translation
        title: (번역중) SpeechT5
      - local: in_translation
        title: (번역중) UniSpeech
      - local: in_translation
        title: (번역중) UniSpeech-SAT
      - local: in_translation
        title: (번역중) Wav2Vec2
      - local: in_translation
        title: (번역중) Wav2Vec2-Conformer
      - local: in_translation
        title: (번역중) Wav2Vec2Phoneme
      - local: in_translation
        title: (번역중) WavLM
      - local: model_doc/whisper
        title: Whisper
      - local: in_translation
        title: (번역중) XLS-R
      - local: in_translation
        title: (번역중) XLSR-Wav2Vec2
      title: (번역중) 오디오 모델
    - isExpanded: false
      sections:
      - local: in_translation
        title: (번역중) ALIGN
      - local: in_translation
        title: (번역중) AltCLIP
      - local: in_translation
        title: (번역중) BLIP
      - local: in_translation
        title: (번역중) BLIP-2
      - local: in_translation
        title: (번역중) BridgeTower
      - local: model_doc/chameleon
        title: Chameleon
      - local: in_translation
        title: (번역중) Chinese-CLIP
      - local: in_translation
        title: (번역중) CLIP
      - local: in_translation
        title: (번역중) CLIPSeg
      - local: in_translation
        title: (번역중) Data2Vec
      - local: in_translation
        title: (번역중) DePlot
      - local: in_translation
        title: (번역중) Donut
      - local: in_translation
        title: (번역중) FLAVA
      - local: in_translation
        title: (번역중) GIT
      - local: in_translation
        title: (번역중) GroupViT
      - local: in_translation
        title: (번역중) LayoutLM
      - local: in_translation
        title: (번역중) LayoutLMV2
      - local: in_translation
        title: (번역중) LayoutLMV3
      - local: in_translation
        title: (번역중) LayoutXLM
      - local: in_translation
        title: (번역중) LiLT
      - local: in_translation
        title: (번역중) LXMERT
      - local: in_translation
        title: (번역중) MatCha
      - local: in_translation
        title: (번역중) MGP-STR
      - local: in_translation
        title: (번역중) OneFormer
      - local: in_translation
        title: (번역중) OWL-ViT
      - local: in_translation
        title: (번역중) Perceiver
      - local: in_translation
        title: (번역중) Pix2Struct
      - local: in_translation
        title: (번역중) Segment Anything
      - local: in_translation
        title: (번역중) Speech Encoder Decoder Models
      - local: in_translation
        title: (번역중) TAPAS
      - local: in_translation
        title: (번역중) TrOCR
      - local: in_translation
        title: (번역중) TVLT
      - local: in_translation
        title: (번역중) ViLT
      - local: in_translation
        title: (번역중) Vision Encoder Decoder Models
      - local: in_translation
        title: (번역중) Vision Text Dual Encoder
      - local: in_translation
        title: (번역중) VisualBERT
      - local: in_translation
        title: (번역중) X-CLIP
      title: (번역중) 멀티모달 모델
    - isExpanded: false
      sections:
      - local: in_translation
        title: (번역중) Decision Transformer
      - local: in_translation
        title: (번역중) Trajectory Transformer
      title: (번역중) 강화학습 모델
    - isExpanded: false
      sections:
      - local: in_translation
        title: (번역중) Informer
      - local: in_translation
        title: (번역중) Time Series Transformer
      title: (번역중) 시계열 모델
    - isExpanded: false
      sections:
      - local: in_translation
        title: (번역중) Graphormer
      title: (번역중) Graph models
    title: (번역중) 모델
  - sections:
    - local: in_translation
      title: (번역중) Custom Layers and Utilities
    - local: internal/pipelines_utils
      title: 파이프라인을 위한 유틸리티
    - local: in_translation
      title: (번역중) Utilities for Tokenizers
    - local: in_translation
      title: (번역중) Utilities for Trainer
    - local: in_translation
      title: (번역중) Utilities for Generation
    - local: in_translation
      title: (번역중) Utilities for Image Processors
    - local: internal/audio_utils
      title: 오디오 처리를 위한 유틸리티
    - local: in_translation
      title: (번역중) General Utilities
    - local: internal/time_series_utils
      title: 시계열을 위한 유틸리티
    title: (번역중) Internal Helpers
  title: (번역중) API<|MERGE_RESOLUTION|>--- conflicted
+++ resolved
@@ -135,15 +135,10 @@
     title: 커뮤니티 리소스
   - local: troubleshooting
     title: 문제 해결
-<<<<<<< HEAD
-  - local: in_translation
-    title: (번역중) Interoperability with GGUF files
+  - local: gguf
+    title: GGUF 파일들과의 상호 운용성
   - local: modular_transformers
     title: `transformers`에서의 모듈성
-=======
-  - local: gguf
-    title: GGUF 파일들과의 상호 운용성
->>>>>>> d6ba1ac0
   title: (번역중) 개발자 가이드
 - sections:
   - local: in_translation
