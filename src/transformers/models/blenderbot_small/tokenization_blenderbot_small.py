# coding=utf-8
# Copyright 2021 The Facebook Inc. and The HuggingFace Inc. team. All rights reserved.
#
# Licensed under the Apache License, Version 2.0 (the "License");
# you may not use this file except in compliance with the License.
# You may obtain a copy of the License at
#
#     http://www.apache.org/licenses/LICENSE-2.0
#
# Unless required by applicable law or agreed to in writing, software
# distributed under the License is distributed on an "AS IS" BASIS,
# WITHOUT WARRANTIES OR CONDITIONS OF ANY KIND, either express or implied.
# See the License for the specific language governing permissions and
# limitations under the License.
"""Tokenization class for BlenderbotSmall."""

import json
import os
from typing import Dict, List, Optional, Tuple

import regex as re

from ...tokenization_utils import PreTrainedTokenizer
from ...utils import logging


logger = logging.get_logger(__name__)


VOCAB_FILES_NAMES = {
    "vocab_file": "vocab.json",
    "merges_file": "merges.txt",
    "tokenizer_config_file": "tokenizer_config.json",
}


def get_pairs(word):
    """
    Return set of symbol pairs in a word.

    Word is represented as tuple of symbols (symbols being variable-length strings).
    """
    pairs = set()
    prev_char = word[0]
    for char in word[1:]:
        pairs.add((prev_char, char))
        prev_char = char

    pairs = set(pairs)
    return pairs


class BlenderbotSmallTokenizer(PreTrainedTokenizer):
    """
    Constructs a Blenderbot-90M tokenizer based on BPE (Byte-Pair-Encoding)

    This tokenizer inherits from :class:`~transformers.PreTrainedTokenizer` which contains most of the main methods.
    Users should refer to the superclass for more information regarding methods.

    Args:
        vocab_file (:obj:`str`):
            File containing the vocabulary.
        merges_file (:obj:`str`):
            Path to the merges file.
        bos_token (:obj:`str`, `optional`, defaults to :obj:`"__start__"`):
            The beginning of sentence token.
        eos_token (:obj:`str`, `optional`, defaults to :obj:`"__end__"`):
            The end of sentence token.
        unk_token (:obj:`str`, `optional`, defaults to :obj:`"__unk__"`):
            The unknown token. A token that is not in the vocabulary cannot be converted to an ID and is set to be this
            token instead.
        pad_token (:obj:`str`, `optional`, defaults to :obj:`"__pad__"`):
            The token used for padding, for example when batching sequences of different lengths.
        **kwargs
            Additional keyword arguments passed along to :class:`~transformers.PreTrainedTokenizer`
    """

    vocab_files_names = {
        "vocab_file": "vocab.json",
        "merges_file": "merges.txt",
        "tokenizer_config": "tokenizer_config.json",
    }
    pretrained_vocab_files_map = {
        "vocab_file": {
<<<<<<< HEAD
            "facebook/blenderbot_small-90M": "https://huggingface.co/facebook/blenderbot_small-90M/resolve/main/vocab.json"
        },
        "merges_file": {
            "facebook/blenderbot_small-90M": "https://huggingface.co/facebook/blenderbot_small-90M/resolve/main/merges.txt"
        },
        "tokenizer_config_file": {
            "facebook/blenderbot_small-90M": "https://huggingface.co/facebook/blenderbot_small-90M/resolve/main/tokenizer.json"
=======
            "facebook/blenderbot_small-90M": "https://huggingface.co/facebook/blenderbot_small-90M/blob/main/vocab.json"
        },
        "merges_file": {
            "facebook/blenderbot_small-90M": "https://huggingface.co/facebook/blenderbot_small-90M/blob/main/merges.txt"
        },
        "tokenizer_config_file": {
            "facebook/blenderbot_small-90M": "https://huggingface.co/facebook/blenderbot_small-90M/blob/main/tokenizer.json"
>>>>>>> 634a3136
        },
    }
    max_model_input_sizes = {"facebook/blenderbot_small-90M": 512}

    def __init__(
        self,
        vocab_file,
        merges_file,
        bos_token="__start__",
        eos_token="__end__",
        unk_token="__unk__",
        pad_token="__null__",
        **kwargs
    ):
        super().__init__(unk_token=unk_token, bos_token=bos_token, eos_token=eos_token, pad_token=pad_token, **kwargs)

        with open(vocab_file, encoding="utf-8") as vocab_handle:
            self.encoder = json.load(vocab_handle)
        self.decoder = {v: k for k, v in self.encoder.items()}
        with open(merges_file, encoding="utf-8") as merges_handle:
            merges = merges_handle.read().split("\n")[1:-1]
        merges = [tuple(merge.split()) for merge in merges]
        self.bpe_ranks = dict(zip(merges, range(len(merges))))
        self.cache = {}

    @property
    def vocab_size(self) -> int:
        return len(self.encoder)

    def get_vocab(self) -> Dict:
        return dict(self.encoder, **self.added_tokens_encoder)

    def bpe(self, token: str) -> str:
        if token in self.cache:
            return self.cache[token]
        token = re.sub("([.,!?()])", r" \1", token)
        token = re.sub("(')", r" \1 ", token)
        token = re.sub(r"\s{2,}", " ", token)
        if "\n" in token:
            token = token.replace("\n", " __newln__")

        tokens = token.split(" ")
        words = []
        for token in tokens:
            if not len(token):
                continue

            token = token.lower()
            word = tuple(token)
            word = tuple(list(word[:-1]) + [word[-1] + "</w>"])
            pairs = get_pairs(word)

            if not pairs:
                words.append(token)
                continue

            while True:
                bigram = min(pairs, key=lambda pair: self.bpe_ranks.get(pair, float("inf")))
                if bigram not in self.bpe_ranks:
                    break
                first, second = bigram
                new_word = []
                i = 0

                while i < len(word):
                    try:
                        j = word.index(first, i)
                        new_word.extend(word[i:j])
                        i = j
                    except ValueError:
                        new_word.extend(word[i:])
                        break

                    if word[i] == first and i < len(word) - 1 and word[i + 1] == second:
                        new_word.append(first + second)
                        i += 2
                    else:
                        new_word.append(word[i])
                        i += 1
                new_word = tuple(new_word)
                word = new_word
                if len(word) == 1:
                    break
                else:
                    pairs = get_pairs(word)
            word = "@@ ".join(word)
            word = word[:-4]

            self.cache[token] = word
            words.append(word)
        return " ".join(words)

    def _tokenize(self, text: str) -> List[str]:
        """ Split a string into tokens using BPE."""
        split_tokens = []

        words = re.findall(r"\S+\n?", text)

        for token in words:
            split_tokens.extend([t for t in self.bpe(token).split(" ")])
        return split_tokens

    def _convert_token_to_id(self, token: str) -> int:
        """ Converts a token to an id using the vocab. """
        token = token.lower()
        return self.encoder.get(token, self.encoder.get(self.unk_token))

    def _convert_id_to_token(self, index: int) -> str:
        """Converts an index (integer) in a token (str) using the vocab."""
        return self.decoder.get(index, self.unk_token)

    def convert_tokens_to_string(self, tokens: List[str]) -> str:
        """ Converts a sequence of tokens  in a single string. """
        out_string = " ".join(tokens).replace("@@ ", "").strip()
        return out_string

    def save_vocabulary(self, save_directory: str, filename_prefix: Optional[str] = None) -> Tuple[str]:
        if not os.path.isdir(save_directory):
            logger.error("Vocabulary path ({}) should be a directory".format(save_directory))
            return
        vocab_file = os.path.join(
            save_directory, (filename_prefix + "-" if filename_prefix else "") + VOCAB_FILES_NAMES["vocab_file"]
        )
        merge_file = os.path.join(
            save_directory, (filename_prefix + "-" if filename_prefix else "") + VOCAB_FILES_NAMES["merges_file"]
        )

        with open(vocab_file, "w", encoding="utf-8") as f:
            f.write(json.dumps(self.encoder, ensure_ascii=False))

        index = 0
        with open(merge_file, "w", encoding="utf-8") as writer:
            writer.write("#version: 0.2\n")
            for bpe_tokens, token_index in sorted(self.bpe_ranks.items(), key=lambda kv: kv[1]):
                if index != token_index:
                    logger.warning(
                        "Saving vocabulary to {}: BPE merge indices are not consecutive."
                        " Please check that the tokenizer is not corrupted!".format(merge_file)
                    )
                    index = token_index
                writer.write(" ".join(bpe_tokens) + "\n")
                index += 1

        return vocab_file, merge_file<|MERGE_RESOLUTION|>--- conflicted
+++ resolved
@@ -82,15 +82,6 @@
     }
     pretrained_vocab_files_map = {
         "vocab_file": {
-<<<<<<< HEAD
-            "facebook/blenderbot_small-90M": "https://huggingface.co/facebook/blenderbot_small-90M/resolve/main/vocab.json"
-        },
-        "merges_file": {
-            "facebook/blenderbot_small-90M": "https://huggingface.co/facebook/blenderbot_small-90M/resolve/main/merges.txt"
-        },
-        "tokenizer_config_file": {
-            "facebook/blenderbot_small-90M": "https://huggingface.co/facebook/blenderbot_small-90M/resolve/main/tokenizer.json"
-=======
             "facebook/blenderbot_small-90M": "https://huggingface.co/facebook/blenderbot_small-90M/blob/main/vocab.json"
         },
         "merges_file": {
@@ -98,7 +89,6 @@
         },
         "tokenizer_config_file": {
             "facebook/blenderbot_small-90M": "https://huggingface.co/facebook/blenderbot_small-90M/blob/main/tokenizer.json"
->>>>>>> 634a3136
         },
     }
     max_model_input_sizes = {"facebook/blenderbot_small-90M": 512}
