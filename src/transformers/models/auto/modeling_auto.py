# coding=utf-8
# Copyright 2018 The HuggingFace Inc. team.
#
# Licensed under the Apache License, Version 2.0 (the "License");
# you may not use this file except in compliance with the License.
# You may obtain a copy of the License at
#
#     http://www.apache.org/licenses/LICENSE-2.0
#
# Unless required by applicable law or agreed to in writing, software
# distributed under the License is distributed on an "AS IS" BASIS,
# WITHOUT WARRANTIES OR CONDITIONS OF ANY KIND, either express or implied.
# See the License for the specific language governing permissions and
# limitations under the License.
""" Auto Model class."""

import warnings
from collections import OrderedDict

from ...utils import logging
from .auto_factory import _BaseAutoModelClass, _LazyAutoMapping, auto_class_update
from .configuration_auto import CONFIG_MAPPING_NAMES


logger = logging.get_logger(__name__)


MODEL_MAPPING_NAMES = OrderedDict(
    [
        # Base model mapping
<<<<<<< HEAD
        ("swin", "SwinModel"),
=======
        ("vilt", "ViltModel"),
>>>>>>> baf1ebe9
        ("vit_mae", "ViTMAEModel"),
        ("nystromformer", "NystromformerModel"),
        ("imagegpt", "ImageGPTModel"),
        ("qdqbert", "QDQBertModel"),
        ("fnet", "FNetModel"),
        ("segformer", "SegformerModel"),
        ("vision-text-dual-encoder", "VisionTextDualEncoderModel"),
        ("perceiver", "PerceiverModel"),
        ("gptj", "GPTJModel"),
        ("layoutlmv2", "LayoutLMv2Model"),
        ("beit", "BeitModel"),
        ("rembert", "RemBertModel"),
        ("visual_bert", "VisualBertModel"),
        ("canine", "CanineModel"),
        ("roformer", "RoFormerModel"),
        ("clip", "CLIPModel"),
        ("bigbird_pegasus", "BigBirdPegasusModel"),
        ("deit", "DeiTModel"),
        ("luke", "LukeModel"),
        ("detr", "DetrModel"),
        ("gpt_neo", "GPTNeoModel"),
        ("big_bird", "BigBirdModel"),
        ("speech_to_text", "Speech2TextModel"),
        ("vit", "ViTModel"),
        ("wav2vec2", "Wav2Vec2Model"),
        ("unispeech-sat", "UniSpeechSatModel"),
        ("wavlm", "WavLMModel"),
        ("unispeech", "UniSpeechModel"),
        ("hubert", "HubertModel"),
        ("m2m_100", "M2M100Model"),
        ("convbert", "ConvBertModel"),
        ("led", "LEDModel"),
        ("blenderbot-small", "BlenderbotSmallModel"),
        ("retribert", "RetriBertModel"),
        ("mt5", "MT5Model"),
        ("t5", "T5Model"),
        ("pegasus", "PegasusModel"),
        ("marian", "MarianModel"),
        ("mbart", "MBartModel"),
        ("blenderbot", "BlenderbotModel"),
        ("distilbert", "DistilBertModel"),
        ("albert", "AlbertModel"),
        ("camembert", "CamembertModel"),
        ("xlm-roberta", "XLMRobertaModel"),
        ("bart", "BartModel"),
        ("longformer", "LongformerModel"),
        ("roberta", "RobertaModel"),
        ("layoutlm", "LayoutLMModel"),
        ("squeezebert", "SqueezeBertModel"),
        ("bert", "BertModel"),
        ("openai-gpt", "OpenAIGPTModel"),
        ("gpt2", "GPT2Model"),
        ("megatron-bert", "MegatronBertModel"),
        ("mobilebert", "MobileBertModel"),
        ("transfo-xl", "TransfoXLModel"),
        ("xlnet", "XLNetModel"),
        ("flaubert", "FlaubertModel"),
        ("fsmt", "FSMTModel"),
        ("xlm", "XLMModel"),
        ("ctrl", "CTRLModel"),
        ("electra", "ElectraModel"),
        ("reformer", "ReformerModel"),
        ("funnel", ("FunnelModel", "FunnelBaseModel")),
        ("lxmert", "LxmertModel"),
        ("bert-generation", "BertGenerationEncoder"),
        ("deberta", "DebertaModel"),
        ("deberta-v2", "DebertaV2Model"),
        ("dpr", "DPRQuestionEncoder"),
        ("xlm-prophetnet", "XLMProphetNetModel"),
        ("prophetnet", "ProphetNetModel"),
        ("mpnet", "MPNetModel"),
        ("tapas", "TapasModel"),
        ("ibert", "IBertModel"),
        ("splinter", "SplinterModel"),
        ("sew", "SEWModel"),
        ("sew-d", "SEWDModel"),
    ]
)

MODEL_FOR_PRETRAINING_MAPPING_NAMES = OrderedDict(
    [
        # Model for pre-training mapping
        ("vit_mae", "ViTMAEForPreTraining"),
        ("fnet", "FNetForPreTraining"),
        ("visual_bert", "VisualBertForPreTraining"),
        ("layoutlm", "LayoutLMForMaskedLM"),
        ("retribert", "RetriBertModel"),
        ("t5", "T5ForConditionalGeneration"),
        ("distilbert", "DistilBertForMaskedLM"),
        ("albert", "AlbertForPreTraining"),
        ("camembert", "CamembertForMaskedLM"),
        ("xlm-roberta", "XLMRobertaForMaskedLM"),
        ("bart", "BartForConditionalGeneration"),
        ("fsmt", "FSMTForConditionalGeneration"),
        ("longformer", "LongformerForMaskedLM"),
        ("roberta", "RobertaForMaskedLM"),
        ("squeezebert", "SqueezeBertForMaskedLM"),
        ("bert", "BertForPreTraining"),
        ("big_bird", "BigBirdForPreTraining"),
        ("openai-gpt", "OpenAIGPTLMHeadModel"),
        ("gpt2", "GPT2LMHeadModel"),
        ("megatron-bert", "MegatronBertForPreTraining"),
        ("mobilebert", "MobileBertForPreTraining"),
        ("transfo-xl", "TransfoXLLMHeadModel"),
        ("xlnet", "XLNetLMHeadModel"),
        ("flaubert", "FlaubertWithLMHeadModel"),
        ("xlm", "XLMWithLMHeadModel"),
        ("ctrl", "CTRLLMHeadModel"),
        ("electra", "ElectraForPreTraining"),
        ("lxmert", "LxmertForPreTraining"),
        ("funnel", "FunnelForPreTraining"),
        ("mpnet", "MPNetForMaskedLM"),
        ("tapas", "TapasForMaskedLM"),
        ("ibert", "IBertForMaskedLM"),
        ("deberta", "DebertaForMaskedLM"),
        ("deberta-v2", "DebertaV2ForMaskedLM"),
        ("wav2vec2", "Wav2Vec2ForPreTraining"),
        ("unispeech-sat", "UniSpeechSatForPreTraining"),
        ("unispeech", "UniSpeechForPreTraining"),
    ]
)

MODEL_WITH_LM_HEAD_MAPPING_NAMES = OrderedDict(
    [
        # Model with LM heads mapping
        ("nystromformer", "NystromformerForMaskedLM"),
        ("qdqbert", "QDQBertForMaskedLM"),
        ("fnet", "FNetForMaskedLM"),
        ("gptj", "GPTJForCausalLM"),
        ("rembert", "RemBertForMaskedLM"),
        ("roformer", "RoFormerForMaskedLM"),
        ("bigbird_pegasus", "BigBirdPegasusForConditionalGeneration"),
        ("gpt_neo", "GPTNeoForCausalLM"),
        ("big_bird", "BigBirdForMaskedLM"),
        ("speech_to_text", "Speech2TextForConditionalGeneration"),
        ("wav2vec2", "Wav2Vec2ForMaskedLM"),
        ("m2m_100", "M2M100ForConditionalGeneration"),
        ("convbert", "ConvBertForMaskedLM"),
        ("led", "LEDForConditionalGeneration"),
        ("blenderbot-small", "BlenderbotSmallForConditionalGeneration"),
        ("layoutlm", "LayoutLMForMaskedLM"),
        ("t5", "T5ForConditionalGeneration"),
        ("distilbert", "DistilBertForMaskedLM"),
        ("albert", "AlbertForMaskedLM"),
        ("camembert", "CamembertForMaskedLM"),
        ("xlm-roberta", "XLMRobertaForMaskedLM"),
        ("marian", "MarianMTModel"),
        ("fsmt", "FSMTForConditionalGeneration"),
        ("bart", "BartForConditionalGeneration"),
        ("longformer", "LongformerForMaskedLM"),
        ("roberta", "RobertaForMaskedLM"),
        ("squeezebert", "SqueezeBertForMaskedLM"),
        ("bert", "BertForMaskedLM"),
        ("openai-gpt", "OpenAIGPTLMHeadModel"),
        ("gpt2", "GPT2LMHeadModel"),
        ("megatron-bert", "MegatronBertForCausalLM"),
        ("mobilebert", "MobileBertForMaskedLM"),
        ("transfo-xl", "TransfoXLLMHeadModel"),
        ("xlnet", "XLNetLMHeadModel"),
        ("flaubert", "FlaubertWithLMHeadModel"),
        ("xlm", "XLMWithLMHeadModel"),
        ("ctrl", "CTRLLMHeadModel"),
        ("electra", "ElectraForMaskedLM"),
        ("encoder-decoder", "EncoderDecoderModel"),
        ("reformer", "ReformerModelWithLMHead"),
        ("funnel", "FunnelForMaskedLM"),
        ("mpnet", "MPNetForMaskedLM"),
        ("tapas", "TapasForMaskedLM"),
        ("deberta", "DebertaForMaskedLM"),
        ("deberta-v2", "DebertaV2ForMaskedLM"),
        ("ibert", "IBertForMaskedLM"),
    ]
)

MODEL_FOR_CAUSAL_LM_MAPPING_NAMES = OrderedDict(
    [
        # Model for Causal LM mapping
        ("qdqbert", "QDQBertLMHeadModel"),
        ("trocr", "TrOCRForCausalLM"),
        ("gptj", "GPTJForCausalLM"),
        ("rembert", "RemBertForCausalLM"),
        ("roformer", "RoFormerForCausalLM"),
        ("bigbird_pegasus", "BigBirdPegasusForCausalLM"),
        ("gpt_neo", "GPTNeoForCausalLM"),
        ("big_bird", "BigBirdForCausalLM"),
        ("camembert", "CamembertForCausalLM"),
        ("xlm-roberta", "XLMRobertaForCausalLM"),
        ("roberta", "RobertaForCausalLM"),
        ("bert", "BertLMHeadModel"),
        ("openai-gpt", "OpenAIGPTLMHeadModel"),
        ("gpt2", "GPT2LMHeadModel"),
        ("transfo-xl", "TransfoXLLMHeadModel"),
        ("xlnet", "XLNetLMHeadModel"),
        ("xlm", "XLMWithLMHeadModel"),
        ("electra", "ElectraForCausalLM"),
        ("ctrl", "CTRLLMHeadModel"),
        ("reformer", "ReformerModelWithLMHead"),
        ("bert-generation", "BertGenerationDecoder"),
        ("xlm-prophetnet", "XLMProphetNetForCausalLM"),
        ("prophetnet", "ProphetNetForCausalLM"),
        ("bart", "BartForCausalLM"),
        ("mbart", "MBartForCausalLM"),
        ("pegasus", "PegasusForCausalLM"),
        ("marian", "MarianForCausalLM"),
        ("blenderbot", "BlenderbotForCausalLM"),
        ("blenderbot-small", "BlenderbotSmallForCausalLM"),
        ("megatron-bert", "MegatronBertForCausalLM"),
        ("speech_to_text_2", "Speech2Text2ForCausalLM"),
    ]
)

MODEL_FOR_CAUSAL_IMAGE_MODELING_MAPPING_NAMES = OrderedDict(
    # Model for Causal Image Modeling mapping
    [
        ("imagegpt", "ImageGPTForCausalImageModeling"),
    ]
)

MODEL_FOR_IMAGE_CLASSIFICATION_MAPPING_NAMES = OrderedDict(
    [
        # Model for Image Classification mapping
        ("vit", "ViTForImageClassification"),
        ("deit", ("DeiTForImageClassification", "DeiTForImageClassificationWithTeacher")),
        ("beit", "BeitForImageClassification"),
        ("segformer", "SegformerForImageClassification"),
        ("imagegpt", "ImageGPTForImageClassification"),
        (
            "perceiver",
            (
                "PerceiverForImageClassificationLearned",
                "PerceiverForImageClassificationFourier",
                "PerceiverForImageClassificationConvProcessing",
            ),
        ),
        ("swin", "SwinForImageClassification"),
    ]
)

MODEL_FOR_IMAGE_SEGMENTATION_MAPPING_NAMES = OrderedDict(
    [
        # Model for Image Segmentation mapping
        ("detr", "DetrForSegmentation"),
    ]
)

MODEL_FOR_VISION_2_SEQ_MAPPING_NAMES = OrderedDict(
    [
        ("vision-encoder-decoder", "VisionEncoderDecoderModel"),
    ]
)

MODEL_FOR_MASKED_LM_MAPPING_NAMES = OrderedDict(
    [
        # Model for Masked LM mapping
        ("nystromformer", "NystromformerForMaskedLM"),
        ("perceiver", "PerceiverForMaskedLM"),
        ("qdqbert", "QDQBertForMaskedLM"),
        ("fnet", "FNetForMaskedLM"),
        ("rembert", "RemBertForMaskedLM"),
        ("roformer", "RoFormerForMaskedLM"),
        ("big_bird", "BigBirdForMaskedLM"),
        ("wav2vec2", "Wav2Vec2ForMaskedLM"),
        ("convbert", "ConvBertForMaskedLM"),
        ("layoutlm", "LayoutLMForMaskedLM"),
        ("distilbert", "DistilBertForMaskedLM"),
        ("albert", "AlbertForMaskedLM"),
        ("bart", "BartForConditionalGeneration"),
        ("mbart", "MBartForConditionalGeneration"),
        ("camembert", "CamembertForMaskedLM"),
        ("xlm-roberta", "XLMRobertaForMaskedLM"),
        ("longformer", "LongformerForMaskedLM"),
        ("roberta", "RobertaForMaskedLM"),
        ("squeezebert", "SqueezeBertForMaskedLM"),
        ("bert", "BertForMaskedLM"),
        ("megatron-bert", "MegatronBertForMaskedLM"),
        ("mobilebert", "MobileBertForMaskedLM"),
        ("flaubert", "FlaubertWithLMHeadModel"),
        ("xlm", "XLMWithLMHeadModel"),
        ("electra", "ElectraForMaskedLM"),
        ("reformer", "ReformerForMaskedLM"),
        ("funnel", "FunnelForMaskedLM"),
        ("mpnet", "MPNetForMaskedLM"),
        ("tapas", "TapasForMaskedLM"),
        ("deberta", "DebertaForMaskedLM"),
        ("deberta-v2", "DebertaV2ForMaskedLM"),
        ("ibert", "IBertForMaskedLM"),
    ]
)

MODEL_FOR_OBJECT_DETECTION_MAPPING_NAMES = OrderedDict(
    [
        # Model for Object Detection mapping
        ("detr", "DetrForObjectDetection"),
    ]
)

MODEL_FOR_SEQ_TO_SEQ_CAUSAL_LM_MAPPING_NAMES = OrderedDict(
    [
        # Model for Seq2Seq Causal LM mapping
        ("bigbird_pegasus", "BigBirdPegasusForConditionalGeneration"),
        ("m2m_100", "M2M100ForConditionalGeneration"),
        ("led", "LEDForConditionalGeneration"),
        ("blenderbot-small", "BlenderbotSmallForConditionalGeneration"),
        ("mt5", "MT5ForConditionalGeneration"),
        ("t5", "T5ForConditionalGeneration"),
        ("pegasus", "PegasusForConditionalGeneration"),
        ("marian", "MarianMTModel"),
        ("mbart", "MBartForConditionalGeneration"),
        ("blenderbot", "BlenderbotForConditionalGeneration"),
        ("bart", "BartForConditionalGeneration"),
        ("fsmt", "FSMTForConditionalGeneration"),
        ("encoder-decoder", "EncoderDecoderModel"),
        ("xlm-prophetnet", "XLMProphetNetForConditionalGeneration"),
        ("prophetnet", "ProphetNetForConditionalGeneration"),
    ]
)

MODEL_FOR_SPEECH_SEQ_2_SEQ_MAPPING_NAMES = OrderedDict(
    [
        ("speech-encoder-decoder", "SpeechEncoderDecoderModel"),
        ("speech_to_text", "Speech2TextForConditionalGeneration"),
    ]
)

MODEL_FOR_SEQUENCE_CLASSIFICATION_MAPPING_NAMES = OrderedDict(
    [
        # Model for Sequence Classification mapping
        ("nystromformer", "NystromformerForSequenceClassification"),
        ("perceiver", "PerceiverForSequenceClassification"),
        ("qdqbert", "QDQBertForSequenceClassification"),
        ("fnet", "FNetForSequenceClassification"),
        ("gptj", "GPTJForSequenceClassification"),
        ("layoutlmv2", "LayoutLMv2ForSequenceClassification"),
        ("rembert", "RemBertForSequenceClassification"),
        ("canine", "CanineForSequenceClassification"),
        ("roformer", "RoFormerForSequenceClassification"),
        ("bigbird_pegasus", "BigBirdPegasusForSequenceClassification"),
        ("big_bird", "BigBirdForSequenceClassification"),
        ("convbert", "ConvBertForSequenceClassification"),
        ("led", "LEDForSequenceClassification"),
        ("distilbert", "DistilBertForSequenceClassification"),
        ("albert", "AlbertForSequenceClassification"),
        ("camembert", "CamembertForSequenceClassification"),
        ("xlm-roberta", "XLMRobertaForSequenceClassification"),
        ("mbart", "MBartForSequenceClassification"),
        ("bart", "BartForSequenceClassification"),
        ("longformer", "LongformerForSequenceClassification"),
        ("roberta", "RobertaForSequenceClassification"),
        ("squeezebert", "SqueezeBertForSequenceClassification"),
        ("layoutlm", "LayoutLMForSequenceClassification"),
        ("bert", "BertForSequenceClassification"),
        ("xlnet", "XLNetForSequenceClassification"),
        ("megatron-bert", "MegatronBertForSequenceClassification"),
        ("mobilebert", "MobileBertForSequenceClassification"),
        ("flaubert", "FlaubertForSequenceClassification"),
        ("xlm", "XLMForSequenceClassification"),
        ("electra", "ElectraForSequenceClassification"),
        ("funnel", "FunnelForSequenceClassification"),
        ("deberta", "DebertaForSequenceClassification"),
        ("deberta-v2", "DebertaV2ForSequenceClassification"),
        ("gpt2", "GPT2ForSequenceClassification"),
        ("gpt_neo", "GPTNeoForSequenceClassification"),
        ("openai-gpt", "OpenAIGPTForSequenceClassification"),
        ("reformer", "ReformerForSequenceClassification"),
        ("ctrl", "CTRLForSequenceClassification"),
        ("transfo-xl", "TransfoXLForSequenceClassification"),
        ("mpnet", "MPNetForSequenceClassification"),
        ("tapas", "TapasForSequenceClassification"),
        ("ibert", "IBertForSequenceClassification"),
    ]
)

MODEL_FOR_QUESTION_ANSWERING_MAPPING_NAMES = OrderedDict(
    [
        # Model for Question Answering mapping
        ("nystromformer", "NystromformerForQuestionAnswering"),
        ("qdqbert", "QDQBertForQuestionAnswering"),
        ("fnet", "FNetForQuestionAnswering"),
        ("gptj", "GPTJForQuestionAnswering"),
        ("layoutlmv2", "LayoutLMv2ForQuestionAnswering"),
        ("rembert", "RemBertForQuestionAnswering"),
        ("canine", "CanineForQuestionAnswering"),
        ("roformer", "RoFormerForQuestionAnswering"),
        ("bigbird_pegasus", "BigBirdPegasusForQuestionAnswering"),
        ("big_bird", "BigBirdForQuestionAnswering"),
        ("convbert", "ConvBertForQuestionAnswering"),
        ("led", "LEDForQuestionAnswering"),
        ("distilbert", "DistilBertForQuestionAnswering"),
        ("albert", "AlbertForQuestionAnswering"),
        ("camembert", "CamembertForQuestionAnswering"),
        ("bart", "BartForQuestionAnswering"),
        ("mbart", "MBartForQuestionAnswering"),
        ("longformer", "LongformerForQuestionAnswering"),
        ("xlm-roberta", "XLMRobertaForQuestionAnswering"),
        ("roberta", "RobertaForQuestionAnswering"),
        ("squeezebert", "SqueezeBertForQuestionAnswering"),
        ("bert", "BertForQuestionAnswering"),
        ("xlnet", "XLNetForQuestionAnsweringSimple"),
        ("flaubert", "FlaubertForQuestionAnsweringSimple"),
        ("megatron-bert", "MegatronBertForQuestionAnswering"),
        ("mobilebert", "MobileBertForQuestionAnswering"),
        ("xlm", "XLMForQuestionAnsweringSimple"),
        ("electra", "ElectraForQuestionAnswering"),
        ("reformer", "ReformerForQuestionAnswering"),
        ("funnel", "FunnelForQuestionAnswering"),
        ("lxmert", "LxmertForQuestionAnswering"),
        ("mpnet", "MPNetForQuestionAnswering"),
        ("deberta", "DebertaForQuestionAnswering"),
        ("deberta-v2", "DebertaV2ForQuestionAnswering"),
        ("ibert", "IBertForQuestionAnswering"),
        ("splinter", "SplinterForQuestionAnswering"),
    ]
)

MODEL_FOR_TABLE_QUESTION_ANSWERING_MAPPING_NAMES = OrderedDict(
    [
        # Model for Table Question Answering mapping
        ("tapas", "TapasForQuestionAnswering"),
    ]
)

MODEL_FOR_TOKEN_CLASSIFICATION_MAPPING_NAMES = OrderedDict(
    [
        # Model for Token Classification mapping
        ("nystromformer", "NystromformerForTokenClassification"),
        ("qdqbert", "QDQBertForTokenClassification"),
        ("fnet", "FNetForTokenClassification"),
        ("layoutlmv2", "LayoutLMv2ForTokenClassification"),
        ("rembert", "RemBertForTokenClassification"),
        ("canine", "CanineForTokenClassification"),
        ("roformer", "RoFormerForTokenClassification"),
        ("big_bird", "BigBirdForTokenClassification"),
        ("convbert", "ConvBertForTokenClassification"),
        ("layoutlm", "LayoutLMForTokenClassification"),
        ("distilbert", "DistilBertForTokenClassification"),
        ("camembert", "CamembertForTokenClassification"),
        ("flaubert", "FlaubertForTokenClassification"),
        ("xlm", "XLMForTokenClassification"),
        ("xlm-roberta", "XLMRobertaForTokenClassification"),
        ("longformer", "LongformerForTokenClassification"),
        ("roberta", "RobertaForTokenClassification"),
        ("squeezebert", "SqueezeBertForTokenClassification"),
        ("bert", "BertForTokenClassification"),
        ("megatron-bert", "MegatronBertForTokenClassification"),
        ("mobilebert", "MobileBertForTokenClassification"),
        ("xlnet", "XLNetForTokenClassification"),
        ("albert", "AlbertForTokenClassification"),
        ("electra", "ElectraForTokenClassification"),
        ("funnel", "FunnelForTokenClassification"),
        ("mpnet", "MPNetForTokenClassification"),
        ("deberta", "DebertaForTokenClassification"),
        ("deberta-v2", "DebertaV2ForTokenClassification"),
        ("gpt2", "GPT2ForTokenClassification"),
        ("ibert", "IBertForTokenClassification"),
    ]
)

MODEL_FOR_MULTIPLE_CHOICE_MAPPING_NAMES = OrderedDict(
    [
        # Model for Multiple Choice mapping
        ("nystromformer", "NystromformerForMultipleChoice"),
        ("qdqbert", "QDQBertForMultipleChoice"),
        ("fnet", "FNetForMultipleChoice"),
        ("rembert", "RemBertForMultipleChoice"),
        ("canine", "CanineForMultipleChoice"),
        ("roformer", "RoFormerForMultipleChoice"),
        ("big_bird", "BigBirdForMultipleChoice"),
        ("convbert", "ConvBertForMultipleChoice"),
        ("camembert", "CamembertForMultipleChoice"),
        ("electra", "ElectraForMultipleChoice"),
        ("xlm-roberta", "XLMRobertaForMultipleChoice"),
        ("longformer", "LongformerForMultipleChoice"),
        ("roberta", "RobertaForMultipleChoice"),
        ("squeezebert", "SqueezeBertForMultipleChoice"),
        ("bert", "BertForMultipleChoice"),
        ("distilbert", "DistilBertForMultipleChoice"),
        ("megatron-bert", "MegatronBertForMultipleChoice"),
        ("mobilebert", "MobileBertForMultipleChoice"),
        ("xlnet", "XLNetForMultipleChoice"),
        ("albert", "AlbertForMultipleChoice"),
        ("xlm", "XLMForMultipleChoice"),
        ("flaubert", "FlaubertForMultipleChoice"),
        ("funnel", "FunnelForMultipleChoice"),
        ("mpnet", "MPNetForMultipleChoice"),
        ("ibert", "IBertForMultipleChoice"),
    ]
)

MODEL_FOR_NEXT_SENTENCE_PREDICTION_MAPPING_NAMES = OrderedDict(
    [
        ("qdqbert", "QDQBertForNextSentencePrediction"),
        ("bert", "BertForNextSentencePrediction"),
        ("fnet", "FNetForNextSentencePrediction"),
        ("megatron-bert", "MegatronBertForNextSentencePrediction"),
        ("mobilebert", "MobileBertForNextSentencePrediction"),
    ]
)

MODEL_FOR_AUDIO_CLASSIFICATION_MAPPING_NAMES = OrderedDict(
    [
        # Model for Audio Classification mapping
        ("wav2vec2", "Wav2Vec2ForSequenceClassification"),
        ("unispeech-sat", "UniSpeechSatForSequenceClassification"),
        ("unispeech", "UniSpeechForSequenceClassification"),
        ("hubert", "HubertForSequenceClassification"),
        ("sew", "SEWForSequenceClassification"),
        ("sew-d", "SEWDForSequenceClassification"),
        ("wavlm", "WavLMForSequenceClassification"),
    ]
)

MODEL_FOR_CTC_MAPPING_NAMES = OrderedDict(
    [
        # Model for Connectionist temporal classification (CTC) mapping
        ("wav2vec2", "Wav2Vec2ForCTC"),
        ("unispeech-sat", "UniSpeechSatForCTC"),
        ("unispeech", "UniSpeechForCTC"),
        ("hubert", "HubertForCTC"),
        ("sew", "SEWForCTC"),
        ("sew-d", "SEWDForCTC"),
        ("wavlm", "WavLMForCTC"),
    ]
)

MODEL_FOR_AUDIO_FRAME_CLASSIFICATION_MAPPING_NAMES = OrderedDict(
    [
        # Model for Audio Classification mapping
        ("wav2vec2", "Wav2Vec2ForAudioFrameClassification"),
        ("unispeech-sat", "UniSpeechSatForAudioFrameClassification"),
        ("wavlm", "WavLMForAudioFrameClassification"),
    ]
)

MODEL_FOR_AUDIO_XVECTOR_MAPPING_NAMES = OrderedDict(
    [
        # Model for Audio Classification mapping
        ("wav2vec2", "Wav2Vec2ForXVector"),
        ("unispeech-sat", "UniSpeechSatForXVector"),
        ("wavlm", "WavLMForXVector"),
    ]
)

MODEL_MAPPING = _LazyAutoMapping(CONFIG_MAPPING_NAMES, MODEL_MAPPING_NAMES)
MODEL_FOR_PRETRAINING_MAPPING = _LazyAutoMapping(CONFIG_MAPPING_NAMES, MODEL_FOR_PRETRAINING_MAPPING_NAMES)
MODEL_WITH_LM_HEAD_MAPPING = _LazyAutoMapping(CONFIG_MAPPING_NAMES, MODEL_WITH_LM_HEAD_MAPPING_NAMES)
MODEL_FOR_CAUSAL_LM_MAPPING = _LazyAutoMapping(CONFIG_MAPPING_NAMES, MODEL_FOR_CAUSAL_LM_MAPPING_NAMES)
MODEL_FOR_CAUSAL_IMAGE_MODELING_MAPPING = _LazyAutoMapping(
    CONFIG_MAPPING_NAMES, MODEL_FOR_CAUSAL_IMAGE_MODELING_MAPPING_NAMES
)
MODEL_FOR_IMAGE_CLASSIFICATION_MAPPING = _LazyAutoMapping(
    CONFIG_MAPPING_NAMES, MODEL_FOR_IMAGE_CLASSIFICATION_MAPPING_NAMES
)
MODEL_FOR_IMAGE_SEGMENTATION_MAPPING = _LazyAutoMapping(
    CONFIG_MAPPING_NAMES, MODEL_FOR_IMAGE_SEGMENTATION_MAPPING_NAMES
)
MODEL_FOR_VISION_2_SEQ_MAPPING = _LazyAutoMapping(CONFIG_MAPPING_NAMES, MODEL_FOR_VISION_2_SEQ_MAPPING_NAMES)
MODEL_FOR_MASKED_LM_MAPPING = _LazyAutoMapping(CONFIG_MAPPING_NAMES, MODEL_FOR_MASKED_LM_MAPPING_NAMES)
MODEL_FOR_OBJECT_DETECTION_MAPPING = _LazyAutoMapping(CONFIG_MAPPING_NAMES, MODEL_FOR_OBJECT_DETECTION_MAPPING_NAMES)
MODEL_FOR_SEQ_TO_SEQ_CAUSAL_LM_MAPPING = _LazyAutoMapping(
    CONFIG_MAPPING_NAMES, MODEL_FOR_SEQ_TO_SEQ_CAUSAL_LM_MAPPING_NAMES
)
MODEL_FOR_SEQUENCE_CLASSIFICATION_MAPPING = _LazyAutoMapping(
    CONFIG_MAPPING_NAMES, MODEL_FOR_SEQUENCE_CLASSIFICATION_MAPPING_NAMES
)
MODEL_FOR_QUESTION_ANSWERING_MAPPING = _LazyAutoMapping(
    CONFIG_MAPPING_NAMES, MODEL_FOR_QUESTION_ANSWERING_MAPPING_NAMES
)
MODEL_FOR_TABLE_QUESTION_ANSWERING_MAPPING = _LazyAutoMapping(
    CONFIG_MAPPING_NAMES, MODEL_FOR_TABLE_QUESTION_ANSWERING_MAPPING_NAMES
)
MODEL_FOR_TOKEN_CLASSIFICATION_MAPPING = _LazyAutoMapping(
    CONFIG_MAPPING_NAMES, MODEL_FOR_TOKEN_CLASSIFICATION_MAPPING_NAMES
)
MODEL_FOR_MULTIPLE_CHOICE_MAPPING = _LazyAutoMapping(CONFIG_MAPPING_NAMES, MODEL_FOR_MULTIPLE_CHOICE_MAPPING_NAMES)
MODEL_FOR_NEXT_SENTENCE_PREDICTION_MAPPING = _LazyAutoMapping(
    CONFIG_MAPPING_NAMES, MODEL_FOR_NEXT_SENTENCE_PREDICTION_MAPPING_NAMES
)
MODEL_FOR_AUDIO_CLASSIFICATION_MAPPING = _LazyAutoMapping(
    CONFIG_MAPPING_NAMES, MODEL_FOR_AUDIO_CLASSIFICATION_MAPPING_NAMES
)
MODEL_FOR_CTC_MAPPING = _LazyAutoMapping(CONFIG_MAPPING_NAMES, MODEL_FOR_CTC_MAPPING_NAMES)
MODEL_FOR_SPEECH_SEQ_2_SEQ_MAPPING = _LazyAutoMapping(CONFIG_MAPPING_NAMES, MODEL_FOR_SPEECH_SEQ_2_SEQ_MAPPING_NAMES)
MODEL_FOR_AUDIO_FRAME_CLASSIFICATION_MAPPING = _LazyAutoMapping(
    CONFIG_MAPPING_NAMES, MODEL_FOR_AUDIO_FRAME_CLASSIFICATION_MAPPING_NAMES
)
MODEL_FOR_AUDIO_XVECTOR_MAPPING = _LazyAutoMapping(CONFIG_MAPPING_NAMES, MODEL_FOR_AUDIO_XVECTOR_MAPPING_NAMES)


class AutoModel(_BaseAutoModelClass):
    _model_mapping = MODEL_MAPPING


AutoModel = auto_class_update(AutoModel)


class AutoModelForPreTraining(_BaseAutoModelClass):
    _model_mapping = MODEL_FOR_PRETRAINING_MAPPING


AutoModelForPreTraining = auto_class_update(AutoModelForPreTraining, head_doc="pretraining")


# Private on purpose, the public class will add the deprecation warnings.
class _AutoModelWithLMHead(_BaseAutoModelClass):
    _model_mapping = MODEL_WITH_LM_HEAD_MAPPING


_AutoModelWithLMHead = auto_class_update(_AutoModelWithLMHead, head_doc="language modeling")


class AutoModelForCausalLM(_BaseAutoModelClass):
    _model_mapping = MODEL_FOR_CAUSAL_LM_MAPPING


AutoModelForCausalLM = auto_class_update(AutoModelForCausalLM, head_doc="causal language modeling")


class AutoModelForMaskedLM(_BaseAutoModelClass):
    _model_mapping = MODEL_FOR_MASKED_LM_MAPPING


AutoModelForMaskedLM = auto_class_update(AutoModelForMaskedLM, head_doc="masked language modeling")


class AutoModelForSeq2SeqLM(_BaseAutoModelClass):
    _model_mapping = MODEL_FOR_SEQ_TO_SEQ_CAUSAL_LM_MAPPING


AutoModelForSeq2SeqLM = auto_class_update(
    AutoModelForSeq2SeqLM, head_doc="sequence-to-sequence language modeling", checkpoint_for_example="t5-base"
)


class AutoModelForSequenceClassification(_BaseAutoModelClass):
    _model_mapping = MODEL_FOR_SEQUENCE_CLASSIFICATION_MAPPING


AutoModelForSequenceClassification = auto_class_update(
    AutoModelForSequenceClassification, head_doc="sequence classification"
)


class AutoModelForQuestionAnswering(_BaseAutoModelClass):
    _model_mapping = MODEL_FOR_QUESTION_ANSWERING_MAPPING


AutoModelForQuestionAnswering = auto_class_update(AutoModelForQuestionAnswering, head_doc="question answering")


class AutoModelForTableQuestionAnswering(_BaseAutoModelClass):
    _model_mapping = MODEL_FOR_TABLE_QUESTION_ANSWERING_MAPPING


AutoModelForTableQuestionAnswering = auto_class_update(
    AutoModelForTableQuestionAnswering,
    head_doc="table question answering",
    checkpoint_for_example="google/tapas-base-finetuned-wtq",
)


class AutoModelForTokenClassification(_BaseAutoModelClass):
    _model_mapping = MODEL_FOR_TOKEN_CLASSIFICATION_MAPPING


AutoModelForTokenClassification = auto_class_update(AutoModelForTokenClassification, head_doc="token classification")


class AutoModelForMultipleChoice(_BaseAutoModelClass):
    _model_mapping = MODEL_FOR_MULTIPLE_CHOICE_MAPPING


AutoModelForMultipleChoice = auto_class_update(AutoModelForMultipleChoice, head_doc="multiple choice")


class AutoModelForNextSentencePrediction(_BaseAutoModelClass):
    _model_mapping = MODEL_FOR_NEXT_SENTENCE_PREDICTION_MAPPING


AutoModelForNextSentencePrediction = auto_class_update(
    AutoModelForNextSentencePrediction, head_doc="next sentence prediction"
)


class AutoModelForImageClassification(_BaseAutoModelClass):
    _model_mapping = MODEL_FOR_IMAGE_CLASSIFICATION_MAPPING


AutoModelForImageClassification = auto_class_update(AutoModelForImageClassification, head_doc="image classification")


class AutoModelForImageSegmentation(_BaseAutoModelClass):
    _model_mapping = MODEL_FOR_IMAGE_SEGMENTATION_MAPPING


AutoModelForImageSegmentation = auto_class_update(AutoModelForImageSegmentation, head_doc="image segmentation")


class AutoModelForObjectDetection(_BaseAutoModelClass):
    _model_mapping = MODEL_FOR_OBJECT_DETECTION_MAPPING


AutoModelForObjectDetection = auto_class_update(AutoModelForObjectDetection, head_doc="object detection")


class AutoModelForVision2Seq(_BaseAutoModelClass):
    _model_mapping = MODEL_FOR_VISION_2_SEQ_MAPPING


AutoModelForVision2Seq = auto_class_update(AutoModelForVision2Seq, head_doc="vision-to-text modeling")


class AutoModelForAudioClassification(_BaseAutoModelClass):
    _model_mapping = MODEL_FOR_AUDIO_CLASSIFICATION_MAPPING


AutoModelForAudioClassification = auto_class_update(AutoModelForAudioClassification, head_doc="audio classification")


class AutoModelForCTC(_BaseAutoModelClass):
    _model_mapping = MODEL_FOR_CTC_MAPPING


AutoModelForCTC = auto_class_update(AutoModelForCTC, head_doc="connectionist temporal classification")


class AutoModelForSpeechSeq2Seq(_BaseAutoModelClass):
    _model_mapping = MODEL_FOR_SPEECH_SEQ_2_SEQ_MAPPING


AutoModelForSpeechSeq2Seq = auto_class_update(
    AutoModelForSpeechSeq2Seq, head_doc="sequence-to-sequence speech-to-text modeing"
)


class AutoModelForAudioFrameClassification(_BaseAutoModelClass):
    _model_mapping = MODEL_FOR_AUDIO_FRAME_CLASSIFICATION_MAPPING


AutoModelForAudioFrameClassification = auto_class_update(
    AutoModelForAudioFrameClassification, head_doc="audio frame (token) classification"
)


class AutoModelForAudioXVector(_BaseAutoModelClass):
    _model_mapping = MODEL_FOR_AUDIO_XVECTOR_MAPPING


AutoModelForAudioXVector = auto_class_update(AutoModelForAudioXVector, head_doc="audio retrieval via x-vector")


class AutoModelWithLMHead(_AutoModelWithLMHead):
    @classmethod
    def from_config(cls, config):
        warnings.warn(
            "The class `AutoModelWithLMHead` is deprecated and will be removed in a future version. Please use "
            "`AutoModelForCausalLM` for causal language models, `AutoModelForMaskedLM` for masked language models and "
            "`AutoModelForSeq2SeqLM` for encoder-decoder models.",
            FutureWarning,
        )
        return super().from_config(config)

    @classmethod
    def from_pretrained(cls, pretrained_model_name_or_path, *model_args, **kwargs):
        warnings.warn(
            "The class `AutoModelWithLMHead` is deprecated and will be removed in a future version. Please use "
            "`AutoModelForCausalLM` for causal language models, `AutoModelForMaskedLM` for masked language models and "
            "`AutoModelForSeq2SeqLM` for encoder-decoder models.",
            FutureWarning,
        )
        return super().from_pretrained(pretrained_model_name_or_path, *model_args, **kwargs)<|MERGE_RESOLUTION|>--- conflicted
+++ resolved
@@ -28,11 +28,8 @@
 MODEL_MAPPING_NAMES = OrderedDict(
     [
         # Base model mapping
-<<<<<<< HEAD
         ("swin", "SwinModel"),
-=======
         ("vilt", "ViltModel"),
->>>>>>> baf1ebe9
         ("vit_mae", "ViTMAEModel"),
         ("nystromformer", "NystromformerModel"),
         ("imagegpt", "ImageGPTModel"),
