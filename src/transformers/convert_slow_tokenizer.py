# coding=utf-8
# Copyright 2018 The HuggingFace Inc. team.
#
# Licensed under the Apache License, Version 2.0 (the "License");
# you may not use this file except in compliance with the License.
# You may obtain a copy of the License at
#
#     http://www.apache.org/licenses/LICENSE-2.0
#
# Unless required by applicable law or agreed to in writing, software
# distributed under the License is distributed on an "AS IS" BASIS,
# WITHOUT WARRANTIES OR CONDITIONS OF ANY KIND, either express or implied.
# See the License for the specific language governing permissions and
# limitations under the License.
"""
 Utilities to convert slow tokenizers in their fast tokenizers counterparts.

    All the conversions are grouped here to gather SentencePiece dependencies outside of the fast tokenizers files and
    allow to make our dependency on SentencePiece optional.
"""

from typing import Dict, List, Tuple

from tokenizers import Regex, Tokenizer, decoders, normalizers, pre_tokenizers, processors
from tokenizers.models import BPE, Unigram, WordPiece

from .file_utils import requires_backends


class SentencePieceExtractor:
    """
    Extractor implementation for SentencePiece trained models. https://github.com/google/sentencepiece
    """

    def __init__(self, model: str):
        requires_backends(self, "sentencepiece")
        from sentencepiece import SentencePieceProcessor

        self.sp = SentencePieceProcessor()
        self.sp.Load(model)

    def extract(self) -> Tuple[Dict[str, int], List[Tuple]]:
        sp = self.sp
        vocab = {sp.id_to_piece(index): index for index in range(sp.GetPieceSize())}

        # Merges
        merges = []
        for piece_l in vocab.keys():
            for piece_r in vocab.keys():
                merge = f"{piece_l}{piece_r}"
                piece_id = vocab.get(merge, None)
                if piece_id:
                    merges += [(piece_l, piece_r, piece_id)]
        merges = sorted(merges, key=lambda val: val[2])
        merges = [(val[0], val[1]) for val in merges]

        return vocab, merges


def check_number_comma(piece: str) -> bool:
    return len(piece) < 2 or piece[-1] != "," or not piece[-2].isdigit()


class Converter:
    def __init__(self, original_tokenizer):
        self.original_tokenizer = original_tokenizer

    def converted(self) -> Tokenizer:
        raise NotImplementedError()


class BertConverter(Converter):
    def converted(self) -> Tokenizer:
        vocab = self.original_tokenizer.vocab
        tokenizer = Tokenizer(WordPiece(vocab, unk_token=str(self.original_tokenizer.unk_token)))

        tokenize_chinese_chars = False
        strip_accents = False
        do_lower_case = False
        if hasattr(self.original_tokenizer, "basic_tokenizer"):
            tokenize_chinese_chars = self.original_tokenizer.basic_tokenizer.tokenize_chinese_chars
            strip_accents = self.original_tokenizer.basic_tokenizer.strip_accents
            do_lower_case = self.original_tokenizer.basic_tokenizer.do_lower_case

        tokenizer.normalizer = normalizers.BertNormalizer(
            clean_text=True,
            handle_chinese_chars=tokenize_chinese_chars,
            strip_accents=strip_accents,
            lowercase=do_lower_case,
        )
        tokenizer.pre_tokenizer = pre_tokenizers.BertPreTokenizer()

        cls = str(self.original_tokenizer.cls_token)
        sep = str(self.original_tokenizer.sep_token)
        cls_token_id = self.original_tokenizer.cls_token_id
        sep_token_id = self.original_tokenizer.sep_token_id

        tokenizer.post_processor = processors.TemplateProcessing(
            single=f"{cls}:0 $A:0 {sep}:0",
            pair=f"{cls}:0 $A:0 {sep}:0 $B:1 {sep}:1",
            special_tokens=[
                (cls, cls_token_id),
                (sep, sep_token_id),
            ],
        )
        tokenizer.decoder = decoders.WordPiece(prefix="##")

        return tokenizer


class SplinterConverter(Converter):
    def converted(self) -> Tokenizer:
        vocab = self.original_tokenizer.vocab
        tokenizer = Tokenizer(WordPiece(vocab, unk_token=str(self.original_tokenizer.unk_token)))

        tokenize_chinese_chars = False
        strip_accents = False
        do_lower_case = False
        if hasattr(self.original_tokenizer, "basic_tokenizer"):
            tokenize_chinese_chars = self.original_tokenizer.basic_tokenizer.tokenize_chinese_chars
            strip_accents = self.original_tokenizer.basic_tokenizer.strip_accents
            do_lower_case = self.original_tokenizer.basic_tokenizer.do_lower_case

        tokenizer.normalizer = normalizers.BertNormalizer(
            clean_text=True,
            handle_chinese_chars=tokenize_chinese_chars,
            strip_accents=strip_accents,
            lowercase=do_lower_case,
        )
        tokenizer.pre_tokenizer = pre_tokenizers.BertPreTokenizer()

        cls = str(self.original_tokenizer.cls_token)
        sep = str(self.original_tokenizer.sep_token)
        question = str(self.original_tokenizer.question_token)
        dot = "."
        cls_token_id = self.original_tokenizer.cls_token_id
        sep_token_id = self.original_tokenizer.sep_token_id
        question_token_id = self.original_tokenizer.question_token_id
        dot_token_id = self.original_tokenizer.convert_tokens_to_ids(".")

        if self.original_tokenizer.padding_side == "right":
            pair = f"{cls}:0 $A:0 {question} {dot} {sep}:0 $B:1 {sep}:1"
        else:
            pair = f"{cls}:0 $A:0 {sep}:0 $B:1 {question} {dot} {sep}:1"

        tokenizer.post_processor = processors.TemplateProcessing(
            single=f"{cls}:0 $A:0 {sep}:0",
            pair=pair,
            special_tokens=[
                (cls, cls_token_id),
                (sep, sep_token_id),
                (question, question_token_id),
                (dot, dot_token_id),
            ],
        )
        tokenizer.decoder = decoders.WordPiece(prefix="##")

        return tokenizer


class FunnelConverter(Converter):
    def converted(self) -> Tokenizer:
        vocab = self.original_tokenizer.vocab
        tokenizer = Tokenizer(WordPiece(vocab, unk_token=str(self.original_tokenizer.unk_token)))

        tokenize_chinese_chars = False
        strip_accents = False
        do_lower_case = False
        if hasattr(self.original_tokenizer, "basic_tokenizer"):
            tokenize_chinese_chars = self.original_tokenizer.basic_tokenizer.tokenize_chinese_chars
            strip_accents = self.original_tokenizer.basic_tokenizer.strip_accents
            do_lower_case = self.original_tokenizer.basic_tokenizer.do_lower_case

        tokenizer.normalizer = normalizers.BertNormalizer(
            clean_text=True,
            handle_chinese_chars=tokenize_chinese_chars,
            strip_accents=strip_accents,
            lowercase=do_lower_case,
        )
        tokenizer.pre_tokenizer = pre_tokenizers.BertPreTokenizer()

        cls = str(self.original_tokenizer.cls_token)
        sep = str(self.original_tokenizer.sep_token)
        cls_token_id = self.original_tokenizer.cls_token_id
        sep_token_id = self.original_tokenizer.sep_token_id

        tokenizer.post_processor = processors.TemplateProcessing(
            single=f"{cls}:2 $A:0 {sep}:0",  # token_type_id is 2 for Funnel transformer
            pair=f"{cls}:2 $A:0 {sep}:0 $B:1 {sep}:1",
            special_tokens=[
                (cls, cls_token_id),
                (sep, sep_token_id),
            ],
        )
        tokenizer.decoder = decoders.WordPiece(prefix="##")

        return tokenizer


class MPNetConverter(Converter):
    def converted(self) -> Tokenizer:
        vocab = self.original_tokenizer.vocab
        tokenizer = Tokenizer(WordPiece(vocab, unk_token=str(self.original_tokenizer.unk_token)))

        tokenize_chinese_chars = False
        strip_accents = False
        do_lower_case = False
        if hasattr(self.original_tokenizer, "basic_tokenizer"):
            tokenize_chinese_chars = self.original_tokenizer.basic_tokenizer.tokenize_chinese_chars
            strip_accents = self.original_tokenizer.basic_tokenizer.strip_accents
            do_lower_case = self.original_tokenizer.basic_tokenizer.do_lower_case

        tokenizer.normalizer = normalizers.BertNormalizer(
            clean_text=True,
            handle_chinese_chars=tokenize_chinese_chars,
            strip_accents=strip_accents,
            lowercase=do_lower_case,
        )
        tokenizer.pre_tokenizer = pre_tokenizers.BertPreTokenizer()

        cls = str(self.original_tokenizer.cls_token)
        sep = str(self.original_tokenizer.sep_token)
        cls_token_id = self.original_tokenizer.cls_token_id
        sep_token_id = self.original_tokenizer.sep_token_id

        tokenizer.post_processor = processors.TemplateProcessing(
            single=f"{cls}:0 $A:0 {sep}:0",
            pair=f"{cls}:0 $A:0 {sep}:0 {sep}:0 $B:1 {sep}:1",  # MPNet uses two [SEP] tokens
            special_tokens=[
                (cls, cls_token_id),
                (sep, sep_token_id),
            ],
        )
        tokenizer.decoder = decoders.WordPiece(prefix="##")

        return tokenizer


class OpenAIGPTConverter(Converter):
    def converted(self) -> Tokenizer:
        vocab = self.original_tokenizer.encoder
        merges = list(self.original_tokenizer.bpe_ranks.keys())
        unk_token = self.original_tokenizer.unk_token

        tokenizer = Tokenizer(
            BPE(
                vocab=vocab,
                merges=merges,
                dropout=None,
                unk_token=str(unk_token),
                end_of_word_suffix="</w>",
                fuse_unk=False,
            )
        )

        if tokenizer.token_to_id(str(unk_token)) is not None:
            tokenizer.add_special_tokens([str(unk_token)])

        tokenizer.normalizer = normalizers.BertNormalizer(lowercase=True)
        tokenizer.pre_tokenizer = pre_tokenizers.BertPreTokenizer()
        tokenizer.decoder = decoders.BPEDecoder(suffix="</w>")

        return tokenizer


class GPT2Converter(Converter):
    def converted(self) -> Tokenizer:
        vocab = self.original_tokenizer.encoder
        merges = list(self.original_tokenizer.bpe_ranks.keys())

        tokenizer = Tokenizer(
            BPE(
                vocab=vocab,
                merges=merges,
                dropout=None,
                continuing_subword_prefix="",
                end_of_word_suffix="",
                fuse_unk=False,
            )
        )

        tokenizer.pre_tokenizer = pre_tokenizers.ByteLevel(add_prefix_space=self.original_tokenizer.add_prefix_space)
        tokenizer.decoder = decoders.ByteLevel()
        tokenizer.post_processor = processors.ByteLevel(trim_offsets=False)

        return tokenizer


class HerbertConverter(Converter):
    def converted(self) -> Tokenizer:
        tokenizer_info_str = "#version:"
        token_suffix = "</w>"

        vocab = self.original_tokenizer.encoder
        merges = list(self.original_tokenizer.bpe_ranks.keys())
        if tokenizer_info_str in merges[0][0]:
            merges = merges[1:]

        tokenizer = Tokenizer(
            BPE(
                vocab,
                merges,
                dropout=None,
                unk_token=self.original_tokenizer.unk_token,
                end_of_word_suffix=token_suffix,
            )
        )

        tokenizer.normalizer = normalizers.BertNormalizer(lowercase=False, strip_accents=False)
        tokenizer.pre_tokenizer = pre_tokenizers.BertPreTokenizer()
        tokenizer.decoder = decoders.BPEDecoder(suffix=token_suffix)
        tokenizer.post_processor = processors.BertProcessing(
            sep=(self.original_tokenizer.sep_token, self.original_tokenizer.sep_token_id),
            cls=(self.original_tokenizer.cls_token, self.original_tokenizer.cls_token_id),
        )

        return tokenizer


class RobertaConverter(Converter):
    def converted(self) -> Tokenizer:
        ot = self.original_tokenizer
        vocab = ot.encoder
        merges = list(ot.bpe_ranks.keys())

        tokenizer = Tokenizer(
            BPE(
                vocab=vocab,
                merges=merges,
                dropout=None,
                continuing_subword_prefix="",
                end_of_word_suffix="",
                fuse_unk=False,
            )
        )

        tokenizer.pre_tokenizer = pre_tokenizers.ByteLevel(add_prefix_space=ot.add_prefix_space)
        tokenizer.decoder = decoders.ByteLevel()
        tokenizer.post_processor = processors.RobertaProcessing(
            sep=(ot.sep_token, ot.sep_token_id),
            cls=(ot.cls_token, ot.cls_token_id),
            add_prefix_space=ot.add_prefix_space,
            trim_offsets=True,  # True by default on Roberta (historical)
        )

        return tokenizer


class RoFormerConverter(Converter):
    def converted(self) -> Tokenizer:
        from .models.roformer.tokenization_utils import JiebaPreTokenizer

        vocab = self.original_tokenizer.vocab
        tokenizer = Tokenizer(WordPiece(vocab, unk_token=str(self.original_tokenizer.unk_token)))

        strip_accents = False
        do_lower_case = False
        if hasattr(self.original_tokenizer, "basic_tokenizer"):
            strip_accents = self.original_tokenizer.basic_tokenizer.strip_accents
            do_lower_case = self.original_tokenizer.basic_tokenizer.do_lower_case

        tokenizer.normalizer = normalizers.BertNormalizer(
            clean_text=True,
            handle_chinese_chars=False,
            strip_accents=strip_accents,
            lowercase=do_lower_case,
        )
        tokenizer.pre_tokenizer = pre_tokenizers.PreTokenizer.custom(JiebaPreTokenizer(vocab))

        cls = str(self.original_tokenizer.cls_token)
        sep = str(self.original_tokenizer.sep_token)
        cls_token_id = self.original_tokenizer.cls_token_id
        sep_token_id = self.original_tokenizer.sep_token_id

        tokenizer.post_processor = processors.TemplateProcessing(
            single=f"{cls}:0 $A:0 {sep}:0",
            pair=f"{cls}:0 $A:0 {sep}:0 $B:1 {sep}:1",
            special_tokens=[
                (cls, cls_token_id),
                (sep, sep_token_id),
            ],
        )
        tokenizer.decoder = decoders.WordPiece(prefix="##")

        return tokenizer


class DebertaConverter(Converter):
    def converted(self) -> Tokenizer:
        ot = self.original_tokenizer
        vocab = ot.encoder
        merges = list(ot.bpe_ranks.keys())

        tokenizer = Tokenizer(
            BPE(
                vocab=vocab,
                merges=merges,
                dropout=None,
                continuing_subword_prefix="",
                end_of_word_suffix="",
                fuse_unk=False,
            )
        )

        tokenizer.pre_tokenizer = pre_tokenizers.ByteLevel(add_prefix_space=ot.add_prefix_space)
        tokenizer.decoder = decoders.ByteLevel()
        tokenizer.post_processor = processors.TemplateProcessing(
            single="[CLS]:0 $A:0 [SEP]:0",
            pair="[CLS]:0 $A:0 [SEP]:0 $B:0 [SEP]:0",
            special_tokens=[
                ("[CLS]", self.original_tokenizer.convert_tokens_to_ids("[CLS]")),
                ("[SEP]", self.original_tokenizer.convert_tokens_to_ids("[SEP]")),
            ],
        )

        return tokenizer


class SpmConverter(Converter):
    def __init__(self, *args):
        requires_backends(self, "protobuf")

        super().__init__(*args)

        from .utils import sentencepiece_model_pb2 as model_pb2

        m = model_pb2.ModelProto()
        with open(self.original_tokenizer.vocab_file, "rb") as f:
            m.ParseFromString(f.read())
        self.proto = m

    def vocab(self, proto):
        return [(piece.piece, piece.score) for piece in proto.pieces]

    def unk_id(self, proto):
        return proto.trainer_spec.unk_id

    def tokenizer(self, proto):
        model_type = proto.trainer_spec.model_type
        vocab = self.vocab(proto)
        unk_id = self.unk_id(proto)

        if model_type == 1:
            tokenizer = Tokenizer(Unigram(vocab, unk_id))
        elif model_type == 2:
            _, merges = SentencePieceExtractor(self.original_tokenizer.vocab_file).extract()
            bpe_vocab = {word: i for i, (word, score) in enumerate(vocab)}
            tokenizer = Tokenizer(
                BPE(
                    bpe_vocab,
                    merges,
                    unk_token=proto.trainer_spec.unk_piece,
                    fuse_unk=True,
                )
            )
        else:
            raise Exception(
                "You're trying to run a `Unigram` model but you're file was trained with a different algorithm"
            )

        return tokenizer

    def normalizer(self, proto):
        precompiled_charsmap = proto.normalizer_spec.precompiled_charsmap
        if not precompiled_charsmap:
            return normalizers.Sequence([normalizers.Replace(Regex(" {2,}"), " ")])
        else:
            return normalizers.Sequence(
                [normalizers.Precompiled(precompiled_charsmap), normalizers.Replace(Regex(" {2,}"), " ")]
            )

    def pre_tokenizer(self, replacement, add_prefix_space):
        return pre_tokenizers.Metaspace(replacement=replacement, add_prefix_space=add_prefix_space)

    def post_processor(self):
        return None

    def converted(self) -> Tokenizer:
        tokenizer = self.tokenizer(self.proto)

        # Tokenizer assemble
        tokenizer.normalizer = self.normalizer(self.proto)

        replacement = "▁"
        add_prefix_space = True
        tokenizer.pre_tokenizer = self.pre_tokenizer(replacement, add_prefix_space)
        tokenizer.decoder = decoders.Metaspace(replacement=replacement, add_prefix_space=add_prefix_space)
        post_processor = self.post_processor()
        if post_processor:
            tokenizer.post_processor = post_processor

        return tokenizer


class AlbertConverter(SpmConverter):
    def vocab(self, proto):
        return [
            (piece.piece, piece.score) if check_number_comma(piece.piece) else (piece.piece, piece.score - 100)
            for piece in proto.pieces
        ]

    def normalizer(self, proto):
        list_normalizers = [
            normalizers.Replace("``", '"'),
            normalizers.Replace("''", '"'),
        ]
        if not self.original_tokenizer.keep_accents:
            list_normalizers.append(normalizers.NFKD())
            list_normalizers.append(normalizers.StripAccents())
        if self.original_tokenizer.do_lower_case:
            list_normalizers.append(normalizers.Lowercase())

        precompiled_charsmap = proto.normalizer_spec.precompiled_charsmap
        list_normalizers.append(normalizers.Precompiled(precompiled_charsmap))
        list_normalizers.append(normalizers.Replace(Regex(" {2,}"), " "))
        return normalizers.Sequence(list_normalizers)

    def post_processor(self):
        return processors.TemplateProcessing(
            single="[CLS]:0 $A:0 [SEP]:0",
            pair="[CLS]:0 $A:0 [SEP]:0 $B:1 [SEP]:1",
            special_tokens=[
                ("[CLS]", self.original_tokenizer.convert_tokens_to_ids("[CLS]")),
                ("[SEP]", self.original_tokenizer.convert_tokens_to_ids("[SEP]")),
            ],
        )


class FNetConverter(SpmConverter):
    def post_processor(self):
        return processors.TemplateProcessing(
            single="[CLS]:0 $A:0 [SEP]:0",
            pair="[CLS]:0 $A:0 [SEP]:0 $B:1 [SEP]:1",
            special_tokens=[
                ("[CLS]", self.original_tokenizer.convert_tokens_to_ids("[CLS]")),
                ("[SEP]", self.original_tokenizer.convert_tokens_to_ids("[SEP]")),
            ],
        )


class BarthezConverter(SpmConverter):
    def unk_id(self, proto):
        unk_id = 3
        return unk_id

    def post_processor(self):
        return processors.TemplateProcessing(
            single="<s> $A </s>",
            pair="<s> $A </s> </s> $B </s>",
            special_tokens=[
                ("<s>", self.original_tokenizer.convert_tokens_to_ids("<s>")),
                ("</s>", self.original_tokenizer.convert_tokens_to_ids("</s>")),
            ],
        )


class CamembertConverter(SpmConverter):
    def vocab(self, proto):
        vocab = [
            ("<s>NOTUSED", 0.0),
            ("<pad>", 0.0),
            ("</s>NOTUSED", 0.0),
            ("<unk>", 0.0),
            ("<unk>NOTUSED", -100),
        ]
        # We down-grade the original SentencePiece by -100 to avoid using it and use our added token instead
        vocab += [(piece.piece, piece.score) for piece in proto.pieces[1:]]
        vocab += [("<mask>", 0.0)]
        return vocab

    def unk_id(self, proto):
        # See vocab unk position
        return 3

    def post_processor(self):
        return processors.TemplateProcessing(
            single="<s> $A </s>",
            pair="<s> $A </s> </s> $B </s>",
            special_tokens=[
                ("<s>", self.original_tokenizer.convert_tokens_to_ids("<s>")),
                ("</s>", self.original_tokenizer.convert_tokens_to_ids("</s>")),
            ],
        )


class MBartConverter(SpmConverter):
    def vocab(self, proto):
        vocab = [
            ("<s>", 0.0),
            ("<pad>", 0.0),
            ("</s>", 0.0),
            ("<unk>", 0.0),
        ]
        vocab += [(piece.piece, piece.score) for piece in proto.pieces[3:]]
        vocab += [
            ("ar_AR", 0.0),
            ("cs_CZ", 0.0),
            ("de_DE", 0.0),
            ("en_XX", 0.0),
            ("es_XX", 0.0),
            ("et_EE", 0.0),
            ("fi_FI", 0.0),
            ("fr_XX", 0.0),
            ("gu_IN", 0.0),
            ("hi_IN", 0.0),
            ("it_IT", 0.0),
            ("ja_XX", 0.0),
            ("kk_KZ", 0.0),
            ("ko_KR", 0.0),
            ("lt_LT", 0.0),
            ("lv_LV", 0.0),
            ("my_MM", 0.0),
            ("ne_NP", 0.0),
            ("nl_XX", 0.0),
            ("ro_RO", 0.0),
            ("ru_RU", 0.0),
            ("si_LK", 0.0),
            ("tr_TR", 0.0),
            ("vi_VN", 0.0),
            ("zh_CN", 0.0),
        ]
        vocab += [("<mask>", 0.0)]
        return vocab

    def unk_id(self, proto):
        return 3

    def post_processor(self):
        return processors.TemplateProcessing(
            single="$A </s> en_XX",
            pair="$A $B </s> en_XX",
            special_tokens=[
                ("en_XX", self.original_tokenizer.convert_tokens_to_ids("en_XX")),
                ("</s>", self.original_tokenizer.convert_tokens_to_ids("</s>")),
            ],
        )


class MBart50Converter(SpmConverter):
    def vocab(self, proto):
        vocab = [
            ("<s>", 0.0),
            ("<pad>", 0.0),
            ("</s>", 0.0),
            ("<unk>", 0.0),
        ]
        vocab += [(piece.piece, piece.score) for piece in proto.pieces[3:]]
        # fmt: off
        vocab += [("ar_AR", 0.0), ("cs_CZ", 0.0), ("de_DE", 0.0), ("en_XX", 0.0), ("es_XX", 0.0), ("et_EE", 0.0), ("fi_FI", 0.0), ("fr_XX", 0.0), ("gu_IN", 0.0), ("hi_IN", 0.0), ("it_IT", 0.0), ("ja_XX", 0.0), ("kk_KZ", 0.0), ("ko_KR", 0.0), ("lt_LT", 0.0), ("lv_LV", 0.0), ("my_MM", 0.0), ("ne_NP", 0.0), ("nl_XX", 0.0), ("ro_RO", 0.0), ("ru_RU", 0.0), ("si_LK", 0.0), ("tr_TR", 0.0), ("vi_VN", 0.0), ("zh_CN", 0.0), ("af_ZA", 0.0), ("az_AZ", 0.0), ("bn_IN", 0.0), ("fa_IR", 0.0), ("he_IL", 0.0), ("hr_HR", 0.0), ("id_ID", 0.0), ("ka_GE", 0.0), ("km_KH", 0.0), ("mk_MK", 0.0), ("ml_IN", 0.0), ("mn_MN", 0.0), ("mr_IN", 0.0), ("pl_PL", 0.0), ("ps_AF", 0.0), ("pt_XX", 0.0), ("sv_SE", 0.0), ("sw_KE", 0.0), ("ta_IN", 0.0), ("te_IN", 0.0), ("th_TH", 0.0), ("tl_XX", 0.0), ("uk_UA", 0.0), ("ur_PK", 0.0), ("xh_ZA", 0.0), ("gl_ES", 0.0), ("sl_SI", 0.0)]
        # fmt: on
        vocab += [("<mask>", 0.0)]
        return vocab

    def unk_id(self, proto):
        return 3

    def post_processor(self):
        return processors.TemplateProcessing(
            single="en_XX $A </s>",
            pair="en_XX $A $B </s>",
            special_tokens=[
                ("en_XX", self.original_tokenizer.convert_tokens_to_ids("en_XX")),
                ("</s>", self.original_tokenizer.convert_tokens_to_ids("</s>")),
            ],
        )


class XLMRobertaConverter(SpmConverter):
    def vocab(self, proto):
        vocab = [
            ("<s>", 0.0),
            ("<pad>", 0.0),
            ("</s>", 0.0),
            ("<unk>", 0.0),
        ]
        vocab += [(piece.piece, piece.score) for piece in proto.pieces[3:]]
        vocab += [("<mask>", 0.0)]
        return vocab

    def unk_id(self, proto):
        unk_id = 3
        return unk_id

    def post_processor(self):
        return processors.TemplateProcessing(
            single="<s> $A </s>",
            pair="<s> $A </s> </s> $B </s>",
            special_tokens=[
                ("<s>", self.original_tokenizer.convert_tokens_to_ids("<s>")),
                ("</s>", self.original_tokenizer.convert_tokens_to_ids("</s>")),
            ],
        )


class XLNetConverter(SpmConverter):
    def vocab(self, proto):
        return [
            (piece.piece, piece.score) if check_number_comma(piece.piece) else (piece.piece, piece.score - 100)
            for piece in proto.pieces
        ]

    def normalizer(self, proto):
        list_normalizers = [
            normalizers.Replace("``", '"'),
            normalizers.Replace("''", '"'),
        ]
        if not self.original_tokenizer.keep_accents:
            list_normalizers.append(normalizers.NFKD())
            list_normalizers.append(normalizers.StripAccents())
        if self.original_tokenizer.do_lower_case:
            list_normalizers.append(normalizers.Lowercase())

        precompiled_charsmap = proto.normalizer_spec.precompiled_charsmap
        list_normalizers.append(normalizers.Precompiled(precompiled_charsmap))
        list_normalizers.append(normalizers.Replace(Regex(" {2,}"), " "))
        return normalizers.Sequence(list_normalizers)

    def post_processor(self):
        return processors.TemplateProcessing(
            single="$A:0 <sep>:0 <cls>:2",
            pair="$A:0 <sep>:0 $B:1 <sep>:1 <cls>:2",
            special_tokens=[
                ("<sep>", self.original_tokenizer.convert_tokens_to_ids("<sep>")),
                ("<cls>", self.original_tokenizer.convert_tokens_to_ids("<cls>")),
            ],
        )


class ReformerConverter(SpmConverter):
    pass


class RemBertConverter(SpmConverter):
    # Inspired from AlbertConverter
    def normalizer(self, proto):
        list_normalizers = [
            normalizers.Replace("``", '"'),
            normalizers.Replace("''", '"'),
            normalizers.Replace(Regex(" {2,}"), " "),
        ]
        if not self.original_tokenizer.keep_accents:
            list_normalizers.append(normalizers.NFKD())
            list_normalizers.append(normalizers.StripAccents())
        if self.original_tokenizer.do_lower_case:
            list_normalizers.append(normalizers.Lowercase())

        precompiled_charsmap = proto.normalizer_spec.precompiled_charsmap
        list_normalizers.append(normalizers.Precompiled(precompiled_charsmap))
        return normalizers.Sequence(list_normalizers)

    def post_processor(self):
        return processors.TemplateProcessing(
            single="[CLS]:0 $A:0 [SEP]:0",
            pair="[CLS]:0 $A:0 [SEP]:0 $B:1 [SEP]:1",
            special_tokens=[
                ("[CLS]", self.original_tokenizer.convert_tokens_to_ids("[CLS]")),
                ("[SEP]", self.original_tokenizer.convert_tokens_to_ids("[SEP]")),
            ],
        )


class BertGenerationConverter(SpmConverter):
    pass


class PegasusConverter(SpmConverter):
    def vocab(self, proto):
        vocab = [
            (self.original_tokenizer.pad_token, 0.0),
            (self.original_tokenizer.eos_token, 0.0),
        ]

        if self.original_tokenizer.mask_token_sent is not None:
            vocab += [(self.original_tokenizer.mask_token_sent, 0.0)]

        if (
            self.original_tokenizer.mask_token is not None
            and self.original_tokenizer.mask_token_id < self.original_tokenizer.offset
        ):
            vocab += [(self.original_tokenizer.mask_token, 0.0)]

        vocab += [(f"<unk_{i}>", -100.0) for i in range(2, self.original_tokenizer.offset)]
        vocab += [(piece.piece, piece.score) for piece in proto.pieces[2:]]
        return vocab

    def unk_id(self, proto):
        return proto.trainer_spec.unk_id + self.original_tokenizer.offset

    def pre_tokenizer(self, replacement, add_prefix_space):
        return pre_tokenizers.Sequence(
            [
                pre_tokenizers.WhitespaceSplit(),
                pre_tokenizers.Metaspace(replacement=replacement, add_prefix_space=add_prefix_space),
            ]
        )

    def post_processor(self):
        eos = self.original_tokenizer.eos_token
        special_tokens = [
            (eos, self.original_tokenizer.eos_token_id),
        ]
        return processors.TemplateProcessing(single=["$A", eos], pair=["$A", "$B", eos], special_tokens=special_tokens)


class T5Converter(SpmConverter):
    def vocab(self, proto):
        num_extra_ids = self.original_tokenizer._extra_ids
        vocab = [(piece.piece, piece.score) for piece in proto.pieces]
        vocab += [(f"<extra_id_{i}>", 0.0) for i in range(num_extra_ids - 1, -1, -1)]
        return vocab

    def post_processor(self):
        return processors.TemplateProcessing(
            single=["$A", "</s>"],
            pair=["$A", "</s>", "$B", "</s>"],
            special_tokens=[
                ("</s>", self.original_tokenizer.convert_tokens_to_ids("</s>")),
            ],
        )


class BigBirdConverter(SpmConverter):
    def post_processor(self):
        return processors.TemplateProcessing(
            single="[CLS]:0 $A:0 [SEP]:0",
            pair="[CLS]:0 $A:0 [SEP]:0 $B:1 [SEP]:1",
            special_tokens=[
                ("[CLS]", self.original_tokenizer.convert_tokens_to_ids("[CLS]")),
                ("[SEP]", self.original_tokenizer.convert_tokens_to_ids("[SEP]")),
            ],
        )


class CLIPConverter(Converter):
    def converted(self) -> Tokenizer:
        vocab = self.original_tokenizer.encoder
        merges = list(self.original_tokenizer.bpe_ranks.keys())

        tokenizer = Tokenizer(
            BPE(
                vocab=vocab,
                merges=merges,
                dropout=None,
                continuing_subword_prefix="",
                end_of_word_suffix="</w>",
                fuse_unk=False,
            )
        )

        tokenizer.pre_tokenizer = pre_tokenizers.ByteLevel(add_prefix_space=self.original_tokenizer.add_prefix_space)
        tokenizer.decoder = decoders.ByteLevel()
        tokenizer.post_processor = processors.ByteLevel(trim_offsets=False)

        return tokenizer


class LayoutLMv2Converter(Converter):
    def converted(self) -> Tokenizer:
        vocab = self.original_tokenizer.vocab
        tokenizer = Tokenizer(WordPiece(vocab, unk_token=str(self.original_tokenizer.unk_token)))

        tokenize_chinese_chars = False
        strip_accents = False
        do_lower_case = True
        if hasattr(self.original_tokenizer, "basic_tokenizer"):
            tokenize_chinese_chars = self.original_tokenizer.basic_tokenizer.tokenize_chinese_chars
            strip_accents = self.original_tokenizer.basic_tokenizer.strip_accents
            do_lower_case = self.original_tokenizer.basic_tokenizer.do_lower_case

        tokenizer.normalizer = normalizers.BertNormalizer(
            clean_text=True,
            handle_chinese_chars=tokenize_chinese_chars,
            strip_accents=strip_accents,
            lowercase=do_lower_case,
        )
        tokenizer.pre_tokenizer = pre_tokenizers.BertPreTokenizer()

        cls = str(self.original_tokenizer.cls_token)
        sep = str(self.original_tokenizer.sep_token)
        cls_token_id = self.original_tokenizer.cls_token_id
        sep_token_id = self.original_tokenizer.sep_token_id

        tokenizer.post_processor = processors.TemplateProcessing(
            single=f"{cls}:0 $A:0 {sep}:0",
            pair=f"{cls}:0 $A:0 {sep}:0 $B:1 {sep}:1",
            special_tokens=[
                (cls, cls_token_id),
                (sep, sep_token_id),
            ],
        )
        tokenizer.decoder = decoders.WordPiece(prefix="##")

        return tokenizer


SLOW_TO_FAST_CONVERTERS = {
    "AlbertTokenizer": AlbertConverter,
    "BartTokenizer": RobertaConverter,
    "BarthezTokenizer": BarthezConverter,
    "BertTokenizer": BertConverter,
    "BigBirdTokenizer": BigBirdConverter,
    "CamembertTokenizer": CamembertConverter,
    "CLIPTokenizer": CLIPConverter,
    "ConvBertTokenizer": BertConverter,
    "DebertaTokenizer": DebertaConverter,
    "DistilBertTokenizer": BertConverter,
    "DPRReaderTokenizer": BertConverter,
    "DPRQuestionEncoderTokenizer": BertConverter,
    "DPRContextEncoderTokenizer": BertConverter,
    "ElectraTokenizer": BertConverter,
<<<<<<< HEAD
    "FNetTokenizer": AlbertConverter,
=======
    "FNetTokenizer": FNetConverter,
>>>>>>> b318785e
    "FunnelTokenizer": FunnelConverter,
    "GPT2Tokenizer": GPT2Converter,
    "HerbertTokenizer": HerbertConverter,
    "LayoutLMTokenizer": BertConverter,
    "LayoutLMv2Tokenizer": BertConverter,
    "LongformerTokenizer": RobertaConverter,
    "LEDTokenizer": RobertaConverter,
    "LxmertTokenizer": BertConverter,
    "MBartTokenizer": MBartConverter,
    "MBart50Tokenizer": MBart50Converter,
    "MPNetTokenizer": MPNetConverter,
    "MobileBertTokenizer": BertConverter,
    "OpenAIGPTTokenizer": OpenAIGPTConverter,
    "PegasusTokenizer": PegasusConverter,
    "ReformerTokenizer": ReformerConverter,
    "RemBertTokenizer": RemBertConverter,
    "RetriBertTokenizer": BertConverter,
    "RobertaTokenizer": RobertaConverter,
    "RoFormerTokenizer": RoFormerConverter,
    "SqueezeBertTokenizer": BertConverter,
    "T5Tokenizer": T5Converter,
    "XLMRobertaTokenizer": XLMRobertaConverter,
    "XLNetTokenizer": XLNetConverter,
    "SplinterTokenizer": SplinterConverter,
}


def convert_slow_tokenizer(transformer_tokenizer) -> Tokenizer:
    """
    Utilities to convert a slow tokenizer instance in a fast tokenizer instance.

    Args:
        transformer_tokenizer (:class:`~transformers.tokenization_utils_base.PreTrainedTokenizer`):
            Instance of a slow tokenizer to convert in the backend tokenizer for
            :class:`~transformers.tokenization_utils_base.PreTrainedTokenizerFast`.

    Return:
        A instance of :class:`~tokenizers.Tokenizer` to be used as the backend tokenizer of a
        :class:`~transformers.tokenization_utils_base.PreTrainedTokenizerFast`
    """

    tokenizer_class_name = transformer_tokenizer.__class__.__name__

    if tokenizer_class_name not in SLOW_TO_FAST_CONVERTERS:
        raise ValueError(
            f"An instance of tokenizer class {tokenizer_class_name} cannot be converted in a Fast tokenizer instance. "
            f"No converter was found. Currently available slow->fast convertors: {list(SLOW_TO_FAST_CONVERTERS.keys())}"
        )

    converter_class = SLOW_TO_FAST_CONVERTERS[tokenizer_class_name]

    return converter_class(transformer_tokenizer).converted()<|MERGE_RESOLUTION|>--- conflicted
+++ resolved
@@ -908,11 +908,7 @@
     "DPRQuestionEncoderTokenizer": BertConverter,
     "DPRContextEncoderTokenizer": BertConverter,
     "ElectraTokenizer": BertConverter,
-<<<<<<< HEAD
-    "FNetTokenizer": AlbertConverter,
-=======
     "FNetTokenizer": FNetConverter,
->>>>>>> b318785e
     "FunnelTokenizer": FunnelConverter,
     "GPT2Tokenizer": GPT2Converter,
     "HerbertTokenizer": HerbertConverter,
