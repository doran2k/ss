# coding=utf-8
# Copyright 2020 The Allen Institute for AI team and The HuggingFace Inc. team.
#
# Licensed under the Apache License, Version 2.0 (the "License");
# you may not use this file except in compliance with the License.
# You may obtain a copy of the License at
#
#     http://www.apache.org/licenses/LICENSE-2.0
#
# Unless required by applicable law or agreed to in writing, software
# distributed under the License is distributed on an "AS IS" BASIS,
# WITHOUT WARRANTIES OR CONDITIONS OF ANY KIND, either express or implied.
# See the License for the specific language governing permissions and
# limitations under the License.
""" Longformer configuration """

from typing import List, Union

from .configuration_roberta import RobertaConfig
from .utils import logging


logger = logging.get_logger(__name__)

LONGFORMER_PRETRAINED_CONFIG_ARCHIVE_MAP = {
    "allenai/longformer-base-4096": "https://s3.amazonaws.com/models.huggingface.co/bert/allenai/longformer-base-4096/config.json",
    "allenai/longformer-large-4096": "https://s3.amazonaws.com/models.huggingface.co/bert/allenai/longformer-large-4096/config.json",
    "allenai/longformer-large-4096-finetuned-triviaqa": "https://s3.amazonaws.com/models.huggingface.co/bert/allenai/longformer-large-4096-finetuned-triviaqa/config.json",
    "allenai/longformer-base-4096-extra.pos.embd.only": "https://s3.amazonaws.com/models.huggingface.co/bert/allenai/longformer-base-4096-extra.pos.embd.only/config.json",
    "allenai/longformer-large-4096-extra.pos.embd.only": "https://s3.amazonaws.com/models.huggingface.co/bert/allenai/longformer-large-4096-extra.pos.embd.only/config.json",
}


class LongformerConfig(RobertaConfig):
    r"""
    This is the configuration class to store the configuration of a :class:`~transformers.LongformerModel` or a
    :class:`~transformers.TFLongformerModel`. It is used to instantiate a Longformer model according to the specified
    arguments, defining the model architecture.

    This is the configuration class to store the configuration of a :class:`~transformers.LongformerModel`.
    It is used to instantiate an Longformer model according to the specified arguments, defining the model
    architecture. Instantiating a configuration with the defaults will yield a similar configuration to that of
    the RoBERTa `roberta-base <https://huggingface.co/roberta-base>`__ architecture with a sequence length 4,096.

    The :class:`~transformers.LongformerConfig` class directly inherits :class:`~transformers.RobertaConfig`.
    It reuses the same defaults. Please check the parent class for more information.

    Args:
        attention_window (:obj:`int` or :obj:`List[int]`, `optional`, defaults to 512):
<<<<<<< HEAD
            Size of an attention window around each token. If :obj:`int`, use the same size for all layers.
=======
            Size of an attention window around each token. If an :obj:`int`, use the same size for all layers.
>>>>>>> 129fdae0
            To specify a different window size for each layer, use a :obj:`List[int]` where
            ``len(attention_window) == num_hidden_layers``.

    Example::

        >>> from transformers import LongformerConfig, LongformerModel

        >>> # Initializing a Longformer configuration
        >>> configuration = LongformerConfig()

        >>> # Initializing a model from the configuration
        >>> model = LongformerModel(configuration)

        >>> # Accessing the model configuration
        >>> configuration = model.config
    """
    model_type = "longformer"

    def __init__(self, attention_window: Union[List[int], int] = 512, sep_token_id: int = 2, **kwargs):
        super().__init__(sep_token_id=sep_token_id, **kwargs)
        self.attention_window = attention_window<|MERGE_RESOLUTION|>--- conflicted
+++ resolved
@@ -47,11 +47,7 @@
 
     Args:
         attention_window (:obj:`int` or :obj:`List[int]`, `optional`, defaults to 512):
-<<<<<<< HEAD
-            Size of an attention window around each token. If :obj:`int`, use the same size for all layers.
-=======
             Size of an attention window around each token. If an :obj:`int`, use the same size for all layers.
->>>>>>> 129fdae0
             To specify a different window size for each layer, use a :obj:`List[int]` where
             ``len(attention_window) == num_hidden_layers``.
 
