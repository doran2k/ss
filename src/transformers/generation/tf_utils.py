# coding=utf-8
# Copyright 2018 The Google AI Language Team Authors and The HuggingFace Inc. team.
# Copyright (c) 2018, NVIDIA CORPORATION.  All rights reserved.
#
# Licensed under the Apache License, Version 2.0 (the "License");
# you may not use this file except in compliance with the License.
# You may obtain a copy of the License at
#
#     http://www.apache.org/licenses/LICENSE-2.0
#
# Unless required by applicable law or agreed to in writing, software
# distributed under the License is distributed on an "AS IS" BASIS,
# WITHOUT WARRANTIES OR CONDITIONS OF ANY KIND, either express or implied.
# See the License for the specific language governing permissions and
# limitations under the License.

import copy
import inspect
import warnings
from dataclasses import dataclass
from typing import Any, Dict, Optional, Tuple, Union

import numpy as np
import tensorflow as tf
from tensorflow.compiler.tf2xla.python.xla import dynamic_update_slice

from ..modeling_tf_outputs import TFCausalLMOutputWithPast, TFSeq2SeqLMOutput
from ..models.auto import (
    TF_MODEL_FOR_CAUSAL_LM_MAPPING,
    TF_MODEL_FOR_SEQ_TO_SEQ_CAUSAL_LM_MAPPING,
    TF_MODEL_FOR_SPEECH_SEQ_2_SEQ_MAPPING,
    TF_MODEL_FOR_VISION_2_SEQ_MAPPING,
)
from ..tf_utils import shape_list, stable_softmax
from ..utils import ModelOutput, logging
from .configuration_utils import GenerationConfig
from .tf_logits_process import (
    TFForcedBOSTokenLogitsProcessor,
    TFForcedEOSTokenLogitsProcessor,
    TFForceTokensLogitsProcessor,
    TFLogitsProcessorList,
    TFMinLengthLogitsProcessor,
    TFNoBadWordsLogitsProcessor,
    TFNoRepeatNGramLogitsProcessor,
    TFRepetitionPenaltyLogitsProcessor,
    TFSuppressTokensAtBeginLogitsProcessor,
    TFSuppressTokensLogitsProcessor,
    TFTemperatureLogitsWarper,
    TFTopKLogitsWarper,
    TFTopPLogitsWarper,
)


logger = logging.get_logger(__name__)


@dataclass
class TFGreedySearchDecoderOnlyOutput(ModelOutput):
    """
    Base class for outputs of decoder-only generation models using greedy search.


    Args:
        sequences (`tf.Tensor` of shape `(batch_size, sequence_length)`):
            The generated sequences. The second dimension (sequence_length) is either equal to `max_length` or shorter
            if all batches finished early due to the `eos_token_id`.
        scores (`tuple(tf.Tensor)` *optional*, returned when `output_scores=True` is passed or when `config.output_scores=True`):
            Processed prediction scores of the language modeling head (scores for each vocabulary token before SoftMax)
            at each generation step. Tuple of `tf.Tensor` with up to `max_new_tokens` elements (one element for each
            generated token), with each tensor of shape `(batch_size, config.vocab_size)`.
        attentions (`tuple(tuple(tf.Tensor))`, *optional*, returned when `output_attentions=True` is passed or `config.output_attentions=True`):
            Tuple (one element for each generated token) of tuples (one element for each layer of the decoder) of
            `tf.Tensor` of shape `(batch_size, num_heads, generated_length, sequence_length)`.
        hidden_states (`tuple(tuple(tf.Tensor))`, *optional*, returned when `output_hidden_states=True` is passed or when `config.output_hidden_states=True`):
            Tuple (one element for each generated token) of tuples (one element for each layer of the decoder) of
            `tf.Tensor` of shape `(batch_size, generated_length, hidden_size)`.
    """

    sequences: tf.Tensor = None
    scores: Optional[Tuple[tf.Tensor]] = None
    attentions: Optional[Tuple[Tuple[tf.Tensor]]] = None
    hidden_states: Optional[Tuple[Tuple[tf.Tensor]]] = None


@dataclass
class TFGreedySearchEncoderDecoderOutput(ModelOutput):
    """
    Base class for outputs of encoder-decoder generation models using greedy search. Hidden states and attention
    weights of the decoder (respectively the encoder) can be accessed via the encoder_attentions and the
    encoder_hidden_states attributes (respectively the decoder_attentions and the decoder_hidden_states attributes)


    Args:
        sequences (`tf.Tensor` of shape `(batch_size, sequence_length)`):
            The generated sequences. The second dimension (sequence_length) is either equal to `max_length` or shorter
            if all batches finished early due to the `eos_token_id`.
        scores (`tuple(tf.Tensor)` *optional*, returned when `output_scores=True` is passed or when `config.output_scores=True`):
            Processed prediction scores of the language modeling head (scores for each vocabulary token before SoftMax)
            at each generation step. Tuple of `tf.Tensor` with up to `max_new_tokens` elements (one element for each
            generated token), with each tensor of shape `(batch_size, config.vocab_size)`.
        encoder_attentions (`tuple(tf.Tensor)`, *optional*, returned when `output_attentions=True` is passed or `config.output_attentions=True`):
            Tuple of `tf.Tensor` (one for each layer of the decoder) of shape `(batch_size, num_heads, sequence_length,
            sequence_length)`.
        encoder_hidden_states (`tuple(tf.Tensor)`, *optional*, returned when `output_hidden_states=True` is passed or when `config.output_hidden_states=True`):
            Tuple of `tf.Tensor` (one for the output of the embeddings + one for the output of each layer) of shape
            `(batch_size, sequence_length, hidden_size)`.
        decoder_attentions (`tuple(tuple(tf.Tensor))`, *optional*, returned when `output_attentions=True` is passed or `config.output_attentions=True`):
            Tuple (one element for each generated token) of tuples (one element for each layer of the decoder) of
            `tf.Tensor` of shape `(batch_size, num_heads, generated_length, sequence_length)`.
        cross_attentions (`tuple(tuple(tf.Tensor))`, *optional*, returned when `output_attentions=True` is passed or `config.output_attentions=True`):
            Tuple (one element for each generated token) of tuples (one element for each layer of the decoder) of
            `tf.Tensor` of shape `(batch_size, num_heads, generated_length, sequence_length)`.
        decoder_hidden_states (`tuple(tuple(tf.Tensor))`, *optional*, returned when `output_hidden_states=True` is passed or when `config.output_hidden_states=True`):
            Tuple (one element for each generated token) of tuples (one element for each layer of the decoder) of
            `tf.Tensor` of shape `(batch_size, generated_length, hidden_size)`.
    """

    sequences: tf.Tensor = None
    scores: Optional[Tuple[tf.Tensor]] = None
    encoder_attentions: Optional[Tuple[tf.Tensor]] = None
    encoder_hidden_states: Optional[Tuple[tf.Tensor]] = None
    decoder_attentions: Optional[Tuple[Tuple[tf.Tensor]]] = None
    cross_attentions: Optional[Tuple[Tuple[tf.Tensor]]] = None
    decoder_hidden_states: Optional[Tuple[Tuple[tf.Tensor]]] = None


@dataclass
class TFSampleDecoderOnlyOutput(ModelOutput):
    """
    Base class for outputs of decoder-only generation models using sampling.


    Args:
        sequences (`tf.Tensor` of shape `(batch_size*num_return_sequences, sequence_length)`):
            The generated sequences. The second dimension (sequence_length) is either equal to `max_length` or shorter
            if all batches finished early due to the `eos_token_id`.
        scores (`tuple(tf.Tensor)` *optional*, returned when `output_scores=True` is passed or when `config.output_scores=True`):
            Processed prediction scores of the language modeling head (scores for each vocabulary token before SoftMax)
            at each generation step. Tuple of `tf.Tensor` with up to `max_new_tokens` elements (one element for each
            generated token), with each tensor of shape `(batch_size*num_return_sequences, config.vocab_size)`.
        attentions (`tuple(tuple(tf.Tensor))`, *optional*, returned when `output_attentions=True` is passed or `config.output_attentions=True`):
            Tuple (one element for each generated token) of tuples (one element for each layer of the decoder) of
            `tf.Tensor` of shape `(num_return_sequences*batch_size, num_heads, generated_length, sequence_length)`.
        hidden_states (`tuple(tuple(tf.Tensor))`, *optional*, returned when `output_hidden_states=True` is passed or when `config.output_hidden_states=True`):
            Tuple (one element for each generated token) of tuples (one element for each layer of the decoder) of
            `tf.Tensor` of shape `(num_return_sequences*batch_size, generated_length, hidden_size)`.
    """

    sequences: tf.Tensor = None
    scores: Optional[Tuple[tf.Tensor]] = None
    attentions: Optional[Tuple[Tuple[tf.Tensor]]] = None
    hidden_states: Optional[Tuple[Tuple[tf.Tensor]]] = None


@dataclass
class TFSampleEncoderDecoderOutput(ModelOutput):
    """
    Base class for outputs of encoder-decoder generation models using sampling. Hidden states and attention weights of
    the decoder (respectively the encoder) can be accessed via the encoder_attentions and the encoder_hidden_states
    attributes (respectively the decoder_attentions and the decoder_hidden_states attributes)


    Args:
        sequences (`tf.Tensor` of shape `(batch_size*num_return_sequences, sequence_length)`):
            The generated sequences. The second dimension (sequence_length) is either equal to `max_length` or shorter
            if all batches finished early due to the `eos_token_id`.
        scores (`tuple(tf.Tensor)` *optional*, returned when `output_scores=True` is passed or when `config.output_scores=True`):
            Processed prediction scores of the language modeling head (scores for each vocabulary token before SoftMax)
            at each generation step. Tuple of `tf.Tensor` with up to `max_new_tokens` elements (one element for each
            generated token), with each tensor of shape `(batch_size*num_return_sequences, config.vocab_size)`.
        encoder_attentions (`tuple(tf.Tensor)`, *optional*, returned when `output_attentions=True` is passed or `config.output_attentions=True`):
            Tuple of `tf.Tensor` (one for each layer of the decoder) of shape `(batch_size*num_return_sequences,
            num_heads, sequence_length, sequence_length)`.
        encoder_hidden_states (`tuple(tf.Tensor)`, *optional*, returned when `output_hidden_states=True` is passed or when `config.output_hidden_states=True`):
            Tuple of `tf.Tensor` (one for the output of the embeddings + one for the output of each layer) of shape
            `(batch_size*num_return_sequences, sequence_length, hidden_size)`.
        decoder_attentions (`tuple(tuple(tf.Tensor))`, *optional*, returned when `output_attentions=True` is passed or `config.output_attentions=True`):
            Tuple (one element for each generated token) of tuples (one element for each layer of the decoder) of
            `tf.Tensor` of shape `(batch_size*num_return_sequences, num_heads, generated_length, sequence_length)`.
        cross_attentions (`tuple(tuple(tf.Tensor))`, *optional*, returned when `output_attentions=True` is passed or `config.output_attentions=True`):
            Tuple (one element for each generated token) of tuples (one element for each layer of the decoder) of
            `tf.Tensor` of shape `(batch_size, num_heads, generated_length, sequence_length)`.
        decoder_hidden_states (`tuple(tuple(tf.Tensor))`, *optional*, returned when `output_hidden_states=True` is passed or when `config.output_hidden_states=True`):
            Tuple (one element for each generated token) of tuples (one element for each layer of the decoder) of
            `tf.Tensor` of shape `(batch_size*num_return_sequences, generated_length, hidden_size)`.
    """

    sequences: tf.Tensor = None
    scores: Optional[Tuple[tf.Tensor]] = None
    encoder_attentions: Optional[Tuple[tf.Tensor]] = None
    encoder_hidden_states: Optional[Tuple[tf.Tensor]] = None
    decoder_attentions: Optional[Tuple[Tuple[tf.Tensor]]] = None
    cross_attentions: Optional[Tuple[Tuple[tf.Tensor]]] = None
    decoder_hidden_states: Optional[Tuple[Tuple[tf.Tensor]]] = None


@dataclass
class TFBeamSearchDecoderOnlyOutput(ModelOutput):
    """
    Base class for outputs of decoder-only generation models using beam search.

    Args:
        sequences (`tf.Tensor` of shape `(batch_size*num_return_sequences, sequence_length)`):
            The generated sequences. The second dimension (sequence_length) is either equal to `max_length` or shorter
            if all batches finished early due to the `eos_token_id`.
        sequences_scores (`tf.Tensor` of shape `(batch_size*num_return_sequences)`, *optional*, returned when `output_scores=True` is passed or when `config.output_scores=True`):
            Final beam scores of the generated `sequences`.
        scores (`tuple(tf.Tensor)` *optional*, returned when `output_scores=True` is passed or when `config.output_scores=True`):
            Processed beam scores for each vocabulary token at each generation step. Beam scores consisting of log
            softmax scores for each vocabulary token and sum of log softmax of previously generated tokens in this
            beam. Tuple of `tf.Tensor` with up to `max_new_tokens` elements (one element for each generated token),
            with each tensor of shape `(batch_size*num_beams*num_return_sequences, config.vocab_size)`.
        beam_indices (`tf.Tensor`, *optional*, returned when `output_scores=True` is passed or when `config.output_scores=True`):
            Beam indices of generated token id at each generation step. `tf.Tensor` of shape
            `(batch_size*num_return_sequences, sequence_length)`.
        attentions (`tuple(tuple(tf.Tensor))`, *optional*, returned when `output_attentions=True` is passed or `config.output_attentions=True`):
            Tuple (one element for each generated token) of tuples (one element for each layer of the decoder) of
            `tf.Tensor` of shape `(batch_size*num_beams, num_heads, generated_length, sequence_length)`.
        hidden_states (`tuple(tuple(tf.Tensor))`, *optional*, returned when `output_hidden_states=True` is passed or when `config.output_hidden_states=True`):
            Tuple (one element for each generated token) of tuples (one element for each layer of the decoder) of
            `tf.Tensor` of shape `(batch_size*num_beams*num_return_sequences, generated_length, hidden_size)`.
    """

    sequences: tf.Tensor = None
    sequences_scores: Optional[tf.Tensor] = None
    scores: Optional[Tuple[tf.Tensor]] = None
    beam_indices: Optional[tf.Tensor] = None
    attentions: Optional[Tuple[Tuple[tf.Tensor]]] = None
    hidden_states: Optional[Tuple[Tuple[tf.Tensor]]] = None


@dataclass
class TFBeamSearchEncoderDecoderOutput(ModelOutput):
    """
    Base class for outputs of encoder-decoder generation models using beam search. Hidden states and attention weights
    of the decoder (respectively the encoder) can be accessed via the encoder_attentions and the encoder_hidden_states
    attributes (respectively the decoder_attentions and the decoder_hidden_states attributes)

    Args:
        sequences (`tf.Tensor` of shape `(batch_size*num_return_sequences, sequence_length)`):
            The generated sequences. The second dimension (sequence_length) is either equal to `max_length` or shorter
            if all batches finished early due to the `eos_token_id`.
        sequences_scores (`tf.Tensor` of shape `(batch_size*num_return_sequences)`, *optional*, returned when `output_scores=True` is passed or when `config.output_scores=True`):
            Final beam scores of the generated `sequences`.
        scores (`tuple(tf.Tensor)` *optional*, returned when `output_scores=True` is passed or when `config.output_scores=True`):
            Processed beam scores for each vocabulary token at each generation step. Beam scores consisting of log
            softmax scores for each vocabulary token and sum of log softmax of previously generated tokens in this
            beam. `Tuple of `tf.Tensor` with up to `max_new_tokens` elements (one element for each generated token),
            with each tensor of shape `(batch_size*num_beams, config.vocab_size)`.
        beam_indices (`tf.Tensor`, *optional*, returned when `output_scores=True` is passed or when `config.output_scores=True`):
            Beam indices of generated token id at each generation step. `tf.Tensor` of shape
            `(batch_size*num_return_sequences, sequence_length)`.
        encoder_attentions (`tuple(tf.Tensor)`, *optional*, returned when `output_attentions=True` is passed or `config.output_attentions=True`):
            Tuple of `tf.Tensor` (one for each layer of the decoder) of shape `(batch_size, num_heads, sequence_length,
            sequence_length)`.
        encoder_hidden_states (`tuple(tf.Tensor)`, *optional*, returned when `output_hidden_states=True` is passed or when `config.output_hidden_states=True`):
            Tuple of `tf.Tensor` (one for the output of the embeddings + one for the output of each layer) of shape
            `(batch_size*num_beams*num_return_sequences, sequence_length, hidden_size)`.
        decoder_attentions (`tuple(tuple(tf.Tensor))`, *optional*, returned when `output_attentions=True` is passed or `config.output_attentions=True`):
            Tuple (one element for each generated token) of tuples (one element for each layer of the decoder) of
            `tf.Tensor` of shape `(batch_size*num_beams*num_return_sequences, num_heads, generated_length,
            sequence_length)`.
        cross_attentions (`tuple(tuple(tf.Tensor))`, *optional*, returned when `output_attentions=True` is passed or `config.output_attentions=True`):
            Tuple (one element for each generated token) of tuples (one element for each layer of the decoder) of
            `tf.Tensor` of shape `(batch_size, num_heads, generated_length, sequence_length)`.
        decoder_hidden_states (`tuple(tuple(tf.Tensor))`, *optional*, returned when `output_hidden_states=True` is passed or when `config.output_hidden_states=True`):
            Tuple (one element for each generated token) of tuples (one element for each layer of the decoder) of
            `tf.Tensor` of shape `(batch_size*num_beams*num_return_sequences, generated_length, hidden_size)`.
    """

    sequences: tf.Tensor = None
    sequences_scores: Optional[tf.Tensor] = None
    scores: Optional[Tuple[tf.Tensor]] = None
    beam_indices: Optional[tf.Tensor] = None
    encoder_attentions: Optional[Tuple[tf.Tensor]] = None
    encoder_hidden_states: Optional[Tuple[tf.Tensor]] = None
    decoder_attentions: Optional[Tuple[Tuple[tf.Tensor]]] = None
    cross_attentions: Optional[Tuple[Tuple[tf.Tensor]]] = None
    decoder_hidden_states: Optional[Tuple[Tuple[tf.Tensor]]] = None


@dataclass
class TFBeamSampleDecoderOnlyOutput(ModelOutput):
    """
    Base class for outputs of decoder-only generation models using beam sample.

    Args:
        sequences (`tf.Tensor` of shape `(batch_size*num_return_sequences, sequence_length)`):
            The generated sequences. The second dimension (sequence_length) is either equal to `max_length` or shorter
            if all batches finished early due to the `eos_token_id`.
        sequences_scores (`tf.Tensor` of shape `(batch_size * num_return_sequence)`, *optional*, returned when `output_scores=True` is passed or when `config.output_scores=True`):
            Final beam scores of the generated `sequences`.
        scores (`tuple(tf.Tensor)` *optional*, returned when `output_scores=True` is passed or when `config.output_scores=True`):
            Processed beam scores for each vocabulary token at each generation step. Beam scores consisting of log
            softmax scores for each vocabulary token and sum of log softmax of previously generated tokens in this
            beam. Tuple of `tf.Tensor` with up to `max_new_tokens` elements (one element for each generated token),
            with each tensor of shape `(batch_size*num_beams*num_return_sequences, config.vocab_size)`.
        beam_indices (`tf.Tensor`, *optional*, returned when `output_scores=True` is passed or when `config.output_scores=True`):
            Beam indices of generated token id at each generation step. `tf.Tensor` of shape
            `(batch_size*num_return_sequences, sequence_length)`.
        attentions (`tuple(tuple(tf.Tensor))`, *optional*, returned when `output_attentions=True` is passed or `config.output_attentions=True`):
            Tuple (one element for each generated token) of tuples (one element for each layer of the decoder) of
            `tf.Tensor` of shape `(batch_size*num_beams, num_heads, generated_length, sequence_length)`.
        hidden_states (`tuple(tuple(tf.Tensor))`, *optional*, returned when `output_hidden_states=True` is passed or when `config.output_hidden_states=True`):
            Tuple (one element for each generated token) of tuples (one element for each layer of the decoder) of
            `tf.Tensor` of shape `(batch_size*num_beams, generated_length, hidden_size)`.
    """

    sequences: tf.Tensor = None
    sequences_scores: Optional[tf.Tensor] = None
    scores: Optional[Tuple[tf.Tensor]] = None
    beam_indices: Optional[tf.Tensor] = None
    attentions: Optional[Tuple[Tuple[tf.Tensor]]] = None
    hidden_states: Optional[Tuple[Tuple[tf.Tensor]]] = None


@dataclass
class TFBeamSampleEncoderDecoderOutput(ModelOutput):
    """
    Base class for outputs of encoder-decoder generation models using beam sampling. Hidden states and attention
    weights of the decoder (respectively the encoder) can be accessed via the encoder_attentions and the
    encoder_hidden_states attributes (respectively the decoder_attentions and the decoder_hidden_states attributes)

    Args:
        sequences (`tf.Tensor` of shape `(batch_size*num_beams, sequence_length)`):
            The generated sequences. The second dimension (sequence_length) is either equal to `max_length` or shorter
            if all batches finished early due to the `eos_token_id`.
        sequences_scores (`tf.Tensor` of shape `(batch_size * num_return_sequence)`, *optional*, returned when `output_scores=True` is passed or when `config.output_scores=True`):
            Final beam scores of the generated `sequences`.
        scores (`tuple(tf.Tensor)` *optional*, returned when `output_scores=True` is passed or when `config.output_scores=True`):
            Processed beam scores for each vocabulary token at each generation step. Beam scores consisting of log
            softmax scores for each vocabulary token and sum of log softmax of previously generated tokens in this
            beam. Tuple of `tf.Tensor` with up to `max_new_tokens` elements (one element for each generated token),
            with each tensor of shape `(batch_size*num_beams, config.vocab_size)`.
        beam_indices (`tf.Tensor`, *optional*, returned when `output_scores=True` is passed or when `config.output_scores=True`):
            Beam indices of generated token id at each generation step. `tf.Tensor` of shape
            `(batch_size*num_return_sequences, sequence_length)`.
        encoder_attentions (`tuple(tf.Tensor)`, *optional*, returned when `output_attentions=True` is passed or `config.output_attentions=True`):
            Tuple of `tf.Tensor` (one for each layer of the decoder) of shape `(batch_size, num_heads, sequence_length,
            sequence_length)`.
        encoder_hidden_states (`tuple(tf.Tensor)`, *optional*, returned when `output_hidden_states=True` is passed or when `config.output_hidden_states=True`):
            Tuple of `tf.Tensor` (one for the output of the embeddings + one for the output of each layer) of shape
            `(batch_size*num_beams, sequence_length, hidden_size)`.
        decoder_attentions (`tuple(tuple(tf.Tensor))`, *optional*, returned when `output_attentions=True` is passed or `config.output_attentions=True`):
            Tuple (one element for each generated token) of tuples (one element for each layer of the decoder) of
            `tf.Tensor` of shape `(batch_size*num_beams, num_heads, generated_length, sequence_length)`.
        cross_attentions (`tuple(tuple(tf.Tensor))`, *optional*, returned when `output_attentions=True` is passed or `config.output_attentions=True`):
            Tuple (one element for each generated token) of tuples (one element for each layer of the decoder) of
            `tf.Tensor` of shape `(batch_size, num_heads, generated_length, sequence_length)`.
        decoder_hidden_states (`tuple(tuple(tf.Tensor))`, *optional*, returned when `output_hidden_states=True` is passed or when `config.output_hidden_states=True`):
            Tuple (one element for each generated token) of tuples (one element for each layer of the decoder) of
            `tf.Tensor` of shape `(batch_size*num_beams, generated_length, hidden_size)`.
    """

    sequences: tf.Tensor = None
    sequences_scores: Optional[tf.Tensor] = None
    scores: Optional[Tuple[tf.Tensor]] = None
    beam_indices: Optional[tf.Tensor] = None
    encoder_attentions: Optional[Tuple[tf.Tensor]] = None
    encoder_hidden_states: Optional[Tuple[tf.Tensor]] = None
    decoder_attentions: Optional[Tuple[Tuple[tf.Tensor]]] = None
    cross_attentions: Optional[Tuple[Tuple[tf.Tensor]]] = None
    decoder_hidden_states: Optional[Tuple[Tuple[tf.Tensor]]] = None


@dataclass
class TFContrastiveSearchDecoderOnlyOutput(ModelOutput):
    """
    Base class for outputs of decoder-only generation models using contrastive search.

    Args:
        sequences (`tf.Tensor` of shape `(batch_size, sequence_length)`):
            The generated sequences. The second dimension (sequence_length) is either equal to `max_length` or shorter
            if all batches finished early due to the `eos_token_id`.
        scores (`tuple(tf.Tensor)` *optional*, returned when `output_scores=True` is passed or when `config.output_scores=True`):
            Processed prediction scores of the language modeling head (scores for each vocabulary token before SoftMax)
            at each generation step. Tuple of `tf.Tensor` with up to `max_new_tokens` elements (one element for each
            generated token), with each tensor of shape `(batch_size, config.vocab_size)`.
        attentions (`tuple(tuple(tf.Tensor))`, *optional*, returned when `output_attentions=True` is passed or `config.output_attentions=True`):
            Tuple (one element for each generated token) of tuples (one element for each layer of the decoder) of
            `tf.Tensor` of shape `(batch_size, num_heads, generated_length, sequence_length)`.
        hidden_states (`tuple(tuple(tf.Tensor))`, *optional*, returned when `output_hidden_states=True` is passed or when `config.output_hidden_states=True`):
            Tuple (one element for each generated token) of tuples (one element for each layer of the decoder) of
            `tf.Tensor` of shape `(batch_size, generated_length, hidden_size)`.
    """

    sequences: tf.Tensor = None
    scores: Optional[Tuple[tf.Tensor]] = None
    attentions: Optional[Tuple[Tuple[tf.Tensor]]] = None
    hidden_states: Optional[Tuple[Tuple[tf.Tensor]]] = None


@dataclass
class TFContrastiveSearchEncoderDecoderOutput(ModelOutput):
    """
    Base class for outputs of encoder-decoder generation models using contrastive search. Hidden states and attention
    weights of the decoder (respectively the encoder) can be accessed via the encoder_attentions and the
    encoder_hidden_states attributes (respectively the decoder_attentions and the decoder_hidden_states attributes)

    Args:
        sequences (`tf.Tensor` of shape `(batch_size, sequence_length)`):
            The generated sequences. The second dimension (sequence_length) is either equal to `max_length` or shorter
            if all batches finished early due to the `eos_token_id`.
        scores (`tuple(tf.Tensor)` *optional*, returned when `output_scores=True` is passed or when `config.output_scores=True`):
            Processed prediction scores of the language modeling head (scores for each vocabulary token before SoftMax)
            at each generation step. Tuple of `tf.Tensor` with up to `max_new_tokens` elements (one element for each
            generated token), with each tensor of shape `(batch_size, config.vocab_size)`.
        encoder_attentions (`tuple(tf.Tensor)`, *optional*, returned when `output_attentions=True` is passed or `config.output_attentions=True`):
            Tuple of `tf.Tensor` (one for each layer of the decoder) of shape `(batch_size, num_heads, sequence_length,
            sequence_length)`.
        encoder_hidden_states (`tuple(tf.Tensor)`, *optional*, returned when `output_hidden_states=True` is passed or when `config.output_hidden_states=True`):
            Tuple of `tf.Tensor` (one for the output of the embeddings + one for the output of each layer) of shape
            `(batch_size, sequence_length, hidden_size)`.
        decoder_attentions (`tuple(tuple(tf.Tensor))`, *optional*, returned when `output_attentions=True` is passed or `config.output_attentions=True`):
            Tuple (one element for each generated token) of tuples (one element for each layer of the decoder) of
            `tf.Tensor` of shape `(batch_size, num_heads, generated_length, sequence_length)`.
        cross_attentions (`tuple(tuple(tf.Tensor))`, *optional*, returned when `output_attentions=True` is passed or `config.output_attentions=True`):
            Tuple (one element for each generated token) of tuples (one element for each layer of the decoder) of
            `tf.Tensor` of shape `(batch_size, num_heads, generated_length, sequence_length)`.
        decoder_hidden_states (`tuple(tuple(tf.Tensor))`, *optional*, returned when `output_hidden_states=True` is passed or when `config.output_hidden_states=True`):
            Tuple (one element for each generated token) of tuples (one element for each layer of the decoder) of
            `tf.Tensor` of shape `(batch_size, generated_length, hidden_size)`.
    """

    sequences: tf.Tensor = None
    scores: Optional[Tuple[tf.Tensor]] = None
    encoder_attentions: Optional[Tuple[tf.Tensor]] = None
    encoder_hidden_states: Optional[Tuple[tf.Tensor]] = None
    decoder_attentions: Optional[Tuple[Tuple[tf.Tensor]]] = None
    cross_attentions: Optional[Tuple[Tuple[tf.Tensor]]] = None
    decoder_hidden_states: Optional[Tuple[Tuple[tf.Tensor]]] = None


TFGreedySearchOutput = Union[TFGreedySearchEncoderDecoderOutput, TFGreedySearchDecoderOnlyOutput]
TFSampleOutput = Union[TFSampleEncoderDecoderOutput, TFSampleDecoderOnlyOutput]
TFBeamSearchOutput = Union[TFBeamSearchEncoderDecoderOutput, TFBeamSearchDecoderOnlyOutput]
TFBeamSampleOutput = Union[TFBeamSampleEncoderDecoderOutput, TFBeamSampleDecoderOnlyOutput]
TFContrastiveSearchOutput = Union[TFContrastiveSearchEncoderDecoderOutput, TFContrastiveSearchDecoderOnlyOutput]
TFGenerateOutput = Union[
    TFGreedySearchOutput, TFSampleOutput, TFBeamSearchOutput, TFBeamSampleOutput, TFContrastiveSearchOutput
]


class TFGenerationMixin:
    """
    A class containing all of the functions supporting generation, to be used as a mixin in [`TFPreTrainedModel`].

    The class exposes [`~generation.TFGenerationMixin.generate`], which can be used for:
        - *greedy decoding* by calling [`~generation.TFGenerationMixin.greedy_search`] if `num_beams=1` and
          `do_sample=False`
        - *contrastive search* by calling [`~generation.TFGenerationMixin.contrastive_search`] if `penalty_alpha>0` and
          `top_k>1`
        - *multinomial sampling* by calling [`~generation.TFGenerationMixin.sample`] if `num_beams=1` and
          `do_sample=True`
        - *beam-search decoding* by calling [`~generation.TFGenerationMixin.beam_search`] if `num_beams>1`

    You do not need to call any of the above methods directly. Pass custom parameter values to 'generate' instead. To
    learn more about decoding strategies refer to the [text generation strategies guide](../generation_strategies).
    """

    _seed_generator = None

    @property
    def seed_generator(self):
        warnings.warn("`seed_generator` is deprecated and will be removed in a future version.", UserWarning)
        if self._seed_generator is None:
            self._seed_generator = tf.random.Generator.from_non_deterministic_state()
        return self._seed_generator

    supports_xla_generation = True

    def prepare_inputs_for_generation(self, *args, **kwargs):
        raise NotImplementedError(
            "A model class needs to define a `prepare_inputs_for_generation` method in order to use `generate`."
        )

    def adjust_logits_during_generation(
        self, logits, cur_len, max_length, forced_bos_token_id, forced_eos_token_id, **kwargs
    ):
        """
        Implement in subclasses of [`PreTrainedModel`] for custom behavior to adjust the logits in the generate method.
        """
        vocab_size = getattr(self.config, "vocab_size", None)
        if vocab_size is None and self.config.is_encoder_decoder:
            decoder_config = getattr(self.config, "decoder", None)
            if decoder_config is not None:
                vocab_size = getattr(self.config.decoder, "vocab_size", None)

        if cur_len == 1 and forced_bos_token_id is not None:
            vocab_range = tf.constant(range(vocab_size))
            return tf.where(vocab_range != forced_bos_token_id, -1e8, logits)
        elif cur_len == max_length - 1 and forced_eos_token_id is not None:
            vocab_range = tf.constant(range(vocab_size))
            return tf.where(vocab_range != forced_eos_token_id, -1e8, logits)
        else:
            return logits

    def compute_transition_scores(
        self,
        sequences: tf.Tensor,
        scores: Tuple[tf.Tensor],
        beam_indices: Optional[tf.Tensor] = None,
        normalize_logits: bool = False,
    ) -> tf.Tensor:
        """
        Computes the transition scores of sequences given the generation scores (and beam indices, if beam search was
        used). This is a convenient method to quicky obtain the scores of the selected tokens at generation time.

        Parameters:
            sequences (`tf.Tensor`):
                The generated sequences. The second dimension (sequence_length) is either equal to `max_length` or
                shorter if all batches finished early due to the `eos_token_id`.
            scores (`tuple(tf.Tensor)`):
                Transition scores for each vocabulary token at each generation step. Beam transition scores consisting
                of log probabilities of tokens conditioned on log softmax of previously generated tokens Tuple of
                `tf.Tensor` with up to `max_new_tokens` elements (one element for each generated token), with each
                tensor of shape `(batch_size*num_beams, config.vocab_size)`.
            beam_indices (`tf.Tensor`, *optional*):
                Beam indices of generated token id at each generation step. `tf.Tensor` of shape
                `(batch_size*num_return_sequences, sequence_length)`. Only required if a `num_beams>1` at
                generate-time.
            normalize_logits (`bool`, *optional*, defaults to `False`):
                Whether to normalize the logits (which, for legacy reasons, may be unnormalized).

        Return:
            `tf.Tensor`: A `tf.Tensor` of shape `(batch_size*num_return_sequences, sequence_length)` containing
                the transition scores (logits)

        Examples:

        ```python
        >>> from transformers import GPT2Tokenizer, TFAutoModelForCausalLM
        >>> import numpy as np

        >>> tokenizer = GPT2Tokenizer.from_pretrained("gpt2")
        >>> model = TFAutoModelForCausalLM.from_pretrained("gpt2")
        >>> tokenizer.pad_token_id = tokenizer.eos_token_id
        >>> inputs = tokenizer(["Today is"], return_tensors="tf")

        >>> # Example 1: Print the scores for each token generated with Greedy Search
        >>> outputs = model.generate(**inputs, max_new_tokens=5, return_dict_in_generate=True, output_scores=True)
        >>> transition_scores = model.compute_transition_scores(
        ...     outputs.sequences, outputs.scores, normalize_logits=True
        ... )
        >>> # input_length is the length of the input prompt for decoder-only models, like the GPT family, and 1 for
        >>> # encoder-decoder models, like BART or T5.
        >>> input_length = 1 if model.config.is_encoder_decoder else inputs.input_ids.shape[1]
        >>> generated_tokens = outputs.sequences[:, input_length:]
        >>> for tok, score in zip(generated_tokens[0], transition_scores[0]):
        ...     # | token | token string | logits | probability
        ...     print(f"| {tok:5d} | {tokenizer.decode(tok):8s} | {score.numpy():.3f} | {np.exp(score.numpy()):.2%}")
        |   262 |  the     | -1.413 | 24.33%
        |  1110 |  day     | -2.609 | 7.36%
        |   618 |  when    | -2.009 | 13.41%
        |   356 |  we      | -1.859 | 15.58%
        |   460 |  can     | -2.508 | 8.14%

        >>> # Example 2: Reconstruct the sequence scores from Beam Search
        >>> outputs = model.generate(
        ...     **inputs,
        ...     max_new_tokens=5,
        ...     num_beams=4,
        ...     num_return_sequences=4,
        ...     return_dict_in_generate=True,
        ...     output_scores=True,
        ... )
        >>> transition_scores = model.compute_transition_scores(
        ...     outputs.sequences, outputs.scores, outputs.beam_indices, normalize_logits=False
        ... )
        >>> # If you sum the generated tokens' scores and apply the length penalty, you'll get the sequence scores.
        >>> # Tip: recomputing the scores is only guaranteed to match with `normalize_logits=False`. Depending on the
        >>> # use case, you might want to recompute it with `normalize_logits=True`.
        >>> output_length = input_length + np.sum(transition_scores.numpy() < 0, axis=1)
        >>> length_penalty = model.generation_config.length_penalty
        >>> reconstructed_scores = np.sum(transition_scores, axis=1) / (output_length**length_penalty)
        >>> print(np.allclose(outputs.sequences_scores, reconstructed_scores))
        True
        ```"""
        # 1. In absence of `beam_indices`, we can assume that we come from e.g. greedy search, which is equivalent
        # to a beam search approach were the first (and only) beam is always selected
        if beam_indices is None:
            beam_indices = tf.tile(tf.expand_dims(tf.range(scores[0].shape[0]), axis=1), [1, len(scores)])

        # 2. reshape scores as [batch_size, vocab_size, # generation steps] with # generation steps being
        # seq_len - input_length
        scores = tf.transpose(tf.reshape(tf.stack(scores), (len(scores), -1)), (1, 0))
        scores = tf.reshape(scores, (-1, self.config.vocab_size, scores.shape[-1]))

        # 3. Optionally normalize the logits (across the vocab dimension)
        if normalize_logits:
            scores = tf.nn.log_softmax(scores, axis=1)

        # 4. cut beam_indices to longest beam length
        beam_indices_mask = beam_indices < 0
        max_beam_length = tf.math.reduce_max(
            tf.math.reduce_sum((1 - tf.cast(beam_indices_mask, dtype=tf.int32)), axis=-1)
        )
        beam_indices = beam_indices[:, -max_beam_length:]
        beam_indices_mask = beam_indices_mask[:, -max_beam_length:]

        # 5. Set indices of beams that finished early to 0; such indices will be masked correctly afterwards
        beam_indices = tf.where(beam_indices_mask, 0, beam_indices)

        # 6. Define which indices contributed to scores
        cut_idx = sequences.shape[-1] - max_beam_length
        token_indices = sequences[:, cut_idx:]
        gen_step_idx = tf.broadcast_to(tf.range(scores.shape[-1]), token_indices.shape)
        indices = tf.stack([beam_indices, token_indices, gen_step_idx], axis=-1)

        # 7. Compute scores
        transition_scores = tf.gather_nd(scores, indices)

        # 8. Mask out transition_scores of beams that stopped early
        transition_scores = tf.where(beam_indices_mask, 0, transition_scores)

        return transition_scores

    def _validate_model_class(self):
        """
        Confirms that the model class is compatible with generation. If not, raises an exception that points to the
        right class to use.
        """
        if not self.can_generate():
            generate_compatible_mappings = [
                TF_MODEL_FOR_CAUSAL_LM_MAPPING,
                TF_MODEL_FOR_VISION_2_SEQ_MAPPING,
                TF_MODEL_FOR_SEQ_TO_SEQ_CAUSAL_LM_MAPPING,
                TF_MODEL_FOR_SPEECH_SEQ_2_SEQ_MAPPING,
            ]
            generate_compatible_classes = set()
            for model_mapping in generate_compatible_mappings:
                supported_models = model_mapping.get(type(self.config), default=None)
                if supported_models is not None:
                    generate_compatible_classes.add(supported_models.__name__)
            exception_message = (
                f"The current model class ({self.__class__.__name__}) is not compatible with `.generate()`, as "
                "it doesn't have a language model head."
            )
            if generate_compatible_classes:
                exception_message += f" Please use one of the following classes instead: {generate_compatible_classes}"
            raise TypeError(exception_message)

    def _validate_model_kwargs(self, model_kwargs: Dict[str, Any]):
        """Validates model kwargs for generation. Generate argument typos will also be caught here."""
        # Excludes arguments that are handled before calling any model function
        if self.config.is_encoder_decoder:
            for key in ["decoder_input_ids"]:
                model_kwargs.pop(key, None)

        unused_model_args = []
        model_args = set(inspect.signature(self.prepare_inputs_for_generation).parameters)
        # `kwargs`/`model_kwargs` is often used to handle optional forward pass inputs like `attention_mask`. If
        # `prepare_inputs_for_generation` doesn't accept them, then a stricter check can be made ;)
        if "kwargs" in model_args or "model_kwargs" in model_args:
            model_args |= set(inspect.signature(self.call).parameters)
        for key, value in model_kwargs.items():
            if value is not None and key not in model_args:
                unused_model_args.append(key)

        if unused_model_args:
            raise ValueError(
                f"The following `model_kwargs` are not used by the model: {unused_model_args} (note: typos in the"
                " generate arguments will also show up in this list)"
            )

    def generate(
        self,
        inputs: Optional[tf.Tensor] = None,
        generation_config: Optional[GenerationConfig] = None,
        logits_processor: Optional[TFLogitsProcessorList] = None,
        seed=None,
        logits_processor: Optional[TFLogitsProcessorList] = None,
        **kwargs,
    ) -> Union[TFGenerateOutput, tf.Tensor]:
        r"""
        Generates sequences of token ids for models with a language modeling head.

        <Tip warning={true}>

        Most generation-controlling parameters are set in `generation_config` which, if not passed, will be set to the
        model's default generation configuration. You can override any `generation_config` by passing the corresponding
        parameters to generate, e.g. `.generate(inputs, num_beams=4, do_sample=True)`.

        For an overview of generation strategies and code examples, check out the [following
        guide](../generation_strategies).

        </Tip>

        Parameters:
            inputs (`tf.Tensor` of varying shape depending on the modality, *optional*):
                The sequence used as a prompt for the generation or as model inputs to the encoder. If `None` the
                method initializes it with `bos_token_id` and a batch size of 1. For decoder-only models `inputs`
                should of in the format of `input_ids`. For encoder-decoder models *inputs* can represent any of
                `input_ids`, `input_values`, `input_features`, or `pixel_values`.
            generation_config (`~generation.GenerationConfig`, *optional*):
                The generation configuration to be used as base parametrization for the generation call. `**kwargs`
                passed to generate matching the attributes of `generation_config` will override them. If
                `generation_config` is not provided, the default will be used, which had the following loading
                priority: 1) from the `generation_config.json` model file, if it exists; 2) from the model
                configuration. Please note that unspecified parameters will inherit [`~generation.GenerationConfig`]'s
                default values, whose documentation should be checked to parameterize generation.
            logits_processor (`LogitsProcessorList`, *optional*):
                Custom logits processors that complement the default logits processors built from arguments and
                generation config. If a logit processor is passed that is already created with the arguments or a
                generation config an error is thrown. This feature is intended for advanced users.
            seed (`List[int]`, *optional*):
                Random seed to control sampling, containing two integers, used when `do_sample` is `True`. See the
                `seed` argument from stateless functions in `tf.random`.
            kwargs:
                Ad hoc parametrization of `generate_config` and/or additional model-specific kwargs that will be
                forwarded to the `forward` function of the model. If the model is an encoder-decoder model, encoder
                specific kwargs should not be prefixed and decoder specific kwargs should be prefixed with *decoder_*.

        Return:
            [`~utils.ModelOutput`] or `tf.Tensor`: A [`~utils.ModelOutput`] (if `return_dict_in_generate=True` or when
            `config.return_dict_in_generate=True`) or a `tf.Tensor`.

                If the model is *not* an encoder-decoder model (`model.config.is_encoder_decoder=False`), the possible
                [`~utils.ModelOutput`] types are:

                    - [`~generation.TFGreedySearchDecoderOnlyOutput`],
                    - [`~generation.TFSampleDecoderOnlyOutput`],
                    - [`~generation.TFBeamSearchDecoderOnlyOutput`],
                    - [`~generation.TFBeamSampleDecoderOnlyOutput`]

                If the model is an encoder-decoder model (`model.config.is_encoder_decoder=True`), the possible
                [`~utils.ModelOutput`] types are:

                    - [`~generation.TFGreedySearchEncoderDecoderOutput`],
                    - [`~generation.TFSampleEncoderDecoderOutput`],
                    - [`~generation.TFBeamSearchEncoderDecoderOutput`],
                    - [`~generation.TFBeamSampleEncoderDecoderOutput`]

        """

        # 1. Handle `generation_config` and kwargs that might update it, and validate the `.generate()` call
        self._validate_model_class()

        # priority: `generation_config` argument > `model.generation_config` (the default generation config)
        if generation_config is None:
            # legacy: users may modify the model configuration to control generation -- update the generation config
            # model attribute accordingly, if it was created from the model config
            if self.generation_config._from_model_config:
                new_generation_config = GenerationConfig.from_model_config(self.config)
                if new_generation_config != self.generation_config:
                    warnings.warn(
                        "You have modified the pretrained model configuration to control generation. This is a"
                        " deprecated strategy to control generation and will be removed soon, in a future version."
                        " Please use a generation configuration file (see"
                        " https://huggingface.co/docs/transformers/main_classes/text_generation)"
                    )
                    self.generation_config = new_generation_config
            generation_config = self.generation_config

        generation_config = copy.deepcopy(generation_config)
        model_kwargs = generation_config.update(**kwargs)  # All unused kwargs must be model kwargs
        generation_config.validate()
        self._validate_model_kwargs(model_kwargs.copy())

        # 2. Cast input dtypes to tf.int32 unless they're floats (which happens for some image models)
        if inputs is not None:
            if isinstance(inputs, tf.Tensor) and inputs.dtype.is_floating:
                pass
            elif isinstance(inputs, np.ndarray) and np.issubdtype(inputs.dtype, np.floating):
                pass
            else:
                inputs = tf.cast(inputs, tf.int32)
        if model_kwargs.get("attention_mask") is not None:
            model_kwargs["attention_mask"] = tf.cast(model_kwargs["attention_mask"], tf.int32)
        if "decoder_input_ids" in model_kwargs:
            if (
                isinstance(model_kwargs["decoder_input_ids"], tf.Tensor)
                and model_kwargs["decoder_input_ids"].dtype.is_floating
            ):
                pass
            elif isinstance(model_kwargs["decoder_input_ids"], np.ndarray) and np.issubdtype(
                model_kwargs["decoder_input_ids"].dtype, np.floating
            ):
                pass
            else:
                model_kwargs["decoder_input_ids"] = tf.cast(model_kwargs["decoder_input_ids"], tf.int32)

        # 3. Set generation parameters if not already defined
        logits_processor = logits_processor if logits_processor is not None else TFLogitsProcessorList()

        if generation_config.pad_token_id is None and generation_config.eos_token_id is not None:
            if model_kwargs.get("attention_mask") is None:
                logger.warning(
                    "The attention mask and the pad token id were not set. As a consequence, you may observe "
                    "unexpected behavior. Please pass your input's `attention_mask` to obtain reliable results."
                )
            eos_token_id = generation_config.eos_token_id
            if isinstance(eos_token_id, list):
                eos_token_id = eos_token_id[0]
            logger.warning(f"Setting `pad_token_id` to `eos_token_id`:{eos_token_id} for open-end generation.")
            generation_config.pad_token_id = eos_token_id

        use_xla = not tf.executing_eagerly()
        if use_xla and not self.supports_xla_generation:
            raise ValueError(
                "The selected model does not support Graph mode nor XLA generation (e.g. from tf.function())"
            )

        # 4. Define model inputs
        inputs_tensor, model_input_name, model_kwargs = self._prepare_model_inputs(
            inputs, generation_config.bos_token_id, model_kwargs
        )
        # inputs_ids now has to be defined and cannot be None anymore
        batch_size = shape_list(inputs_tensor)[0]

        # 5. Prepare other model kwargs
        model_kwargs["output_attentions"] = generation_config.output_attentions
        model_kwargs["output_hidden_states"] = generation_config.output_hidden_states
        model_kwargs["use_cache"] = generation_config.use_cache

        accepts_attention_mask = "attention_mask" in set(inspect.signature(self.call).parameters.keys())
        requires_attention_mask = "encoder_outputs" not in model_kwargs

        if model_kwargs.get("attention_mask", None) is None and requires_attention_mask and accepts_attention_mask:
            model_kwargs["attention_mask"] = self._prepare_attention_mask_for_generation(
                inputs_tensor, generation_config.pad_token_id, generation_config.eos_token_id
            )

        # decoder-only models should use left-padding for generation
        if not self.config.is_encoder_decoder:
            if generation_config.pad_token_id is not None and tf.math.reduce_any(
                inputs_tensor[:, -1] == generation_config.pad_token_id
            ):
                logger.warning(
                    "A decoder-only architecture is being used, but right-padding was detected! For correct "
                    "generation results, please set `padding_side='left'` when initializing the tokenizer."
                )
        if self.config.is_encoder_decoder and "encoder_outputs" not in model_kwargs:
            # if model is encoder decoder encoder_outputs are created and added to `model_kwargs`
            model_kwargs = self._prepare_encoder_decoder_kwargs_for_generation(
                inputs_tensor, model_kwargs, model_input_name
            )

        # 6. Prepare model inputs which will be used for auto-regressive generation
        if self.config.is_encoder_decoder:
            # if encoder-decoder then `input_ids` come from `decoder_start_token_id`
            input_ids = self._prepare_decoder_input_ids_for_generation(
                batch_size,
                decoder_start_token_id=generation_config.decoder_start_token_id,
                bos_token_id=generation_config.bos_token_id,
                model_kwargs=model_kwargs,
            )
        else:
            input_ids = inputs_tensor if model_input_name == "input_ids" else model_kwargs.pop("input_ids")

        # 7. Prepare `max_length` depending on other stopping criteria.
        input_ids_seq_length = shape_list(input_ids)[-1]
        has_default_max_length = kwargs.get("max_length") is None and generation_config.max_length is not None
        if has_default_max_length and generation_config.max_new_tokens is None:
            warnings.warn(
                f"Using `max_length`'s default ({generation_config.max_length}) to control the generation length. "
                "This behaviour is deprecated and will be removed from the config in v5 of Transformers -- we"
                " recommend using `max_new_tokens` to control the maximum length of the generation.",
                UserWarning,
            )
        elif generation_config.max_new_tokens is not None:
            generation_config.max_length = generation_config.max_new_tokens + input_ids_seq_length
            if not has_default_max_length:
                logger.warn(
                    f"Both `max_new_tokens` (={generation_config.max_new_tokens}) and `max_length`(="
                    f"{generation_config.max_length}) seem to have been set. `max_new_tokens` will take precedence. "
                    "Please refer to the documentation for more information. "
                    "(https://huggingface.co/docs/transformers/main/en/main_classes/text_generation)",
                    UserWarning,
                )

        # If the input length is a tensor (i.e. dynamic length), skip length checks
        if not isinstance(input_ids_seq_length, tf.Tensor):
            if (
                generation_config.min_length is not None
                and generation_config.min_length > generation_config.max_length
            ):
                raise ValueError(
                    f"Unfeasable length constraints: the minimum length ({generation_config.min_length}) is larger"
                    f" than the maximum length ({generation_config.max_length})"
                )
            if input_ids_seq_length >= generation_config.max_length:
                input_ids_string = "decoder_input_ids" if self.config.is_encoder_decoder else "input_ids"
                logger.warning(
                    f"Input length of {input_ids_string} is {input_ids_seq_length}, but `max_length` is set to"
                    f" {generation_config.max_length}. This can lead to unexpected behavior. You should consider"
                    " increasing`max_new_tokens`."
                )

        # 8. determine generation mode
        is_contrastive_search_gen_mode = (
            generation_config.top_k is not None
            and generation_config.top_k > 1
            and generation_config.do_sample is False
            and generation_config.penalty_alpha is not None
            and generation_config.penalty_alpha > 0
        )
        is_greedy_gen_mode = (
            not is_contrastive_search_gen_mode
            and (generation_config.num_beams == 1)
            and generation_config.do_sample is False
        )
        is_beam_gen_mode = (
            not is_contrastive_search_gen_mode
            and (generation_config.num_beams > 1)
            and generation_config.do_sample is False
        )
        is_sample_gen_mode = (generation_config.num_beams == 1) and generation_config.do_sample is True
        is_beam_sample_gen_mode = (generation_config.num_beams > 1) and generation_config.do_sample is True

        # 9. prepare distribution pre_processing samplers
        logits_processor = self._get_logits_processor(
            logits_processor=logits_processor,
            generation_config=generation_config,
            input_ids_seq_length=input_ids_seq_length,
            logits_processor=logits_processor,
        )

        # 10. go into different generation modes
        if is_greedy_gen_mode:
            if generation_config.num_return_sequences > 1:
                raise ValueError(
                    f"num_return_sequences has to be 1, but is {generation_config.num_return_sequences} when doing"
                    " greedy search."
                )
            # 11. run greedy search
            return self.greedy_search(
                input_ids,
                max_length=generation_config.max_length,
                pad_token_id=generation_config.pad_token_id,
                eos_token_id=generation_config.eos_token_id,
                logits_processor=logits_processor,
                output_scores=generation_config.output_scores,
                return_dict_in_generate=generation_config.return_dict_in_generate,
                **model_kwargs,
            )
        elif is_contrastive_search_gen_mode:
            if generation_config.num_return_sequences > 1:
                raise ValueError(
                    f"num_return_sequences has to be 1, but is {generation_config.num_return_sequences} when doing"
                    " contrastive search."
                )
            # 11. run contrastive search
            return self.contrastive_search(
                input_ids,
                top_k=generation_config.top_k,
                penalty_alpha=generation_config.penalty_alpha,
                logits_processor=logits_processor,
                max_length=generation_config.max_length,
                pad_token_id=generation_config.pad_token_id,
                eos_token_id=generation_config.eos_token_id,
                output_scores=generation_config.output_scores,
                return_dict_in_generate=generation_config.return_dict_in_generate,
                **model_kwargs,
            )
        elif is_sample_gen_mode:
            # 11. prepare logits warper
            logits_warper = self._get_logits_warper(generation_config=generation_config)

            # 12. expand input_ids with `num_return_sequences` additional sequences per batch
            input_ids, model_kwargs = self._expand_inputs_for_generation(
                input_ids=input_ids,
                expand_size=generation_config.num_return_sequences,
                is_encoder_decoder=self.config.is_encoder_decoder,
                **model_kwargs,
            )

            # 13. run sample
            return self.sample(
                input_ids,
                logits_processor=logits_processor,
                logits_warper=logits_warper,
                max_length=generation_config.max_length,
                pad_token_id=generation_config.pad_token_id,
                eos_token_id=generation_config.eos_token_id,
                seed=seed,
                output_scores=generation_config.output_scores,
                return_dict_in_generate=generation_config.return_dict_in_generate,
                **model_kwargs,
            )

        elif is_beam_gen_mode:
            if generation_config.num_beams < generation_config.num_return_sequences:
                raise ValueError(
                    "Beam search decoding cannot return more sequences than it has beams. Please set num_beams >="
                    f" num_return_sequences, got {generation_config.num_beams} and"
                    f" {generation_config.num_return_sequences} (respectivelly)"
                )

            # 11. broadcast inputs to the desired number of beams
            input_ids, model_kwargs = self._expand_inputs_for_generation(
                input_ids=input_ids,
                expand_size=generation_config.num_beams,
                is_encoder_decoder=self.config.is_encoder_decoder,
                expand_in_new_axis=True,
                **model_kwargs,
            )

            # 12. run beam search
            return self.beam_search(
                input_ids,
                max_length=generation_config.max_length,
                pad_token_id=generation_config.pad_token_id,
                eos_token_id=generation_config.eos_token_id,
                length_penalty=generation_config.length_penalty,
                early_stopping=generation_config.early_stopping,
                logits_processor=logits_processor,
                output_scores=generation_config.output_scores,
                return_dict_in_generate=generation_config.return_dict_in_generate,
                num_return_sequences=generation_config.num_return_sequences,
                **model_kwargs,
            )

        elif is_beam_sample_gen_mode:
            if generation_config.num_beams < generation_config.num_return_sequences:
                raise ValueError(
                    "Beam search decoding cannot return more sequences than it has beams. Please set num_beams >="
                    f" num_return_sequences, got {generation_config.num_beams} and"
                    f" {generation_config.num_return_sequences} (respectivelly)"
                )

            # 11. prepare logits warper
            logits_warper = self._get_logits_warper(generation_config=generation_config)

            # 12. broadcast inputs to the desired number of beams
            input_ids, model_kwargs = self._expand_inputs_for_generation(
                input_ids=input_ids,
                expand_size=generation_config.num_beams,
                is_encoder_decoder=self.config.is_encoder_decoder,
                expand_in_new_axis=True,
                **model_kwargs,
            )

            # 13. run beam sample (beam search with sampling)
            return self.beam_search(
                input_ids,
                do_sample=True,
                max_length=generation_config.max_length,
                pad_token_id=generation_config.pad_token_id,
                eos_token_id=generation_config.eos_token_id,
                length_penalty=generation_config.length_penalty,
                early_stopping=generation_config.early_stopping,
                logits_processor=logits_processor,
                logits_warper=logits_warper,
                output_scores=generation_config.output_scores,
                return_dict_in_generate=generation_config.return_dict_in_generate,
                num_return_sequences=generation_config.num_return_sequences,
                **model_kwargs,
            )

    def _prepare_attention_mask_for_generation(
        self,
        inputs: tf.Tensor,
        pad_token_id: Optional[int],
        eos_token_id: Optional[int],
    ) -> tf.Tensor:
        is_input_ids = len(inputs.shape) == 2 and inputs.dtype in (tf.int32, tf.int64)
        is_pad_token_in_inputs = (pad_token_id is not None) and tf.math.reduce_any(inputs == pad_token_id)
        is_pad_token_not_equal_to_eos_token_id = (eos_token_id is None) or (pad_token_id != eos_token_id)

        # Check if input is input_ids and padded -> only then is attention_mask defined
        if is_input_ids and is_pad_token_in_inputs and is_pad_token_not_equal_to_eos_token_id:
            return tf.cast(tf.math.not_equal(inputs, pad_token_id), dtype=tf.int32)
        else:
            return tf.ones(inputs.shape[:2], dtype=tf.int32)

    def _prepare_encoder_decoder_kwargs_for_generation(
        self, inputs_tensor: tf.Tensor, model_kwargs, model_input_name: Optional[str] = None
    ) -> Dict[str, Any]:
        # 1. get encoder and store encoder outputs
        encoder = self.get_encoder()

        # 2. prepare encoder args and encoder kwargs from model kwargs
        irrelevant_prefix = ["decoder_", "cross_attn", "use_cache"]
        encoder_kwargs = {
            argument: value
            for argument, value in model_kwargs.items()
            if not any(argument.startswith(p) for p in irrelevant_prefix)
        }
        encoder_signature = set(inspect.signature(encoder.call).parameters)
        encoder_accepts_wildcard = "kwargs" in encoder_signature or "model_kwargs" in encoder_signature
        if not encoder_accepts_wildcard:
            encoder_kwargs = {
                argument: value for argument, value in encoder_kwargs.items() if argument in encoder_signature
            }

        # 3. vision models don't use `attention_mask`.
        encoder_kwargs["return_dict"] = True
        encoder_kwargs[model_input_name] = inputs_tensor
        if model_input_name != self.main_input_name:  # in Keras, the first input must always be passed
            encoder_kwargs[self.main_input_name] = None
        encoder_outputs = encoder(**encoder_kwargs)
        model_kwargs["encoder_outputs"] = encoder_outputs

        return model_kwargs

    def _prepare_decoder_input_ids_for_generation(
        self,
        batch_size: int,
        decoder_start_token_id: int = None,
        bos_token_id: int = None,
        model_kwargs: Optional[Dict[str, tf.Tensor]] = None,
    ) -> tf.Tensor:
        # prepare `input_ids` for decoder if model is encoder-decoder
        if model_kwargs is not None and "decoder_input_ids" in model_kwargs:
            return model_kwargs.pop("decoder_input_ids")
        else:
            decoder_start_token_id = self._get_decoder_start_token_id(decoder_start_token_id, bos_token_id)
            return tf.ones((batch_size, 1), dtype=tf.int32) * decoder_start_token_id

    def _get_decoder_start_token_id(self, decoder_start_token_id: int = None, bos_token_id: int = None) -> int:
        # retrieve decoder_start_token_id for encoder-decoder models
        # fall back to bos_token_id if necessary
        decoder_start_token_id = (
            decoder_start_token_id
            if decoder_start_token_id is not None
            else self.generation_config.decoder_start_token_id
        )
        bos_token_id = bos_token_id if bos_token_id is not None else self.generation_config.bos_token_id

        if decoder_start_token_id is not None:
            return decoder_start_token_id
        elif bos_token_id is not None:
            return bos_token_id
        raise ValueError(
            "`decoder_start_token_id` or `bos_token_id` has to be defined for encoder-decoder generation."
        )

    @staticmethod
    def _expand_inputs_for_generation(
        expand_size: int = 1,
        is_encoder_decoder: bool = False,
        input_ids: Optional[tf.Tensor] = None,
        expand_in_new_axis: bool = False,
        **model_kwargs,
    ) -> Tuple[tf.Tensor, Dict[str, Any]]:
        """
        Expands tensors from [batch_size, ...] to [batch_size * expand_size, ...] or [batch_size, expand_size, ...],
        depending on `expand_in_new_axis`. Beam-based approaches expect this function to be used with
        `expand_in_new_axis=True`
        """

        def _expand_tensor(tensor: tf.Tensor):
            if expand_in_new_axis:
                shape = shape_list(tensor)
                return tf.broadcast_to(tensor[:, None], (shape[0], expand_size) + tuple(shape[1:]))
            else:
                return tf.repeat(tensor, expand_size, axis=0)

        def _expand_dict_for_generation(dict_to_expand):
            for key in dict_to_expand:
                if dict_to_expand[key] is not None and isinstance(dict_to_expand[key], tf.Tensor):
                    dict_to_expand[key] = _expand_tensor(dict_to_expand[key])
            return dict_to_expand

        if input_ids is not None:
            input_ids = _expand_tensor(input_ids)

        model_kwargs = _expand_dict_for_generation(model_kwargs)

        if is_encoder_decoder:
            if model_kwargs.get("encoder_outputs") is None:
                raise ValueError("If `is_encoder_decoder` is True, make sure that `encoder_outputs` is defined.")
            model_kwargs["encoder_outputs"] = _expand_dict_for_generation(model_kwargs["encoder_outputs"])

        return input_ids, model_kwargs

    def _prepare_model_inputs(
        self,
        inputs: Optional[tf.Tensor] = None,
        bos_token_id: Optional[int] = None,
        model_kwargs: Optional[Dict[str, tf.Tensor]] = None,
    ) -> Tuple[tf.Tensor, Optional[str], Dict[str, tf.Tensor]]:
        """
        This function extracts the model-specific `inputs` for generation.
        """
        # 1. retrieve all kwargs that are non-None or non-model input related.
        # some encoder-decoder models have different names for model and encoder
        if (
            self.config.is_encoder_decoder
            and hasattr(self, "encoder")
            and hasattr(self.encoder, "main_input_name")
            and self.encoder.main_input_name != self.main_input_name
        ):
            input_name = self.encoder.main_input_name
        else:
            input_name = self.main_input_name

        model_kwargs = {k: v for k, v in model_kwargs.items() if v is not None or k != input_name}

        # 2. check whether model_input_name is passed as kwarg
        # if yes and `inputs` is None use kwarg inputs
        inputs_kwarg = model_kwargs.pop(input_name, None)
        if inputs_kwarg is not None and inputs is not None:
            raise ValueError(
                f"`inputs`: {inputs}` were passed alongside {input_name} which is not allowed."
                f"Make sure to either pass {inputs} or {input_name}=..."
            )
        elif inputs_kwarg is not None:
            inputs = inputs_kwarg

        # 3. In the presence of `inputs_embeds` for text models:
        # - decoder-only models should complain if the user attempts to pass `inputs_embeds`, but the model
        # doesn't have its forwarding implemented. `inputs_embeds` is kept in `model_kwargs` and can coexist with
        # input_ids (`inputs_embeds` will be used in the 1st generation step, as opposed to `input_ids`)
        # - encoder-decoder models should complain if the user attempts to pass `inputs_embeds` and `input_ids`, and
        # pull the former to inputs. It will be used in place of `input_ids` to get the encoder hidden states.
        if input_name == "input_ids" and "inputs_embeds" in model_kwargs:
            if not self.config.is_encoder_decoder:
                has_inputs_embeds_forwarding = "inputs_embeds" in set(
                    inspect.signature(self.prepare_inputs_for_generation).parameters.keys()
                )
                if not has_inputs_embeds_forwarding:
                    raise ValueError(
                        f"You passed `inputs_embeds` to `.generate()`, but the model class {self.__class__.__name__} "
                        "doesn't have its forwarding implemented. See the GPT2 implementation for an example "
                        "(https://github.com/huggingface/transformers/pull/21405), and feel free to open a PR with it!"
                    )
                # In this case, `input_ids` is moved to the `model_kwargs`, so a few automations (like the creation of
                # the attention mask) can rely on the actual model input.
                model_kwargs["input_ids"] = self._maybe_initialize_input_ids_for_generation(
                    inputs, bos_token_id, model_kwargs=model_kwargs
                )
            else:
                if inputs is not None:
                    raise ValueError("You passed `inputs_embeds` and `input_ids` to `.generate()`. Please pick one.")
            inputs, input_name = model_kwargs["inputs_embeds"], "inputs_embeds"

        # 4. if `inputs` is still None, try to create `input_ids` from BOS token
        inputs = self._maybe_initialize_input_ids_for_generation(inputs, bos_token_id, model_kwargs)

        return inputs, input_name, model_kwargs

    def _maybe_initialize_input_ids_for_generation(
        self,
        inputs: Optional[tf.Tensor] = None,
        bos_token_id: Optional[int] = None,
        model_kwargs: Optional[Dict[str, tf.Tensor]] = None,
    ) -> tf.Tensor:
        """Initializes input ids for generation, if necessary."""
        if inputs is not None:
            return inputs

        encoder_outputs = model_kwargs.get("encoder_outputs")
        if self.config.is_encoder_decoder and encoder_outputs is not None:
            # make dummy input_ids with value -100, as a sanity check ensuring that they won't be used for encoding
            shape = encoder_outputs.last_hidden_state.shape[:-1]
            return tf.ones(shape, dtype=tf.int32) * -100

        if bos_token_id is None:
            raise ValueError("`bos_token_id` has to be defined when no `input_ids` are provided.")

        # If there is some tensor in `model_kwargs`, we can infer the batch size from it. This is helpful with
        # soft-prompting or in multimodal implementations built on top of decoder-only language models.
        batch_size = 1
        for value in model_kwargs.values():
            if isinstance(value, tf.Tensor):
                batch_size = value.shape[0]
                break
        return tf.ones((batch_size, 1), dtype=tf.int32) * bos_token_id

    @staticmethod
    def _extract_past_from_model_output(outputs: ModelOutput):
        past_key_values = None
        if "past_key_values" in outputs:
            past_key_values = outputs.past_key_values
        elif "mems" in outputs:
            past_key_values = outputs.mems
        elif "past_buckets_states" in outputs:
            past_key_values = outputs.past_buckets_states
        return past_key_values

    def _update_model_kwargs_for_generation(
        self, outputs: ModelOutput, model_kwargs: Dict[str, Any], is_encoder_decoder: bool = False
    ) -> Dict[str, Any]:
        # update past_key_values
        model_kwargs["past_key_values"] = self._extract_past_from_model_output(outputs)

        # update attention mask
        if not is_encoder_decoder:
            if "attention_mask" in model_kwargs:
                attention_mask = model_kwargs["attention_mask"]
                model_kwargs["attention_mask"] = tf.concat(
                    [attention_mask, tf.ones((shape_list(attention_mask)[0], 1), dtype=tf.int32)], axis=-1
                )

        return model_kwargs

    def _update_model_kwargs_for_xla_generation(
        self,
        model_outputs: ModelOutput,
        model_kwargs: Dict[str, Any],
        cur_len: int,
        max_length: int,
        batch_size: int,
        is_encoder_decoder: bool = False,
        batch_axis: int = 0,
    ):
        def _initialize_attention(model_kwargs, num_padding_values, is_encoder_decoder):
            """initializes the appropriate attention mask -- encoder-decoder models use `decoder_attention_mask`"""
            if is_encoder_decoder:
                # One 1 for decoder_start_token_id, 0s for the currently-unfilled locations in the past_key_values tensor,
                # 1s for the actual input_ids
                decoder_attention_mask = tf.concat(
                    [
                        tf.ones((batch_size, 1), dtype=tf.int32),
                        tf.zeros((batch_size, num_padding_values), dtype=tf.int32),
                        tf.ones((batch_size, 1), dtype=tf.int32),
                    ],
                    axis=1,
                )
                mask = {"decoder_attention_mask": decoder_attention_mask}
            else:
                attention_mask = model_kwargs.pop("attention_mask")
                # 0s for the currently-unfilled locations in the past_key_values tensor, 1s for the actual input_ids
                attention_mask = tf.concat(
                    [
                        attention_mask,
                        tf.zeros((batch_size, num_padding_values), dtype=attention_mask.dtype),
                        tf.ones((batch_size, 1), dtype=attention_mask.dtype),
                    ],
                    axis=1,
                )
                mask = {"attention_mask": attention_mask}
            return mask

        def _update_attention(model_kwargs, new_past_index, is_encoder_decoder):
            """updates the appropriate attention mask -- encoder-decoder models use `decoder_attention_mask`"""
            update_start = tf.constant([0, 1], dtype=tf.int32) * new_past_index
            if is_encoder_decoder:
                decoder_attention_mask = model_kwargs.pop("decoder_attention_mask")
                decoder_attention_mask_update_slice = tf.ones((batch_size, 1), dtype=decoder_attention_mask.dtype)
                decoder_attention_mask = dynamic_update_slice(
                    decoder_attention_mask, decoder_attention_mask_update_slice, update_start
                )
                mask = {"decoder_attention_mask": decoder_attention_mask}
            else:
                attention_mask = model_kwargs.pop("attention_mask")
                attention_mask_update_slice = tf.ones((batch_size, 1), dtype=attention_mask.dtype)
                attention_mask = dynamic_update_slice(attention_mask, attention_mask_update_slice, update_start)
                mask = {"attention_mask": attention_mask}
            return mask

        def _initialize_past(past_key_values, num_padding_values, batch_axis):
            """initialize past_key_values with zeros -- the structure depends on `batch_axis`"""
            if batch_axis == 0:
                padding_values = tf.constant([[0, 0], [0, 0], [0, num_padding_values], [0, 0]], dtype=tf.int32)
                new_past = ()
                for past_layer in past_key_values:
                    new_past_layer = list(past_layer)
                    for i in range(len(new_past_layer[:2])):
                        new_past_layer[i] = tf.pad(past_layer[i], padding_values)
                    new_past += (tuple(new_past_layer),)
            else:
                padding_values = tf.scatter_nd(indices=[[3, 1]], updates=[num_padding_values], shape=(5, 2))
                new_past = list(past_key_values)
                for i in range(len(past_key_values)):
                    new_past[i] = tf.pad(past_key_values[i], padding_values)
            return new_past

        def _update_past(past_key_values, new_past_index, batch_axis):
            if batch_axis == 0:
                slice_start_base = tf.constant([0, 0, 1, 0])
                new_past = ()
                for past_layer in past_key_values:
                    new_past_layer = list(past_layer)
                    for i in range(len(new_past_layer[:2])):
                        update_slice = past_layer[i][:, :, -1:]
                        # Write the last slice to the first open location in the padded past_key_values array
                        # and then truncate the last slice off the array
                        new_past_layer[i] = dynamic_update_slice(
                            past_layer[i][:, :, :-1], update_slice, slice_start_base * new_past_index
                        )
                    new_past += (tuple(new_past_layer),)
            else:
                slice_start_base = tf.constant([0, 0, 0, 1, 0])
                new_past = [None for _ in range(len(past_key_values))]
                for i in range(len(past_key_values)):
                    update_slice = past_key_values[i][:, :, :, -1:]
                    # Write the last slice to the first open location in the padded past_key_values array
                    # and then truncate the last slice off the array
                    new_past[i] = dynamic_update_slice(
                        past_key_values[i][:, :, :, :-1], update_slice, slice_start_base * new_past_index
                    )
            return new_past

        past_key_values = self._extract_past_from_model_output(model_outputs)
        if past_key_values is None:
            raise ValueError(
                "No known `past_key_values variable` found in model outputs (model outputs keys:"
                f" {list(model_outputs.keys())})"
            )
        is_past_initialized = model_kwargs.pop("past_key_values", None) is not None

        if not is_past_initialized:
            # The padded version of `past_key_values` has a length of `max_length - 1`, as `past_key_values` holds information relative to
            # previous autoregressive generation steps (step 0 has no past_key_values, step 1 has 1 past_key_values value, ..., the last step
            # has `max_length - 1` past_key_values values).
            num_padding_values = max_length - cur_len - 1
            mask = _initialize_attention(model_kwargs, num_padding_values, is_encoder_decoder)
            new_past = _initialize_past(past_key_values, num_padding_values, batch_axis)
        else:
            # The new index of past_key_values to be filled corresponds to the current length of the sequence, with two
            # subtractions: -1 because past_key_values holds information regarding previous generation steps (read comment above)
            # and -1 again because in an array the index is the length of the array minus 1.
            new_past_index = cur_len - 2
            mask = _update_attention(model_kwargs, new_past_index, is_encoder_decoder)
            new_past = _update_past(past_key_values, new_past_index, batch_axis)

        # sets the updated variables (mask and past_key_values)
        model_kwargs.update(mask)
        model_kwargs["past_key_values"] = tuple(new_past)

        return model_kwargs

    def _get_logits_warper(
        self,
        generation_config: GenerationConfig,
    ) -> TFLogitsProcessorList:
        """
        This class returns a [`TFLogitsProcessorList`] list object that contains all relevant [`TFLogitsWarper`]
        instances used for multinomial sampling.
        """

        # instantiate warpers list
        warpers = TFLogitsProcessorList()

        # the following idea is largely copied from this PR: https://github.com/huggingface/transformers/pull/5420/files
        # all samplers can be found in `generation_utils_samplers.py`
        if generation_config.temperature is not None and generation_config.temperature != 1.0:
            warpers.append(TFTemperatureLogitsWarper(generation_config.temperature))
        if generation_config.top_k is not None and generation_config.top_k != 0:
            warpers.append(TFTopKLogitsWarper(top_k=generation_config.top_k, min_tokens_to_keep=1))
        if generation_config.top_p is not None and generation_config.top_p < 1.0:
            warpers.append(TFTopPLogitsWarper(top_p=generation_config.top_p, min_tokens_to_keep=1))
        return warpers

    def _get_logits_processor(
        self,
        logits_processor: Optional[TFLogitsProcessorList],
        generation_config: GenerationConfig,
        input_ids_seq_length: int,
        logits_processor: Optional[TFLogitsProcessorList],
    ) -> TFLogitsProcessorList:
        """
        This class returns a [`TFLogitsProcessorList`] list object that contains all relevant [`TFLogitsProcessor`]
        instances used to modify the scores of the language model head.
        """
        processors = TFLogitsProcessorList()

        # instantiate processors list
        if generation_config.repetition_penalty is not None and generation_config.repetition_penalty != 1.0:
            processors.append(TFRepetitionPenaltyLogitsProcessor(penalty=generation_config.repetition_penalty))
        if generation_config.no_repeat_ngram_size is not None and generation_config.no_repeat_ngram_size > 0:
            processors.append(TFNoRepeatNGramLogitsProcessor(generation_config.no_repeat_ngram_size))
        if generation_config.bad_words_ids is not None:
            processors.append(
                TFNoBadWordsLogitsProcessor(generation_config.bad_words_ids, generation_config.eos_token_id)
            )
        if (
            generation_config.min_length is not None
            and generation_config.eos_token_id is not None
            and generation_config.min_length > 0
        ):
            processors.append(TFMinLengthLogitsProcessor(generation_config.min_length, generation_config.eos_token_id))
        if generation_config.forced_bos_token_id is not None:
            processors.append(TFForcedBOSTokenLogitsProcessor(generation_config.forced_bos_token_id))
        if generation_config.forced_eos_token_id is not None:
            processors.append(
                TFForcedEOSTokenLogitsProcessor(generation_config.max_length, generation_config.forced_eos_token_id)
            )
        if generation_config.suppress_tokens is not None:
            processors.append(TFSuppressTokensLogitsProcessor(generation_config.suppress_tokens))
        if generation_config.begin_suppress_tokens is not None:
            begin_index = input_ids_seq_length
            begin_index = (
                begin_index
                if (input_ids_seq_length > 1 or generation_config.forced_bos_token_id is None)
                else begin_index + 1
            )
            if generation_config.forced_decoder_ids is not None:
                begin_index += generation_config.forced_decoder_ids[-1][
                    0
                ]  # generation starts after the last token that is forced
            processors.append(
                TFSuppressTokensAtBeginLogitsProcessor(generation_config.begin_suppress_tokens, begin_index)
            )
        if generation_config.forced_decoder_ids is not None:
            processors.append(TFForceTokensLogitsProcessor(generation_config.forced_decoder_ids))

<<<<<<< HEAD
        if logits_processor is not None and len(processors) > 0:
            processors.extend(logits_processor)
=======
        processors = self._merge_criteria_processor_list(processors, logits_processor)
>>>>>>> 2beabd24
        return processors

    def _merge_criteria_processor_list(
        self,
        default_list: TFLogitsProcessorList,
        custom_list: TFLogitsProcessorList,
    ) -> TFLogitsProcessorList:
        if len(custom_list) == 0:
            return default_list
        for default in default_list:
            for custom in custom_list:
                if type(custom) is type(default):
                    object_type = "logits processor"
                    raise ValueError(
                        f"A custom {object_type} of type {type(custom)} with values {custom} has been passed to"
                        f" `generate`, but it has already been created with the values {default}. {default} has been"
                        " created by passing the corresponding arguments to generate or by the model's config default"
                        f" values. If you just want to change the default values of {object_type} consider passing"
                        f" them as arguments to `generate` instead of using a custom {object_type}."
                    )
        default_list.extend(custom_list)
        return default_list

    def greedy_search(
        self,
        input_ids: tf.Tensor,
        max_length: Optional[int] = None,
        pad_token_id: Optional[int] = None,
        eos_token_id: Optional[int] = None,
        logits_processor: Optional[TFLogitsProcessorList] = None,
        output_attentions: Optional[bool] = None,
        output_hidden_states: Optional[bool] = None,
        output_scores: Optional[bool] = None,
        return_dict_in_generate: Optional[bool] = None,
        **model_kwargs,
    ) -> Union[TFGreedySearchOutput, tf.Tensor]:
        r"""
        Generates sequences for models with a language modeling head using greedy decoding.

        Parameters:
            input_ids (`tf.Tensor` of shape `(batch_size, sequence_length)`):
                The sequence used as a prompt for the generation.
            logits_processor (`TFLogitsProcessorList`, *optional*):
                An instance of [`TFLogitsProcessorList`]. List of instances of class derived from [`TFLogitsProcessor`]
                used to modify the prediction scores of the language modeling head applied at each generation step.
            max_length (`int`, *optional*, defaults to 20):
                The maximum length of the sequence to be generated.
            pad_token_id (`int`, *optional*):
                The id of the *padding* token.
            eos_token_id (`Union[int, List[int]]`, *optional*):
                The id of the *end-of-sequence* token. Optionally, use a list to set multiple *end-of-sequence* tokens.
            output_attentions (`bool`, *optional*, defaults to `False`):
                Whether or not to return the attentions tensors of all attention layers. See `attentions` under
                returned tensors for more details.
            output_hidden_states (`bool`, *optional*, defaults to `False`):
                Whether or not to return the hidden states of all layers. See `hidden_states` under returned tensors
                for more details.
            output_scores (`bool`, *optional*, defaults to `False`):
                Whether or not to return the prediction scores. See `scores` under returned tensors for more details.
            return_dict_in_generate (`bool`, *optional*, defaults to `False`):
                Whether or not to return a [`~utils.ModelOutput`] instead of a plain tuple.
            model_kwargs:
                Additional model specific keyword arguments will be forwarded to the `call` function of the model. If
                model is an encoder-decoder model the kwargs should include `encoder_outputs`.

        Return:
            [`~generation.TFGreedySearchDecoderOnlyOutput`], [`~generation.TFGreedySearchEncoderDecoderOutput`] or
            `tf.Tensor`: A `tf.Tensor` containing the generated tokens (default behaviour) or a
            [`~generation.TFGreedySearchDecoderOnlyOutput`] if `model.config.is_encoder_decoder=False` and
            `return_dict_in_generate=True` or a [`~generation.TFGreedySearchEncoderDecoderOutput`] if
            `model.config.is_encoder_decoder=True`.

        Examples:

        ```python
        >>> from transformers import (
        ...     AutoTokenizer,
        ...     TFAutoModelForCausalLM,
        ...     TFLogitsProcessorList,
        ...     TFMinLengthLogitsProcessor,
        ... )

        >>> tokenizer = AutoTokenizer.from_pretrained("gpt2")
        >>> model = TFAutoModelForCausalLM.from_pretrained("gpt2")

        >>> # set pad_token_id to eos_token_id because GPT2 does not have a PAD token
        >>> model.generation_config.pad_token_id = model.generation_config.eos_token_id

        >>> input_prompt = "Today is a beautiful day, and"
        >>> input_ids = tokenizer(input_prompt, return_tensors="tf").input_ids

        >>> # instantiate logits processors
        >>> logits_processor = TFLogitsProcessorList(
        ...     [
        ...         TFMinLengthLogitsProcessor(15, eos_token_id=model.generation_config.eos_token_id),
        ...     ]
        ... )

        >>> outputs = model.greedy_search(input_ids, logits_processor=logits_processor)
        >>> tokenizer.batch_decode(outputs, skip_special_tokens=True)
        ["Today is a beautiful day, and I'm so happy to be here. I'm so happy to"]
        ```"""

        # 1. init greedy_search values
        logits_processor = logits_processor if logits_processor is not None else TFLogitsProcessorList()

        max_length = max_length if max_length is not None else self.generation_config.max_length
        pad_token_id = pad_token_id if pad_token_id is not None else self.generation_config.pad_token_id
        eos_token_id = eos_token_id if eos_token_id is not None else self.generation_config.eos_token_id
        if isinstance(eos_token_id, int):
            eos_token_id = [eos_token_id]
        output_scores = output_scores if output_scores is not None else self.generation_config.output_scores
        output_attentions = (
            output_attentions if output_attentions is not None else self.generation_config.output_attentions
        )
        output_hidden_states = (
            output_hidden_states if output_hidden_states is not None else self.generation_config.output_hidden_states
        )
        return_dict_in_generate = (
            return_dict_in_generate
            if return_dict_in_generate is not None
            else self.generation_config.return_dict_in_generate
        )
        use_cache = model_kwargs.pop("use_cache", self.generation_config.use_cache)
        use_xla = not tf.executing_eagerly()
        # TODO (Joao): fix cache format or find programatic way to detect cache index
        # GPT2 and other models has a slightly different cache structure, with a different batch axis
        model_name = str(self.decoder) if "EncoderDecoder" in str(self) else str(self)
        cache_batch_axis = 1 if any([model_prefix in model_name for model_prefix in ("TFGPT2", "TFCTRL")]) else 0
        # some models, like XLNet, need more than the last token in the presence of past_key_values
        needs_full_input = "use_mems" in set(inspect.signature(self.prepare_inputs_for_generation).parameters.keys())

        # 2. init `attentions`, `hidden_states`, and `scores` tuples
        scores = [] if (return_dict_in_generate and output_scores) else None
        decoder_attentions = [] if (return_dict_in_generate and output_attentions) else None
        cross_attentions = [] if (return_dict_in_generate and output_attentions) else None
        decoder_hidden_states = [] if (return_dict_in_generate and output_hidden_states) else None

        # 3. init tensors to use for "xla-compileable" generate function
        batch_size, cur_len = shape_list(input_ids)

        # initialize `generated` (`input_ids` padded with `pad_token_id`), `finished_sequences`
        input_ids_padding = tf.ones((batch_size, max_length - cur_len), dtype=tf.int32) * (pad_token_id or 0)
        generated = tf.concat([input_ids, input_ids_padding], axis=-1)
        finished_sequences = tf.zeros((batch_size,), dtype=tf.bool)

        # 4. define "xla-compile-able" stop-condition and auto-regressive function
        # define condition fn
        def greedy_search_cond_fn(generated, finished_sequences, cur_len, model_kwargs):
            """state termination condition fn."""
            return ~tf.reduce_all(finished_sequences)

        # define condition fn
        def greedy_search_body_fn(generated, finished_sequences, cur_len, model_kwargs):
            """state update fn."""
            if model_kwargs.get("past_key_values") is None or needs_full_input:
                input_ids = generated[:, :cur_len]
            else:
                input_ids = tf.expand_dims(generated[:, cur_len - 1], -1)
            model_inputs = self.prepare_inputs_for_generation(input_ids, use_cache=use_cache, **model_kwargs)
            # forward pass to get next token logits
            model_outputs = self(
                **model_inputs,
                return_dict=True,
                output_attentions=output_attentions,
                output_hidden_states=output_hidden_states,
            )
            next_token_logits = model_outputs.logits[:, -1]

            # pre-process distribution
            next_tokens_scores = logits_processor(generated, next_token_logits, cur_len)

            # Store scores, attentions and hidden_states when required
            if not use_xla and return_dict_in_generate:
                if output_scores:
                    scores.append(next_tokens_scores)
                if output_attentions and self.config.is_encoder_decoder:
                    decoder_attentions.append(model_outputs.decoder_attentions)
                elif output_attentions and not self.config.is_encoder_decoder:
                    decoder_attentions.append(model_outputs.attentions)
                    if self.config.is_encoder_decoder:
                        cross_attentions.append(model_outputs.cross_attentions)

                if output_hidden_states and self.config.is_encoder_decoder:
                    decoder_hidden_states.append(model_outputs.decoder_hidden_states)
                elif output_hidden_states and self.config.is_encoder_decoder:
                    decoder_hidden_states.append(model_outputs.hidden_states)

            # argmax
            next_tokens = tf.argmax(next_tokens_scores, axis=-1, output_type=tf.int32)

            if eos_token_id is not None:
                if pad_token_id is None:
                    raise ValueError("If `eos_token_id` is defined, make sure that `pad_token_id` is defined.")
                unfinished_seq = 1 - tf.cast(finished_sequences, tf.int32)
                next_tokens = next_tokens * unfinished_seq + pad_token_id * (1 - unfinished_seq)
                next_token_is_eos = tf.math.reduce_any(
                    tf.equal(
                        tf.broadcast_to(next_tokens, (len(eos_token_id), batch_size)), tf.expand_dims(eos_token_id, -1)
                    ),
                    axis=0,
                )
                finished_sequences = finished_sequences | next_token_is_eos

            # update `generated` and `cur_len`
            update_indices = tf.stack([tf.range(batch_size), tf.broadcast_to(cur_len, [batch_size])], axis=-1)
            generated = tf.tensor_scatter_nd_update(tensor=generated, indices=update_indices, updates=next_tokens)
            cur_len += 1

            # update model_kwargs
            if use_xla:
                model_kwargs = self._update_model_kwargs_for_xla_generation(
                    model_outputs=model_outputs,
                    model_kwargs=model_kwargs,
                    cur_len=cur_len,
                    max_length=max_length,
                    batch_size=batch_size,
                    is_encoder_decoder=self.config.is_encoder_decoder,
                    batch_axis=cache_batch_axis,
                )
            else:
                model_kwargs = self._update_model_kwargs_for_generation(
                    model_outputs, model_kwargs, is_encoder_decoder=self.config.is_encoder_decoder
                )
                # if we don't cache past_key_values key values we need the whole input
                if model_kwargs.get("past_key_values", None) is None:
                    # let's throw out `past_key_values` since we don't want `None` tensors
                    model_kwargs.pop("past_key_values", None)

            return generated, finished_sequences, cur_len, model_kwargs

        # 5. run generation
        # 1st generation step has to be run before to initialize `past_key_values`
        generated, finished_sequences, cur_len, model_kwargs = greedy_search_body_fn(
            generated, finished_sequences, cur_len, model_kwargs
        )

        # 2-to-n generation steps can then be run in autoregressive fashion
        # only in case 1st generation step does NOT yield EOS token though
        if greedy_search_cond_fn(generated, finished_sequences, cur_len, model_kwargs):
            maximum_iterations = max_length - cur_len
            generated, _, cur_len, _ = tf.while_loop(
                greedy_search_cond_fn,
                greedy_search_body_fn,
                (generated, finished_sequences, cur_len, model_kwargs),
                maximum_iterations=maximum_iterations,
            )

        # 6. prepare outputs
        if not use_xla:
            # cut for backward compatibility
            generated = generated[:, :cur_len]

        if return_dict_in_generate:
            if self.config.is_encoder_decoder:
                # if model is an encoder-decoder, retrieve encoder attention weights
                # and hidden states
                encoder_attentions = model_kwargs["encoder_outputs"].get("attentions") if output_attentions else None
                encoder_hidden_states = (
                    model_kwargs["encoder_outputs"].get("hidden_states") if output_hidden_states else None
                )

                scores = tuple(scores) if scores is not None else None
                decoder_attentions = tuple(decoder_attentions) if decoder_attentions is not None else None
                cross_attentions = tuple(cross_attentions) if cross_attentions is not None else None
                decoder_hidden_states = tuple(decoder_hidden_states) if decoder_hidden_states is not None else None

                return TFGreedySearchEncoderDecoderOutput(
                    sequences=generated,
                    scores=scores,
                    encoder_attentions=encoder_attentions,
                    encoder_hidden_states=encoder_hidden_states,
                    decoder_attentions=decoder_attentions,
                    cross_attentions=cross_attentions,
                    decoder_hidden_states=decoder_hidden_states,
                )
            else:
                return TFGreedySearchDecoderOnlyOutput(
                    sequences=generated,
                    scores=scores,
                    attentions=decoder_attentions,
                    hidden_states=decoder_hidden_states,
                )
        else:
            return generated

    def sample(
        self,
        input_ids: tf.Tensor,
        logits_processor: Optional[TFLogitsProcessorList] = None,
        logits_warper: Optional[TFLogitsProcessorList] = None,
        max_length: Optional[int] = None,
        pad_token_id: Optional[int] = None,
        eos_token_id: Optional[int] = None,
        seed: Optional[Tuple[int, int]] = None,
        output_attentions: Optional[bool] = None,
        output_hidden_states: Optional[bool] = None,
        output_scores: Optional[bool] = None,
        return_dict_in_generate: Optional[bool] = None,
        **model_kwargs,
    ) -> Union[TFSampleOutput, tf.Tensor]:
        r"""
        Generates sequences for models with a language modeling head using multinomial sampling.

        Parameters:
            input_ids (`tf.Tensor` of shape `(batch_size, sequence_length)`):
                The sequence used as a prompt for the generation.
            logits_processor (`TFLogitsProcessorList`, *optional*):
                An instance of [`TFLogitsProcessorList`]. List of instances of class derived from [`TFLogitsProcessor`]
                used to modify the prediction scores of the language modeling head applied at each generation step.
            logits_warper (`TFLogitsProcessorList`, *optional*):
                An instance of [`TFLogitsProcessorList`]. List of instances of class derived from [`TFLogitsWarper`]
                used to warp the prediction score distribution of the language modeling head applied before multinomial
                sampling at each generation step.
            max_length (`int`, *optional*, defaults to 20):
                The maximum length of the sequence to be generated.
            pad_token_id (`int`, *optional*):
                The id of the *padding* token.
            eos_token_id (`Union[int, List[int]]`, *optional*):
                The id of the *end-of-sequence* token. Optionally, use a list to set multiple *end-of-sequence* tokens.
            seed (`List[int]`, *optional*):
                Random seed to control sampling, containing two integers, used when `do_sample` is `True`. See the
                `seed` argument from stateless functions in `tf.random`.
            output_attentions (`bool`, *optional*, defaults to `False`):
                Whether or not to return the attentions tensors of all attention layers. See `attentions` under
                returned tensors for more details.
            output_hidden_states (`bool`, *optional*, defaults to `False`):
                Whether or not to return the hidden states of all layers. See `hidden_states` under returned tensors
                for more details.
            output_scores (`bool`, *optional*, defaults to `False`):
                Whether or not to return the prediction scores. See `scores` under returned tensors for more details.
            return_dict_in_generate (`bool`, *optional*, defaults to `False`):
                Whether or not to return a [`~utils.ModelOutput`] instead of a plain tuple.
            model_kwargs:
                Additional model specific kwargs will be forwarded to the `call` function of the model. If model is an
                encoder-decoder model the kwargs should include `encoder_outputs`.

        Return:
            [`~generation.TFSampleDecoderOnlyOutput`], [`~generation.TFSampleEncoderDecoderOutput`] or `tf.Tensor`: A
            `tf.Tensor` containing the generated tokens (default behaviour) or a
            [`~generation.TFSampleDecoderOnlyOutput`] if `model.config.is_encoder_decoder=False` and
            `return_dict_in_generate=True` or a [`~generation.TFSampleEncoderDecoderOutput`] if
            `model.config.is_encoder_decoder=True`.

        Examples:

        ```python
        >>> import tensorflow as tf
        >>> from transformers import (
        ...     AutoTokenizer,
        ...     TFAutoModelForCausalLM,
        ...     TFLogitsProcessorList,
        ...     TFMinLengthLogitsProcessor,
        ...     TFTopKLogitsWarper,
        ...     TFTemperatureLogitsWarper,
        ... )

        >>> tokenizer = AutoTokenizer.from_pretrained("gpt2")
        >>> model = TFAutoModelForCausalLM.from_pretrained("gpt2")

        >>> # set pad_token_id to eos_token_id because GPT2 does not have a EOS token
        >>> model.generation_config.pad_token_id = model.generation_config.eos_token_id

        >>> input_prompt = "Today is a beautiful day, and"
        >>> input_ids = tokenizer(input_prompt, return_tensors="tf").input_ids

        >>> # instantiate logits processors
        >>> logits_processor = TFLogitsProcessorList(
        ...     [
        ...         TFMinLengthLogitsProcessor(15, eos_token_id=model.generation_config.eos_token_id),
        ...     ]
        ... )
        >>> # instantiate logits processors
        >>> logits_warper = TFLogitsProcessorList(
        ...     [
        ...         TFTopKLogitsWarper(50),
        ...         TFTemperatureLogitsWarper(0.7),
        ...     ]
        ... )

        >>> tf.random.set_seed(0)
        >>> outputs = model.sample(input_ids, logits_processor=logits_processor, logits_warper=logits_warper)

        >>> tokenizer.batch_decode(outputs, skip_special_tokens=True)
        ['Today is a beautiful day, and I love my country. But when I look at Donald Trump,']
        ```"""

        # 1. init greedy_search values
        logits_processor = logits_processor if logits_processor is not None else TFLogitsProcessorList()
        logits_warper = logits_warper if logits_warper is not None else TFLogitsProcessorList()

        max_length = max_length if max_length is not None else self.generation_config.max_length
        pad_token_id = pad_token_id if pad_token_id is not None else self.generation_config.pad_token_id
        eos_token_id = eos_token_id if eos_token_id is not None else self.generation_config.eos_token_id
        if isinstance(eos_token_id, int):
            eos_token_id = [eos_token_id]
        output_scores = output_scores if output_scores is not None else self.generation_config.output_scores
        output_attentions = (
            output_attentions if output_attentions is not None else self.generation_config.output_attentions
        )
        output_hidden_states = (
            output_hidden_states if output_hidden_states is not None else self.generation_config.output_hidden_states
        )
        return_dict_in_generate = (
            return_dict_in_generate
            if return_dict_in_generate is not None
            else self.generation_config.return_dict_in_generate
        )
        use_cache = model_kwargs.pop("use_cache", self.generation_config.use_cache)
        use_xla = not tf.executing_eagerly()
        # TODO (Joao): fix cache format or find programatic way to detect cache index
        # GPT2 and other models has a slightly different cache structure, with a different batch axis
        model_name = str(self.decoder) if "EncoderDecoder" in str(self) else str(self)
        cache_batch_axis = 1 if any([model_prefix in model_name for model_prefix in ("TFGPT2", "TFCTRL")]) else 0
        # some models, like XLNet, need more than the last token in the presence of past_key_values
        needs_full_input = "use_mems" in set(inspect.signature(self.prepare_inputs_for_generation).parameters.keys())

        # 2. init `attentions`, `hidden_states`, and `scores` tuples
        scores = [] if (return_dict_in_generate and output_scores) else None
        decoder_attentions = [] if (return_dict_in_generate and output_attentions) else None
        cross_attentions = [] if (return_dict_in_generate and output_attentions) else None
        decoder_hidden_states = [] if (return_dict_in_generate and output_hidden_states) else None

        # 3. init tensors to use for "xla-compileable" generate function
        batch_size, cur_len = shape_list(input_ids)

        # initialize `generated` (pre-populated with `pad_token_id`), `finished_sequences`
        input_ids_padding = tf.ones((batch_size, max_length - cur_len), dtype=tf.int32) * (pad_token_id or 0)
        generated = tf.concat([input_ids, input_ids_padding], axis=-1)
        finished_sequences = tf.zeros((batch_size,), dtype=tf.bool)

        # 4. define "xla-compile-able" stop-condition and auto-regressive function
        def sample_cond_fn(generated, finished_sequences, cur_len, model_kwargs):
            return ~tf.reduce_all(finished_sequences)

        def sample_body_fn(generated, finished_sequences, cur_len, model_kwargs):
            if model_kwargs.get("past_key_values") is None or needs_full_input:
                input_ids = generated[:, :cur_len]
            else:
                input_ids = tf.expand_dims(generated[:, cur_len - 1], -1)
            model_inputs = self.prepare_inputs_for_generation(input_ids, use_cache=use_cache, **model_kwargs)
            # forward pass to get next token logits
            model_outputs = self(
                **model_inputs,
                return_dict=True,
                output_attentions=output_attentions,
                output_hidden_states=output_hidden_states,
            )
            next_token_logits = model_outputs.logits[:, -1]

            # pre-process distribution
            next_tokens_scores = logits_processor(generated, next_token_logits, cur_len)
            next_tokens_scores = logits_warper(generated, next_tokens_scores, cur_len)

            # Store scores, attentions and hidden_states when required
            if not use_xla and return_dict_in_generate:
                if output_scores:
                    scores.append(next_tokens_scores)
                if output_attentions and self.config.is_encoder_decoder:
                    decoder_attentions.append(model_outputs.decoder_attentions)
                elif output_attentions and not self.config.is_encoder_decoder:
                    decoder_attentions.append(model_outputs.attentions)
                    if self.config.is_encoder_decoder:
                        cross_attentions.append(model_outputs.cross_attentions)

                if output_hidden_states and self.config.is_encoder_decoder:
                    decoder_hidden_states.append(model_outputs.decoder_hidden_states)
                elif output_hidden_states and self.config.is_encoder_decoder:
                    decoder_hidden_states.append(model_outputs.hidden_states)

            # sample
            if seed is not None:
                sample_seed = seed
            else:
                sample_seed = tf.experimental.numpy.random.randint(tf.int32.min, tf.int32.max, (2,), dtype=tf.int32)
            next_tokens = tf.squeeze(
                tf.random.stateless_categorical(
                    logits=next_tokens_scores, num_samples=1, seed=sample_seed, dtype=tf.int32
                ),
                axis=1,
            )

            if eos_token_id is not None:
                if pad_token_id is None:
                    raise ValueError("If `eos_token_id` is defined, make sure that `pad_token_id` is defined.")
                unfinished_seq = 1 - tf.cast(finished_sequences, tf.int32)
                next_tokens = next_tokens * unfinished_seq + pad_token_id * (1 - unfinished_seq)
                next_token_is_eos = tf.math.reduce_any(
                    tf.equal(
                        tf.broadcast_to(next_tokens, (len(eos_token_id), batch_size)), tf.expand_dims(eos_token_id, -1)
                    ),
                    axis=0,
                )
                finished_sequences = finished_sequences | next_token_is_eos

            # update `generated` and `cur_len`
            update_indices = tf.stack([tf.range(batch_size), tf.broadcast_to(cur_len, [batch_size])], axis=-1)
            generated = tf.tensor_scatter_nd_update(tensor=generated, indices=update_indices, updates=next_tokens)
            cur_len += 1

            # update model_kwargs
            if use_xla:
                model_kwargs = self._update_model_kwargs_for_xla_generation(
                    model_outputs=model_outputs,
                    model_kwargs=model_kwargs,
                    cur_len=cur_len,
                    max_length=max_length,
                    batch_size=batch_size,
                    is_encoder_decoder=self.config.is_encoder_decoder,
                    batch_axis=cache_batch_axis,
                )
            else:
                model_kwargs = self._update_model_kwargs_for_generation(
                    model_outputs, model_kwargs, is_encoder_decoder=self.config.is_encoder_decoder
                )
                # if we don't cache past_key_values key values we need the whole input
                if model_kwargs.get("past_key_values", None) is None:
                    # let's throw out `past_key_values` since we don't want `None` tensors
                    model_kwargs.pop("past_key_values", None)

            return generated, finished_sequences, cur_len, model_kwargs

        # 5. run generation
        # 1st generation step has to be run before to initialize `past_key_values`
        generated, finished_sequences, cur_len, model_kwargs = sample_body_fn(
            generated, finished_sequences, cur_len, model_kwargs
        )

        # 2-to-n generation steps can then be run in autoregressive fashion
        # only in case 1st generation step does NOT yield EOS token though
        if sample_cond_fn(generated, finished_sequences, cur_len, model_kwargs):
            maximum_iterations = max_length - cur_len
            generated, _, cur_len, _ = tf.while_loop(
                sample_cond_fn,
                sample_body_fn,
                (generated, finished_sequences, cur_len, model_kwargs),
                maximum_iterations=maximum_iterations,
            )

        # 6. prepare outputs
        if not use_xla:
            # cut for backward compatibility
            generated = generated[:, :cur_len]

        if return_dict_in_generate:
            if self.config.is_encoder_decoder:
                # if model is an encoder-decoder, retrieve encoder attention weights
                # and hidden states
                encoder_attentions = model_kwargs["encoder_outputs"].get("attentions") if output_attentions else None
                encoder_hidden_states = (
                    model_kwargs["encoder_outputs"].get("hidden_states") if output_hidden_states else None
                )

                scores = tuple(scores) if scores is not None else None
                decoder_attentions = tuple(decoder_attentions) if decoder_attentions is not None else None
                cross_attentions = tuple(cross_attentions) if cross_attentions is not None else None
                decoder_hidden_states = tuple(decoder_hidden_states) if decoder_hidden_states is not None else None

                return TFSampleEncoderDecoderOutput(
                    sequences=generated,
                    scores=scores,
                    encoder_attentions=encoder_attentions,
                    encoder_hidden_states=encoder_hidden_states,
                    decoder_attentions=decoder_attentions,
                    cross_attentions=cross_attentions,
                    decoder_hidden_states=decoder_hidden_states,
                )
            else:
                return TFSampleDecoderOnlyOutput(
                    sequences=generated,
                    scores=scores,
                    attentions=decoder_attentions,
                    hidden_states=decoder_hidden_states,
                )
        else:
            return generated

    @staticmethod
    def _gather_beams(nested, beam_indices, batch_axis=0):
        """Gathers the beam slices indexed by beam_indices into new beam array."""

        def gather_fn(tensor):
            if batch_axis > 0:
                # pushes all dimentions before the batch to the end, so we get (batch, beam_id, ...)
                perm = tf.concat((tf.range(tf.rank(tensor))[batch_axis:], tf.range(batch_axis)), axis=0)
                tensor = tf.transpose(tensor, perm=perm)

            gathered_tensor = tf.gather(params=tensor, indices=beam_indices, axis=1, batch_dims=1)
            if batch_axis > 0:
                # transposes back to the original dimensions
                perm = tf.concat((tf.range(tf.rank(tensor))[batch_axis:], tf.range(batch_axis)), axis=0)
                perm = tf.math.invert_permutation(perm)
                gathered_tensor = tf.transpose(gathered_tensor, perm=perm)

            return gathered_tensor

        return tf.nest.map_structure(gather_fn, nested)

    def beam_search(
        self,
        input_ids: tf.Tensor,
        do_sample: bool = False,
        max_length: Optional[int] = None,
        pad_token_id: Optional[int] = None,
        eos_token_id: Optional[int] = None,
        length_penalty: Optional[float] = None,
        early_stopping: Optional[Union[bool, str]] = None,
        logits_processor: Optional[TFLogitsProcessorList] = None,
        logits_warper: Optional[TFLogitsProcessorList] = None,
        num_return_sequences: Optional[int] = None,
        output_attentions: Optional[bool] = None,
        output_hidden_states: Optional[bool] = None,
        output_scores: Optional[bool] = None,
        return_dict_in_generate: Optional[bool] = None,
        **model_kwargs,
    ) -> Union[TFBeamSearchOutput, TFBeamSampleOutput, tf.Tensor]:
        r"""
        Generates sequences for models with a language modeling head using beam search. If `do_sample` is `False`, uses
        a greedy approach, otherwise does multinomial sampling without replacement.

        Parameters:
            input_ids (`tf.Tensor` of shape `(batch_size, sequence_length)`):
                The sequence used as a prompt for the generation.
            do_sample (`bool`, *optional*, defaults to `False`):
                Whether or not to use sampling ; use greedy decoding otherwise.
            max_length (`int`, *optional*, defaults to 20):
                The maximum length of the sequence to be generated.
            pad_token_id (`int`, *optional*):
                The id of the *padding* token.
            eos_token_id (`Union[int, List[int]]`, *optional*):
                The id of the *end-of-sequence* token. Optionally, use a list to set multiple *end-of-sequence* tokens.
            length_penalty (`float`, *optional*, defaults to 1.0):
                Exponential penalty to the length that is used with beam-based generation. It is applied as an exponent
                to the sequence length, which in turn is used to divide the score of the sequence. Since the score is
                the log likelihood of the sequence (i.e. negative), `length_penalty` > 0.0 promotes longer sequences,
                while `length_penalty` < 0.0 encourages shorter sequences.
            early_stopping (`bool` or `str`, *optional*, defaults to `False`):
                Controls the stopping condition for beam-based methods, like beam-search. It accepts the following
                values: `True`, where the generation stops as soon as there are `num_beams` complete candidates;
                `False`, where an heuristic is applied and the generation stops when is it very unlikely to find better
                candidates; `"never"`, where the beam search procedure only stops when there cannot be better
                candidates (canonical beam search algorithm).
            logits_processor (`[TFLogitsProcessorList]`, *optional*):
                An instance of [`TFLogitsProcessorList`]. List of instances of class derived from [`TFLogitsProcessor`]
                used to modify the prediction scores of the language modeling head applied at each generation step.
            logits_warper (`TFLogitsProcessorList`, *optional*):
                An instance of [`TFLogitsProcessorList`]. List of instances of class derived from [`TFLogitsWarper`]
                used to warp the prediction score distribution of the language modeling head applied before multinomial
                sampling at each generation step.
            num_return_sequences(`int`, *optional*, defaults to 1):
                The number of independently computed returned sequences for each element in the batch.
            output_attentions (`bool`, *optional*, defaults to `False`):
                Whether or not to return the attentions tensors of all attention layers. See `attentions` under
                returned tensors for more details.
            output_hidden_states (`bool`, *optional*, defaults to `False`):
                Whether or not to return the hidden states of all layers. See `hidden_states` under returned tensors
                for more details.
            return_dict_in_generate (`bool`, *optional*, defaults to `False`):
                Whether or not to return a [`~file_utils.ModelOutput`] instead of a plain tuple.
            model_kwargs:
                Additional model specific kwargs will be forwarded to the `call` function of the model. If model is an
                encoder-decoder model the kwargs should include `encoder_outputs`.

        Return:
            [`~generation.TFBeamSearchDecoderOnlyOutput`], [`~generation.TFBeamSearchEncoderDecoderOutput`] or
            `tf.Tensor`: A `tf.Tensor` containing the generated tokens (default behaviour) or a
            [`~generation.TFBeamSearchDecoderOnlyOutput`] if `model.config.is_encoder_decoder=False` and
            `return_dict_in_generate=True` or a [`~generation.TFBeamSearchEncoderDecoderOutput`] if
            `model.config.is_encoder_decoder=True`.

        Examples:

        ```python
        >>> from transformers import (
        ...     AutoTokenizer,
        ...     TFAutoModelForSeq2SeqLM,
        ...     TFLogitsProcessorList,
        ...     TFMinLengthLogitsProcessor,
        ... )
        >>> import tensorflow as tf

        >>> tokenizer = AutoTokenizer.from_pretrained("t5-base")
        >>> model = TFAutoModelForSeq2SeqLM.from_pretrained("t5-base")

        >>> encoder_input_str = "translate English to German: How old are you?"
        >>> encoder_input_ids = tokenizer(encoder_input_str, return_tensors="tf").input_ids

        >>> # lets run beam search using 3 beams
        >>> num_beams = 3
        >>> # define decoder start token ids
        >>> input_ids = tf.ones((1, num_beams, 1), dtype=tf.int32)
        >>> input_ids = input_ids * model.generation_config.decoder_start_token_id

        >>> # add encoder_outputs to model keyword arguments
        >>> encoder_outputs = model.get_encoder()(encoder_input_ids, return_dict=True)
        >>> encoder_outputs.last_hidden_state = tf.repeat(
        ...     tf.expand_dims(encoder_outputs.last_hidden_state, axis=0), num_beams, axis=1
        ... )
        >>> model_kwargs = {"encoder_outputs": encoder_outputs}

        >>> # instantiate logits processors
        >>> logits_processor = TFLogitsProcessorList(
        ...     [TFMinLengthLogitsProcessor(5, eos_token_id=model.generation_config.eos_token_id)]
        ... )

        >>> outputs = model.beam_search(input_ids, logits_processor=logits_processor, **model_kwargs)
        >>> tokenizer.batch_decode(outputs, skip_special_tokens=True)
        ['Wie alt bist du?']
        ```"""

        def flatten_beam_dim(tensor, batch_axis=0):
            """Flattens the first two dimensions of a non-scalar array."""
            shape = shape_list(tensor)
            return tf.reshape(
                tensor,
                shape[:batch_axis] + [shape[batch_axis] * shape[batch_axis + 1]] + shape[batch_axis + 2 :],
            )

        def unflatten_beam_dim(tensor, num_beams, batch_axis=0):
            """Unflattens the first, flat batch*beam dimension of a non-scalar array."""
            shape = shape_list(tensor)
            return tf.reshape(tensor, shape[:batch_axis] + [-1, num_beams] + shape[batch_axis + 1 :])

        # 1. init beam_search values
        logits_processor = logits_processor if logits_processor is not None else TFLogitsProcessorList()
        logits_warper = logits_warper if logits_warper is not None else TFLogitsProcessorList()

        max_length = max_length if max_length is not None else self.generation_config.max_length
        pad_token_id = pad_token_id if pad_token_id is not None else self.generation_config.pad_token_id
        eos_token_id = eos_token_id if eos_token_id is not None else self.generation_config.eos_token_id
        if isinstance(eos_token_id, int):
            eos_token_id = [eos_token_id]
        num_return_sequences = (
            num_return_sequences if num_return_sequences is not None else self.generation_config.num_return_sequences
        )

        output_attentions = (
            output_attentions if output_attentions is not None else self.generation_config.output_attentions
        )
        output_hidden_states = (
            output_hidden_states if output_hidden_states is not None else self.generation_config.output_hidden_states
        )
        output_scores = output_scores if output_scores is not None else self.generation_config.output_scores
        return_dict_in_generate = (
            return_dict_in_generate
            if return_dict_in_generate is not None
            else self.generation_config.return_dict_in_generate
        )

        length_penalty = length_penalty if length_penalty is not None else self.generation_config.length_penalty
        early_stopping = early_stopping if early_stopping is not None else self.generation_config.early_stopping

        use_cache = model_kwargs.pop("use_cache", self.generation_config.use_cache)
        use_xla = not tf.executing_eagerly()
        # TODO (Joao): fix cache format or find programatic way to detect cache index
        # GPT2 and other models has a slightly different cache structure, with a different batch axis
        model_name = str(self.decoder) if "EncoderDecoder" in str(self) else str(self)
        cache_batch_axis = 1 if any([model_prefix in model_name for model_prefix in ("TFGPT2", "TFCTRL")]) else 0
        # some models, like XLNet, need more than the last token in the presence of past_key_values
        needs_full_input = "use_mems" in set(inspect.signature(self.prepare_inputs_for_generation).parameters.keys())

        # 2. init `attentions`, `hidden_states`, and `scores` tuples
        all_scores = [] if (return_dict_in_generate and output_scores) else None
        decoder_attentions = [] if (return_dict_in_generate and output_attentions) else None
        cross_attentions = [] if (return_dict_in_generate and output_attentions) else None
        decoder_hidden_states = [] if (return_dict_in_generate and output_hidden_states) else None

        # 3. init tensors to use for "xla-compileable" generate function
        batch_size, num_beams, cur_len = shape_list(input_ids)

        # per batch, beam-item holding current token in loop, pre-populated with `pad_token_id`
        input_ids_padding = tf.ones((batch_size, num_beams, max_length - cur_len), dtype=tf.int32) * (
            pad_token_id or 0
        )
        running_sequences = tf.concat([input_ids, input_ids_padding], axis=-1)
        sequences = tf.ones((batch_size, num_beams, max_length), dtype=tf.int32) * (pad_token_id or 0)

        # per batch,beam-item state bit indicating if sentence has finished.
        is_sent_finished = tf.zeros((batch_size, num_beams), dtype=tf.bool)

        # per batch, beam-item score, logprobs
        running_scores = tf.tile(
            tf.expand_dims(tf.convert_to_tensor([0.0] + [-1.0e9] * (num_beams - 1)), axis=0), [batch_size, 1]
        )
        scores = tf.ones((batch_size, num_beams)) * -1.0e9

        # per batch beam indices
        running_beam_indices = tf.ones((batch_size, num_beams, max_length), dtype=tf.int32) * -1
        beam_indices = tf.ones((batch_size, num_beams, max_length), dtype=tf.int32) * -1

        # flatten beam dim
        if "encoder_outputs" in model_kwargs:
            model_kwargs["encoder_outputs"]["last_hidden_state"] = flatten_beam_dim(
                model_kwargs["encoder_outputs"]["last_hidden_state"]
            )
        if "attention_mask" in model_kwargs:
            model_kwargs["attention_mask"] = flatten_beam_dim(model_kwargs["attention_mask"])

        # 4. define "xla-compile-able" stop-condition and auto-regressive function
        # define stop-condition and auto-regressive function
        def beam_search_cond_fn(
            cur_len,
            running_sequences,
            running_scores,
            running_beam_indices,
            sequences,
            scores,
            beam_indices,
            is_sent_finished,
            model_kwargs,
        ):
            """
            Beam Search termination condition function -- halts the generation loop if any of these conditions becomes
            False
            """
            # 1. is less than max length?
            not_max_length_yet = cur_len < max_length

            # 2. can the new beams still improve?
            # early_stopping == False -> apply heuristic = always get the best score from `cur_len`. See the discussion
            # below for more details.
            # https://github.com/huggingface/transformers/pull/20901#issuecomment-1369845565
            # early_stopping == "never" -> compute the best score from max_length or cur_len, depending on the sign of
            #   length_penalty. Positive length_penalty favors longer sequences, thus we use max_length there.
            if early_stopping == "never" and length_penalty > 0.0:
                best_running_score = running_scores[:, :1] / (max_length**length_penalty)
            else:
                best_running_score = running_scores[:, :1] / (tf.cast(cur_len, dtype=tf.float32) ** length_penalty)
            worst_finished_score = tf.where(
                is_sent_finished, tf.math.reduce_min(scores, axis=1, keepdims=True), -1.0e9
            )
            improvement_still_possible = tf.math.reduce_any(best_running_score > worst_finished_score)

            # 3. is there still a beam that has not finished?
            still_open_beam = ~(tf.math.reduce_all(is_sent_finished) & (early_stopping is True))

            return not_max_length_yet & still_open_beam & improvement_still_possible

        def beam_search_body_fn(
            cur_len,
            running_sequences,
            running_scores,
            running_beam_indices,
            sequences,
            scores,
            beam_indices,
            is_sent_finished,
            model_kwargs,
        ):
            """
            Beam Search iterative update function -- each iteration adds a new token and updates the best sequences
            seen so far
            """
            # 1. Forward current tokens
            if model_kwargs.get("past_key_values") is None or needs_full_input:
                input_ids = running_sequences[:, :, :cur_len]
            else:
                input_ids = tf.expand_dims(running_sequences[:, :, cur_len - 1], -1)
            model_inputs = self.prepare_inputs_for_generation(
                flatten_beam_dim(input_ids), use_cache=use_cache, **model_kwargs
            )
            model_outputs = self(
                **model_inputs,
                return_dict=True,
                output_attentions=output_attentions,
                output_hidden_states=output_hidden_states,
            )
            logits = unflatten_beam_dim(model_outputs.logits[:, -1], num_beams)

            # 2. Compute log probs
            # get log probabilities from logits, process logits with processors (*e.g.* min_length, ...), and
            # add new logprobs to existing running logprobs scores.
            log_probs = tf.nn.log_softmax(logits)
            log_probs = logits_processor(flatten_beam_dim(running_sequences), flatten_beam_dim(log_probs), cur_len)
            log_probs = unflatten_beam_dim(log_probs, num_beams)
            log_probs_processed = log_probs
            log_probs = log_probs + tf.expand_dims(running_scores, axis=2)
            if do_sample:
                # Note: logits warpers are intentionally applied after adding running beam scores. On some logits
                # warpers (like top_p) this is indiferent, but on others (like temperature) it is not. For reference,
                # see https://github.com/huggingface/transformers/pull/5420#discussion_r449779867
                log_probs = logits_warper(flatten_beam_dim(running_sequences), flatten_beam_dim(log_probs), cur_len)
                log_probs = unflatten_beam_dim(log_probs, num_beams)
            vocab_size = log_probs.shape[2]
            log_probs = tf.reshape(log_probs, (batch_size, num_beams * vocab_size))

            # Store scores, attentions and hidden_states when required
            if not use_xla and return_dict_in_generate:
                if output_scores:
                    all_scores.append(
                        logits_warper(
                            flatten_beam_dim(running_sequences), flatten_beam_dim(log_probs_processed), cur_len
                        )
                    )
                if output_attentions and self.config.is_encoder_decoder:
                    decoder_attentions.append(model_outputs.decoder_attentions)
                elif output_attentions and not self.config.is_encoder_decoder:
                    decoder_attentions.append(model_outputs.attentions)
                    if self.config.is_encoder_decoder:
                        cross_attentions.append(model_outputs.cross_attentions)

                if output_hidden_states and self.config.is_encoder_decoder:
                    decoder_hidden_states.append(model_outputs.decoder_hidden_states)
                elif output_hidden_states and self.config.is_encoder_decoder:
                    decoder_hidden_states.append(model_outputs.hidden_states)

            # 3. Retrieve top-K
            # Each item in batch has num_beams * vocab_size candidate sequences. For each item, get the top 2*k
            # candidates with the highest log-probabilities. We gather the top 2*K beams here so that even if the
            # best K sequences reach EOS simultaneously, we have another K sequences remaining to continue the live
            # beam search.
            # Gather the top 2*K scores from _all_ beams.
            # Gather 2*k top beams.
            # Recover the beam index by floor division.
            # Recover token id by modulo division and expand Id array for broadcasting.
            # Update sequences for the 2*K top-k new sequences.
            beams_to_keep = 2 * num_beams
            if do_sample:
                topk_indices = sample_without_replacement(log_probs, beams_to_keep)
                topk_log_probs = tf.gather(log_probs, topk_indices, axis=1, batch_dims=1)
            else:
                topk_log_probs, topk_indices = tf.math.top_k(log_probs, k=beams_to_keep)
            topk_current_beam_indices = topk_indices // vocab_size
            topk_running_beam_indices = self._gather_beams(running_beam_indices, topk_current_beam_indices)
            topk_running_sequences = self._gather_beams(running_sequences, topk_current_beam_indices)
            topk_ids = topk_indices % vocab_size

            # writes the new token
            indices_batch = tf.repeat(tf.range(batch_size), [beams_to_keep])
            indices_beam = tf.tile(tf.range(beams_to_keep), [batch_size])
            update_indices = tf.stack(
                [indices_batch, indices_beam, tf.broadcast_to(cur_len, [batch_size * beams_to_keep])], axis=-1
            )
            topk_sequences = tf.tensor_scatter_nd_update(
                tensor=topk_running_sequences,
                indices=update_indices,
                updates=tf.reshape(topk_ids, [batch_size * beams_to_keep]),
            )

            # we want to store the beam indices with batch information -> real beam index = beam index % num beams
            batch_modified_indices = topk_current_beam_indices + tf.broadcast_to(
                tf.expand_dims(tf.range(batch_size) * num_beams, axis=1), topk_current_beam_indices.shape
            )
            topk_beam_indices = tf.tensor_scatter_nd_update(
                tensor=topk_running_beam_indices,
                indices=update_indices,
                updates=tf.reshape(batch_modified_indices, [batch_size * beams_to_keep]),
            )

            # 4. Check which sequences have ended
            # Update current sequences: Did the top `num_beams` sequences reach an end marker?
            # To prevent these just finished sequences from being added to the current sequences
            # set of active beam search sequences, set their log probs to a very large negative value.
            if eos_token_id is None:
                eos_in_next_token = tf.zeros(topk_sequences[:, :, cur_len].shape, dtype=tf.bool)
            else:
                eos_in_next_token = tf.math.reduce_any(
                    tf.equal(
                        tf.broadcast_to(
                            topk_sequences[:, :, cur_len], [len(eos_token_id)] + topk_sequences[:, :, cur_len].shape
                        ),
                        tf.expand_dims(tf.expand_dims(eos_token_id, -1), -1),
                    ),
                    axis=0,
                )
            did_topk_just_finished = eos_in_next_token & tf.broadcast_to(
                tf.concat((tf.ones((num_beams), dtype=tf.bool), tf.zeros((num_beams), dtype=tf.bool)), axis=0),
                shape_list(eos_in_next_token),
            )

            # non-top `num_beams` eos tokens can't be used to finish a beam, but the others can't be used in the next
            # running sentences either
            running_topk_log_probs = topk_log_probs + tf.cast(eos_in_next_token, tf.float32) * -1.0e9

            # 5. Get running sequences scores for next
            # Determine the top k beam indices (from top 2*k beams) from log probs and gather top k beams
            # (from top 2*k beams).
            next_topk_indices = tf.math.top_k(running_topk_log_probs, k=num_beams)[1]
            next_running_sequences, next_running_scores, next_running_beam_indices = self._gather_beams(
                [topk_sequences, running_topk_log_probs, topk_beam_indices], next_topk_indices
            )

            # 6. Process topk logits
            # Further process log probs:
            # - add length penalty
            # - make sure no scores can be added anymore if beam is full
            # - make sure still running sequences cannot be chosen as finalized beam
            topk_log_probs = topk_log_probs / (tf.cast(cur_len, dtype=tf.float32) ** length_penalty)
            beams_in_batch_are_full = tf.broadcast_to(
                tf.math.reduce_all(is_sent_finished, axis=-1, keepdims=True), shape_list(did_topk_just_finished)
            ) & (early_stopping is True)
            add_penalty = ~did_topk_just_finished | beams_in_batch_are_full
            topk_log_probs += tf.cast(add_penalty, tf.float32) * -1.0e9

            # 7. Get scores, sequences, is sentence finished for next.
            # Combine sequences, scores, and flags along the beam dimension and compare new finished sequence scores
            # to existing finished scores and select the best from the new set of beams
            merged_sequences = tf.concat([sequences, topk_sequences], axis=1)
            merged_scores = tf.concat([scores, topk_log_probs], axis=1)
            merged_beams = tf.concat([beam_indices, topk_beam_indices], axis=1)
            merged_is_sent_finished = tf.concat([is_sent_finished, did_topk_just_finished], axis=1)
            topk_merged_indices = tf.math.top_k(merged_scores, k=num_beams)[1]
            next_sequences, next_scores, next_beam_indices, next_is_sent_finished = self._gather_beams(
                [merged_sequences, merged_scores, merged_beams, merged_is_sent_finished], topk_merged_indices
            )

            # 8. Prepare data for the next iteration
            # Determine the top k beam indices from the original set of all beams. With these, gather the top k
            # beam-associated caches.
            cur_len = cur_len + 1
            if "past_key_values" in model_outputs:
                cache = tf.nest.map_structure(
                    lambda tensor: unflatten_beam_dim(tensor, num_beams, batch_axis=cache_batch_axis),
                    model_outputs.past_key_values,
                )
                next_running_indices = self._gather_beams(topk_current_beam_indices, next_topk_indices)
                next_cache = self._gather_beams(cache, next_running_indices, batch_axis=cache_batch_axis)
                model_outputs["past_key_values"] = tf.nest.map_structure(
                    lambda tensor: flatten_beam_dim(tensor, batch_axis=cache_batch_axis), next_cache
                )

            if use_xla:
                next_model_kwargs = self._update_model_kwargs_for_xla_generation(
                    model_outputs=model_outputs,
                    model_kwargs=model_kwargs,
                    cur_len=cur_len,
                    max_length=max_length,
                    batch_size=(batch_size * num_beams),
                    is_encoder_decoder=self.config.is_encoder_decoder,
                    batch_axis=cache_batch_axis,
                )
            else:
                next_model_kwargs = self._update_model_kwargs_for_generation(
                    model_outputs, model_kwargs, is_encoder_decoder=self.config.is_encoder_decoder
                )

                # if we don't cache past_key_values key values we need the whole input
                if model_kwargs.get("past_key_values", None) is None:
                    # let's throw out `past_key_values` since we don't want `None` tensors
                    model_kwargs.pop("past_key_values", None)

            return (
                cur_len,
                next_running_sequences,
                next_running_scores,
                next_running_beam_indices,
                next_sequences,
                next_scores,
                next_beam_indices,
                next_is_sent_finished,
                next_model_kwargs,
            )

        # 5. run generation
        # 1st generation step has to be run before to initialize `past_key_values` (if active)
        (
            cur_len,
            running_sequences,
            running_scores,
            running_beam_indices,
            sequences,
            scores,
            beam_indices,
            is_sent_finished,
            model_kwargs,
        ) = beam_search_body_fn(
            cur_len,
            running_sequences,
            running_scores,
            running_beam_indices,
            sequences,
            scores,
            beam_indices,
            is_sent_finished,
            model_kwargs,
        )

        # 2-to-n generation steps can then be run in autoregressive fashion (only in case 1st generation step does
        # NOT yield EOS token though)
        if beam_search_cond_fn(
            cur_len,
            running_sequences,
            running_scores,
            running_beam_indices,
            sequences,
            scores,
            beam_indices,
            is_sent_finished,
            model_kwargs,
        ):
            maximum_iterations = max_length - cur_len
            (
                cur_len,
                running_sequences,
                running_scores,
                running_beam_indices,
                sequences,
                scores,
                beam_indices,
                is_sent_finished,
                _,
            ) = tf.while_loop(
                beam_search_cond_fn,
                beam_search_body_fn,
                (
                    cur_len,
                    running_sequences,
                    running_scores,
                    running_beam_indices,
                    sequences,
                    scores,
                    beam_indices,
                    is_sent_finished,
                    model_kwargs,
                ),
                maximum_iterations=maximum_iterations,
            )

        # 6. prepare outputs
        # Account for the edge-case where there are no finished sequences for a particular batch item. If so, return
        # running sequences for that batch item.
        none_finished = tf.math.reduce_any(is_sent_finished, axis=1)
        sequences = tf.where(none_finished[:, None, None], sequences, running_sequences)
        beam_indices = tf.where(none_finished[:, None, None], beam_indices, running_beam_indices)

        # Apply the length penalty so that running scores match the finalized scores if they are used
        running_scores = running_scores / (tf.cast(cur_len, dtype=tf.float32) ** length_penalty)
        scores = tf.where(none_finished[:, None], scores, running_scores)

        # Take best beams for each batch (the score is sorted in descending order)
        sequences = flatten_beam_dim(sequences[:, :num_return_sequences, :])
        scores = flatten_beam_dim(scores[:, :num_return_sequences])
        beam_indices = flatten_beam_dim(beam_indices[:, :num_return_sequences, :])

        if not use_xla:
            # Cut for backward compatibility
            sequences = sequences[:, :cur_len]
            beam_indices = beam_indices[:, :cur_len]

        if return_dict_in_generate:
            if self.config.is_encoder_decoder:
                # if model is an encoder-decoder, retrieve encoder attention weights and hidden states
                encoder_attentions = model_kwargs["encoder_outputs"].get("attentions") if output_attentions else None
                encoder_hidden_states = (
                    model_kwargs["encoder_outputs"].get("hidden_states") if output_hidden_states else None
                )

                output_cls = TFBeamSampleEncoderDecoderOutput if do_sample else TFBeamSearchEncoderDecoderOutput
                return output_cls(
                    sequences=sequences,
                    sequences_scores=scores,
                    scores=all_scores,
                    beam_indices=beam_indices,
                    encoder_attentions=encoder_attentions,
                    encoder_hidden_states=encoder_hidden_states,
                    decoder_attentions=decoder_attentions,
                    cross_attentions=cross_attentions,
                    decoder_hidden_states=decoder_hidden_states,
                )
            else:
                output_cls = TFBeamSampleDecoderOnlyOutput if do_sample else TFBeamSearchDecoderOnlyOutput
                return output_cls(
                    sequences=sequences,
                    sequences_scores=scores,
                    scores=all_scores,
                    beam_indices=beam_indices,
                    attentions=decoder_attentions,
                    hidden_states=decoder_hidden_states,
                )
        else:
            return sequences

    def contrastive_search(
        self,
        input_ids: tf.Tensor,
        top_k: Optional[int] = 1,
        penalty_alpha: Optional[float] = 0,
        logits_processor: Optional[TFLogitsProcessorList] = None,
        logits_warper: Optional[TFLogitsProcessorList] = None,
        max_length: Optional[int] = None,
        pad_token_id: Optional[int] = None,
        eos_token_id: Optional[int] = None,
        output_attentions: Optional[bool] = None,
        output_hidden_states: Optional[bool] = None,
        output_scores: Optional[bool] = None,
        return_dict_in_generate: Optional[bool] = None,
        **model_kwargs,
    ) -> Union[TFContrastiveSearchOutput, tf.Tensor]:
        r"""
        Generates sequences of token ids for models with a language modeling head using **contrastive search** and can
        be used for text-decoder, text-to-text, speech-to-text, and vision-to-text models.

        Parameters:
            input_ids (`tf.Tensor` of shape `(batch_size, sequence_length)`):
                The sequence used as a prompt for the generation.
            top_k (`int`, *optional*, defaults to 1):
                The size of the candidate set that is used to re-rank for contrastive search
            penalty_alpha (`float`, *optional*, defaults to 0):
                The degeneration penalty for contrastive search; activate when it is larger than 0
            logits_processor (`TFLogitsProcessorList`, *optional*):
                An instance of [`TFLogitsProcessorList`]. List of instances of class derived from [`TFLogitsProcessor`]
                used to modify the prediction scores of the language modeling head applied at each generation step.
            logits_warper (`TFLogitsProcessorList`, *optional*):
                An instance of [`TFLogitsProcessorList`]. List of instances of class derived from [`TFLogitsWarper`]
                used to warp the prediction score distribution of the language modeling head applied before multinomial
                sampling at each generation step.
            max_length (`int`, *optional*, defaults to 20):
                The maximum length of the sequence to be generated.
            pad_token_id (`int`, *optional*):
                The id of the *padding* token.
            eos_token_id (`Union[int, List[int]]`, *optional*):
                The id of the *end-of-sequence* token. Optionally, use a list to set multiple *end-of-sequence* tokens.
            output_attentions (`bool`, *optional*, defaults to `False`):
                Whether or not to return the attentions tensors of all attention layers. See `attentions` under
                returned tensors for more details.
            output_hidden_states (`bool`, *optional*, defaults to `False`):
                Whether or not to return the hidden states of all layers. See `hidden_states` under returned tensors
                for more details.
            output_scores (`bool`, *optional*, defaults to `False`):
                Whether or not to return the prediction scores. See `scores` under returned tensors for more details.
            return_dict_in_generate (`bool`, *optional*, defaults to `False`):
                Whether or not to return a [`~utils.ModelOutput`] instead of a plain tuple.
            model_kwargs:
                Additional model specific keyword arguments will be forwarded to the `call` function of the model. If
                model is an encoder-decoder model the kwargs should include `encoder_outputs`.
        Return:
            [`~generation.TFContrastiveSearchDecoderOnlyOutput`],
            [`~generation.TFContrastiveSearchEncoderDecoderOutput`] or `tf.Tensor`: A `tf.Tensor` containing the
            generated tokens (default behaviour) or a [`~generation.TFContrastiveySearchDecoderOnlyOutput`] if
            `model.config.is_encoder_decoder=False` and `return_dict_in_generate=True` or a
            [`~generation.TFContrastiveSearchEncoderDecoderOutput`] if `model.config.is_encoder_decoder=True`.
        Examples:
        ```python
        >>> from transformers import AutoTokenizer, TFAutoModelForCausalLM

        >>> tokenizer = AutoTokenizer.from_pretrained("facebook/opt-125m")
        >>> model = TFAutoModelForCausalLM.from_pretrained("facebook/opt-125m")
        >>> # set pad_token_id to eos_token_id because OPT does not have a PAD token
        >>> model.config.pad_token_id = model.config.eos_token_id
        >>> input_prompt = "DeepMind Company is"
        >>> input_ids = tokenizer(input_prompt, return_tensors="tf")
        >>> outputs = model.contrastive_search(**input_ids, penalty_alpha=0.6, top_k=4, max_length=64)
        >>> tokenizer.batch_decode(outputs, skip_special_tokens=True)
        ['DeepMind Company is a company that focuses on the development and commercialization of artificial intelligence (AI). DeepMind’s mission is to help people understand and solve problems that are difficult to solve in the world today.\n\nIn this post, we talk about the benefits of deep learning in business and how it']
        ```"""

        def gather_best_candidate(nested, selected_idx_stacked, batch_axis=0):
            """Gathers the slices indexed by selected_idx_stacked from a potentially nested structure of tensors."""

            def gather_fn(tensor):
                gathered_tensor = tf.gather(params=tensor, indices=selected_idx_stacked, axis=batch_axis)
                return gathered_tensor

            return tf.nest.map_structure(gather_fn, nested)

        # 1. init greedy_search values
        logits_processor = logits_processor if logits_processor is not None else TFLogitsProcessorList()
        logits_warper = logits_warper if logits_warper is not None else TFLogitsProcessorList()
        max_length = max_length if max_length is not None else self.generation_config.max_length
        pad_token_id = pad_token_id if pad_token_id is not None else self.generation_config.pad_token_id
        eos_token_id = eos_token_id if eos_token_id is not None else self.generation_config.eos_token_id
        if isinstance(eos_token_id, int):
            eos_token_id = [eos_token_id]
        output_scores = output_scores if output_scores is not None else self.generation_config.output_scores
        output_attentions = (
            output_attentions if output_attentions is not None else self.generation_config.output_attentions
        )
        output_hidden_states = (
            output_hidden_states if output_hidden_states is not None else self.generation_config.output_hidden_states
        )
        return_dict_in_generate = (
            return_dict_in_generate
            if return_dict_in_generate is not None
            else self.generation_config.return_dict_in_generate
        )
        use_cache = True  # In contrastive search, we always use cache
        model_kwargs.pop("use_cache", None)

        use_xla = not tf.executing_eagerly()
        # TODO (Joao): fix cache format or find programatic way to detect cache index
        # GPT2 and other models has a slightly different cache structure, with a different batch axis
        model_name = str(self.decoder) if "EncoderDecoder" in str(self) else str(self)
        cache_batch_axis = 1 if any([model_prefix in model_name for model_prefix in ("TFGPT2", "TFCTRL")]) else 0

        # 2. init `attentions`, `hidden_states`, and `scores` tuples
        scores = [] if (return_dict_in_generate and output_scores) else None
        decoder_attentions = [] if (return_dict_in_generate and output_attentions) else None
        cross_attentions = [] if (return_dict_in_generate and output_attentions) else None
        decoder_hidden_states = [] if (return_dict_in_generate and output_hidden_states) else None

        # 3. init tensors to use for "xla-compileable" generate function
        batch_size, cur_len = shape_list(input_ids)

        # initialize `generated` (`input_ids` padded with `pad_token_id`), `finished_sequences`
        input_ids_padding = tf.ones((batch_size, max_length - cur_len), dtype=tf.int32) * (pad_token_id or 0)
        generated = tf.concat([input_ids, input_ids_padding], axis=-1)
        finished_sequences = tf.zeros((batch_size,), dtype=tf.bool)

        # 4. define "xla-compile-able" stop-condition and auto-regressive function
        # define condition fn
        def contrastive_search_cond_fn(
            generated, finished_sequences, cur_len, model_kwargs, next_step_cached_variables
        ):
            """state termination condition fn."""
            return ~tf.reduce_all(finished_sequences)

        # define condition fn
        def contrastive_search_body_fn(
            generated, finished_sequences, cur_len, model_kwargs, next_step_cached_variables
        ):
            """state update fn."""

            # if the first step in the loop, encode all the prefix and obtain: (1) past_key_values;
            # (2) last_hidden_states; (3) logit_for_next_step; (4) update model kwargs for the next step
            if model_kwargs.get("past_key_values") is None:
                # prepare inputs
                model_inputs = self.prepare_inputs_for_generation(
                    generated[:, :cur_len], use_cache=use_cache, **model_kwargs
                )

                # encode the given prefix and prepare model inputs; encoder-decoder model process the prefix and save
                # the `encoder_outputs`
                outputs = self(
                    **model_inputs, return_dict=True, output_hidden_states=True, output_attentions=output_attentions
                )

                # last decoder hidden states will be used to compute the degeneration penalty (cosine similarity with
                # previous tokens)
                if self.config.is_encoder_decoder:
                    last_hidden_states = outputs.decoder_hidden_states[-1]
                else:
                    last_hidden_states = outputs.hidden_states[-1]

                # XLA: last_hidden_states normally grows at each step, but in XLA it is padded so as to be used across
                # iterations (with fixed shapes)
                if use_xla:
                    last_hidden_states = tf.pad(last_hidden_states, [[0, 0], [0, max_length - cur_len], [0, 0]])

                # next logit for contrastive search to select top-k candidate tokens
                logit_for_next_step = outputs.logits[:, -1, :]

                if use_xla:
                    model_kwargs = self._update_model_kwargs_for_xla_generation(
                        model_outputs=outputs,
                        model_kwargs=model_kwargs,
                        cur_len=cur_len,
                        max_length=max_length,
                        batch_size=batch_size,
                        is_encoder_decoder=self.config.is_encoder_decoder,
                        batch_axis=cache_batch_axis,
                    )
                else:
                    model_kwargs = self._update_model_kwargs_for_generation(
                        outputs, model_kwargs, is_encoder_decoder=self.config.is_encoder_decoder
                    )

                # Expands model inputs top_k times, for batched forward passes (akin to beam search).
                _, model_kwargs = self._expand_inputs_for_generation(
                    expand_size=top_k, is_encoder_decoder=self.config.is_encoder_decoder, **model_kwargs
                )

                past_key_values = model_kwargs.get("past_key_values")
                if past_key_values is None:
                    raise ValueError(
                        f"{self.__class__.__name__} does not support caching and therefore **can't** be used "
                        "for contrastive search."
                    )
                elif (
                    not isinstance(past_key_values[0], (tuple, tf.Tensor))
                    or past_key_values[0][0].shape[0] != batch_size
                ):
                    raise ValueError(
                        f"{self.__class__.__name__} does not have a standard cache format and therefore **can't** be "
                        "used for contrastive search without further modifications."
                    )
            else:
                logit_for_next_step = next_step_cached_variables["logit_for_next_step"]
                last_hidden_states = next_step_cached_variables["last_hidden_states"]
                outputs = next_step_cached_variables["outputs"]

            # contrastive_search main logic start:
            # contrastive search decoding consists of two steps: (1) candidate tokens recall; (2) candidate re-rank by
            # degeneration penalty

            logit_for_next_step = logits_processor(generated, logit_for_next_step, cur_len)
            logit_for_next_step = logits_warper(generated, logit_for_next_step, cur_len)
            next_probs = stable_softmax(logit_for_next_step, axis=-1)
            top_k_probs, top_k_ids = tf.math.top_k(next_probs, k=top_k)

            # Store scores, attentions and hidden_states when required
            if not use_xla and return_dict_in_generate:
                if output_scores:
                    scores.append(logit_for_next_step)
                if output_attentions and self.config.is_encoder_decoder:
                    decoder_attentions.append(outputs.decoder_attentions)
                elif output_attentions and not self.config.is_encoder_decoder:
                    decoder_attentions.append(outputs.attentions)
                    if self.config.is_encoder_decoder:
                        cross_attentions.append(outputs.cross_attentions)

                if output_hidden_states and self.config.is_encoder_decoder:
                    decoder_hidden_states.append(outputs.decoder_hidden_states)
                elif output_hidden_states and self.config.is_encoder_decoder:
                    decoder_hidden_states.append(outputs.hidden_states)

            # Replicates the new past_key_values to match the `top_k` candidates
            model_kwargs["past_key_values"] = tf.nest.map_structure(
                lambda tensor: tf.repeat(tensor, top_k, axis=cache_batch_axis), model_kwargs["past_key_values"]
            )

            # compute the candidate tokens by the language model and collects their hidden_states
            next_model_inputs = self.prepare_inputs_for_generation(
                tf.reshape(top_k_ids, [-1, 1]), use_cache=use_cache, **model_kwargs
            )
            outputs = self(
                **next_model_inputs, return_dict=True, output_hidden_states=True, output_attentions=output_attentions
            )
            next_past_key_values = self._extract_past_from_model_output(outputs)

            logits = outputs.logits[:, -1, :]
            # name is different for encoder-decoder and decoder-only models
            if self.config.is_encoder_decoder:
                next_hidden = outputs.decoder_hidden_states[-1]
                full_hidden_states = outputs.decoder_hidden_states
            else:
                next_hidden = outputs.hidden_states[-1]
                full_hidden_states = outputs.hidden_states
            context_hidden = tf.repeat(last_hidden_states[:, :cur_len, :], top_k, axis=0)

            # compute the degeneration penalty and re-rank the candidates based on the degeneration penalty and the
            # model confidence
            selected_idx = _ranking_fast(context_hidden, next_hidden, top_k_probs, penalty_alpha, top_k)

            # converts indices to a dimension of top_k to the stacked top_k * batch_size dimension, for indexing
            # without a need to reshape on tensors that have these two dimensions stacked
            selected_idx_stacked = selected_idx + tf.range(selected_idx.shape[0], dtype=tf.int64) * top_k

            # prepare for the next step: (1) next token_id; (2) past_key_values; (3) last_hidden_states for computing
            # the degeneration penalty; (4) logits for selecting next top-k candidates; (5) selected tokens scores
            # (model confidence minus degeneration penalty); (6) decoder hidden_states
            next_tokens = tf.gather(top_k_ids, selected_idx, axis=1, batch_dims=1)
            next_hidden = gather_best_candidate(next_hidden, selected_idx_stacked)

            # XLA: last_hidden_states normally grows at each step, but in XLA it is padded so as to be used across
            # iterations (with fixed shapes)
            if use_xla:
                last_hidden_states = dynamic_update_slice(last_hidden_states, next_hidden, [0, cur_len, 0])
            else:
                last_hidden_states = tf.concat([last_hidden_states, next_hidden], axis=1)

            next_decoder_hidden_states = gather_best_candidate(full_hidden_states, selected_idx_stacked)
            next_past_key_values = gather_best_candidate(
                next_past_key_values, selected_idx_stacked, batch_axis=cache_batch_axis
            )
            logit_for_next_step = gather_best_candidate(logits, selected_idx_stacked)

            # Rebuilds the relevant parts of the model output for the selected token, for use in the next iteration
            if self.config.is_encoder_decoder:
                next_step_cross_attentions = ()
                next_step_decoder_attentions = ()
                if output_attentions:
                    next_step_cross_attentions = gather_best_candidate(outputs.cross_attentions, selected_idx_stacked)
                    next_step_decoder_attentions = gather_best_candidate(
                        outputs.decoder_attentions, selected_idx_stacked
                    )
                outputs = TFSeq2SeqLMOutput(
                    past_key_values=next_past_key_values,
                    decoder_hidden_states=next_decoder_hidden_states,
                    decoder_attentions=next_step_decoder_attentions or None,
                    cross_attentions=next_step_cross_attentions or None,
                )
            else:
                next_step_attentions = ()
                if output_attentions:
                    next_step_attentions = gather_best_candidate(outputs.attentions, selected_idx_stacked)
                outputs = TFCausalLMOutputWithPast(
                    past_key_values=next_past_key_values,
                    hidden_states=next_decoder_hidden_states,
                    attentions=next_step_attentions or None,
                )
            # contrastive_search main logic end

            if eos_token_id is not None:
                if pad_token_id is None:
                    raise ValueError("If `eos_token_id` is defined, make sure that `pad_token_id` is defined.")
                unfinished_seq = 1 - tf.cast(finished_sequences, tf.int32)
                next_tokens = next_tokens * unfinished_seq + pad_token_id * (1 - unfinished_seq)
                next_token_is_eos = tf.math.reduce_any(
                    tf.equal(
                        tf.broadcast_to(next_tokens, (len(eos_token_id), batch_size)), tf.expand_dims(eos_token_id, -1)
                    ),
                    axis=0,
                )
                finished_sequences = finished_sequences | next_token_is_eos

            # update `generated` and `cur_len`
            update_indices = tf.stack([tf.range(batch_size), tf.broadcast_to(cur_len, [batch_size])], axis=-1)
            generated = tf.tensor_scatter_nd_update(tensor=generated, indices=update_indices, updates=next_tokens)
            cur_len += 1

            if use_xla:
                # NOTE: 1) relative to other generation strategies, contrastive search is always running forward
                # passes one step ahead -- hence the `cur_len=cur_len + 1`; 2) the attention mask here is expanded from
                # [batch_size, ...] to [batch_size*top_k, ...] -- hence the `batch_size=batch_size * top_k`
                model_kwargs = self._update_model_kwargs_for_xla_generation(
                    model_outputs=outputs,
                    model_kwargs=model_kwargs,
                    cur_len=cur_len + 1,
                    max_length=max_length,
                    batch_size=batch_size * top_k,
                    is_encoder_decoder=self.config.is_encoder_decoder,
                    batch_axis=cache_batch_axis,
                )
            else:
                model_kwargs = self._update_model_kwargs_for_generation(
                    outputs, model_kwargs, is_encoder_decoder=self.config.is_encoder_decoder
                )

            next_step_cached_variables = {
                "logit_for_next_step": logit_for_next_step,
                "last_hidden_states": last_hidden_states,
                "outputs": outputs,
            }
            return generated, finished_sequences, cur_len, model_kwargs, next_step_cached_variables

        # 5. run generation
        # 1st generation step has to be run before to initialize `past_key_values`
        generated, finished_sequences, cur_len, model_kwargs, next_step_cached_variables = contrastive_search_body_fn(
            generated, finished_sequences, cur_len, model_kwargs, None
        )

        # 2-to-n generation steps can then be run in autoregressive fashion
        # only in case 1st generation step does NOT yield EOS token though
        if contrastive_search_cond_fn(
            generated, finished_sequences, cur_len, model_kwargs, next_step_cached_variables
        ):
            maximum_iterations = max_length - cur_len
            (
                generated,
                _,
                cur_len,
                _,
                _,
            ) = tf.while_loop(
                contrastive_search_cond_fn,
                contrastive_search_body_fn,
                (generated, finished_sequences, cur_len, model_kwargs, next_step_cached_variables),
                maximum_iterations=maximum_iterations,
            )

        # 6. prepare outputs
        if not use_xla:
            # cut for backward compatibility
            generated = generated[:, :cur_len]

        if return_dict_in_generate:
            if self.config.is_encoder_decoder:
                # if model is an encoder-decoder, retrieve encoder attention weights
                # and hidden states
                encoder_attentions = model_kwargs["encoder_outputs"].get("attentions") if output_attentions else None
                encoder_hidden_states = (
                    model_kwargs["encoder_outputs"].get("hidden_states") if output_hidden_states else None
                )

                scores = tuple(scores) if scores is not None else None
                decoder_attentions = tuple(decoder_attentions) if decoder_attentions is not None else None
                cross_attentions = tuple(cross_attentions) if cross_attentions is not None else None
                decoder_hidden_states = tuple(decoder_hidden_states) if decoder_hidden_states is not None else None

                return TFContrastiveSearchEncoderDecoderOutput(
                    sequences=generated,
                    scores=scores,
                    encoder_attentions=encoder_attentions,
                    encoder_hidden_states=encoder_hidden_states,
                    decoder_attentions=decoder_attentions,
                    cross_attentions=cross_attentions,
                    decoder_hidden_states=decoder_hidden_states,
                )
            else:
                return TFContrastiveSearchDecoderOnlyOutput(
                    sequences=generated,
                    scores=scores,
                    attentions=decoder_attentions,
                    hidden_states=decoder_hidden_states,
                )
        else:
            return generated


def tf_top_k_top_p_filtering(logits, top_k=0, top_p=1.0, filter_value=-float("Inf"), min_tokens_to_keep=1):
    """
    Filter a distribution of logits using top-k and/or nucleus (top-p) filtering

    Args:
        logits: logits distribution shape (batch size, vocabulary size)
        top_k (`int`, *optional*, defaults to 0):
            If > 0, only keep the top k tokens with highest probability (top-k filtering)
        top_p (`float`, *optional*, defaults to 1.0):
            If < 1.0, only keep the top tokens with cumulative probability >= top_p (nucleus filtering). Nucleus
            filtering is described in Holtzman et al. (http://arxiv.org/abs/1904.09751)
        min_tokens_to_keep (`int`, *optional*, defaults to 1):
            Minimumber of tokens we keep per batch example in the output.

    From: https://gist.github.com/thomwolf/1a5a29f6962089e871b94cbd09daf317
    """
    logits_shape = shape_list(logits)

    if top_k > 0:
        top_k = min(max(top_k, min_tokens_to_keep), logits_shape[-1])  # Safety check
        # Remove all tokens with a probability less than the last token of the top-k
        indices_to_remove = logits < tf.math.top_k(logits, k=top_k)[0][..., -1, None]
        logits = tf.where(indices_to_remove, filter_value, logits)
    if top_p < 1.0:
        sorted_indices = tf.argsort(logits, direction="DESCENDING")
        sorted_logits = tf.gather(
            logits, sorted_indices, axis=-1, batch_dims=1
        )  # expects logits to be of dim (batch_size, vocab_size)

        cumulative_probs = tf.math.cumsum(stable_softmax(sorted_logits, axis=-1), axis=-1)

        # Remove tokens with cumulative probability above the threshold (token with 0 are kept)
        sorted_indices_to_remove = cumulative_probs > top_p

        if min_tokens_to_keep > 1:
            # Keep at least min_tokens_to_keep (set to min_tokens_to_keep-1 because we add the first one below)
            sorted_indices_to_remove = tf.concat(
                [
                    tf.zeros_like(sorted_indices_to_remove[:, :min_tokens_to_keep]),
                    sorted_indices_to_remove[:, min_tokens_to_keep:],
                ],
                -1,
            )

        # Shift the indices to the right to keep also the first token above the threshold
        sorted_indices_to_remove = tf.concat(
            [tf.zeros_like(sorted_indices_to_remove[:, :1]), sorted_indices_to_remove[:, :-1]],
            -1,
        )
        # scatter sorted tensors to original indexing
        indices_to_remove = scatter_values_on_batch_indices(sorted_indices_to_remove, sorted_indices)
        logits = tf.where(indices_to_remove, filter_value, logits)
    return logits


def scatter_values_on_batch_indices(values, batch_indices):
    shape = shape_list(batch_indices)
    # broadcast batch dim to shape
    broad_casted_batch_dims = tf.reshape(tf.broadcast_to(tf.expand_dims(tf.range(shape[0]), axis=-1), shape), [1, -1])
    # transform batch_indices to pair_indices
    pair_indices = tf.transpose(tf.concat([broad_casted_batch_dims, tf.reshape(batch_indices, [1, -1])], 0))
    # scatter values to pair indices
    return tf.scatter_nd(pair_indices, tf.reshape(values, [-1]), shape)


def sample_without_replacement(logits, num_samples):
    """
    categorical sampling without replacement is currently not implemented the gumbel-max trick will do for now see
    https://github.com/tensorflow/tensorflow/issues/9260 for more info
    """
    z = -tf.math.log(-tf.math.log(tf.random.uniform(shape_list(logits), 0, 1)))
    _, indices = tf.nn.top_k(logits + z, num_samples)
    return indices


def _ranking_fast(
    context_hidden: tf.Tensor,
    next_hidden: tf.Tensor,
    next_top_k_probs: tf.Tensor,
    alpha: float,
    beam_width: int,
) -> tf.Tensor:
    """
    Reranks the top_k candidates based on a degeneration penalty (cosine similarity with previous tokens), as described
    in the paper "A Contrastive Framework for Neural Text Generation". Returns the index of the best candidate for each
    row in the batch.
    """
    norm_context_hidden = context_hidden / tf.norm(context_hidden, axis=2, keepdims=True)
    norm_next_hidden = next_hidden / tf.norm(next_hidden, axis=2, keepdims=True)
    cosine_matrix = tf.squeeze(tf.linalg.matmul(norm_context_hidden, norm_next_hidden, transpose_b=True), axis=-1)
    degeneration_penalty = tf.reduce_max(cosine_matrix, axis=-1)
    next_top_k_probs = tf.reshape(next_top_k_probs, shape=[-1])
    contrastive_score = (1.0 - alpha) * next_top_k_probs - alpha * degeneration_penalty
    contrastive_score = tf.reshape(contrastive_score, shape=[-1, beam_width])
    selected_idx = tf.argmax(contrastive_score, axis=1)
    return selected_idx<|MERGE_RESOLUTION|>--- conflicted
+++ resolved
@@ -1437,7 +1437,6 @@
 
     def _get_logits_processor(
         self,
-        logits_processor: Optional[TFLogitsProcessorList],
         generation_config: GenerationConfig,
         input_ids_seq_length: int,
         logits_processor: Optional[TFLogitsProcessorList],
@@ -1488,12 +1487,7 @@
         if generation_config.forced_decoder_ids is not None:
             processors.append(TFForceTokensLogitsProcessor(generation_config.forced_decoder_ids))
 
-<<<<<<< HEAD
-        if logits_processor is not None and len(processors) > 0:
-            processors.extend(logits_processor)
-=======
         processors = self._merge_criteria_processor_list(processors, logits_processor)
->>>>>>> 2beabd24
         return processors
 
     def _merge_criteria_processor_list(
