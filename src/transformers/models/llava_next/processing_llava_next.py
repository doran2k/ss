# coding=utf-8
# Copyright 2024 The HuggingFace Inc. team.
#
# Licensed under the Apache License, Version 2.0 (the "License");
# you may not use this file except in compliance with the License.
# You may obtain a copy of the License at
#
#     http://www.apache.org/licenses/LICENSE-2.0
#
# Unless required by applicable law or agreed to in writing, software
# distributed under the License is distributed on an "AS IS" BASIS,
# WITHOUT WARRANTIES OR CONDITIONS OF ANY KIND, either express or implied.
# See the License for the specific language governing permissions and
# limitations under the License.
"""
Processor class for LLaVa-NeXT.
"""

from typing import List, Union

from ...feature_extraction_utils import BatchFeature
from ...image_processing_utils import select_best_resolution
from ...image_utils import ImageInput, get_image_size, to_numpy_array
from ...processing_utils import ProcessingKwargs, ProcessorMixin, Unpack, _validate_images_text_input_order
from ...tokenization_utils_base import PreTokenizedInput, TextInput
from ...utils import logging


logger = logging.get_logger(__name__)


class LlavaNextProcessorKwargs(ProcessingKwargs, total=False):
    _defaults = {
        "text_kwargs": {
            "padding": False,
        },
        "images_kwargs": {
            "do_pad": True,
        },
    }


class LlavaNextProcessor(ProcessorMixin):
    r"""
    Constructs a LLaVa-NeXT processor which wraps a LLaVa-NeXT image processor and a LLaMa tokenizer into a single processor.

    [`LlavaNextProcessor`] offers all the functionalities of [`LlavaNextImageProcessor`] and [`LlamaTokenizerFast`]. See the
    [`~LlavaNextProcessor.__call__`] and [`~LlavaNextProcessor.decode`] for more information.

    Args:
        image_processor ([`LlavaNextImageProcessor`], *optional*):
            The image processor is a required input.
        tokenizer ([`LlamaTokenizerFast`], *optional*):
            The tokenizer is a required input.
        patch_size (`int`, *optional*):
            Patch size from the vision tower.
        vision_feature_select_strategy (`str`, *optional*):
            The feature selection strategy used to select the vision feature from the vision backbone.
            Shoudl be same as in model's config
        chat_template (`str`, *optional*): A Jinja template which will be used to convert lists of messages
            in a chat into a tokenizable string.
        image_token (`str`, *optional*, defaults to `"<image>"`):
            Special token used to denote image location.
        num_additional_image_tokens (`int`, *optional*, defaults to 0):
            Number of additional tokens added to the image embeddings, such as CLS (+1). If the backbone has no CLS or other
            extra tokens appended, no need to set this arg.
    """

    attributes = ["image_processor", "tokenizer"]
    valid_kwargs = [
        "chat_template",
        "patch_size",
        "vision_feature_select_strategy",
        "image_token",
        "num_additional_image_tokens",
    ]
    image_processor_class = "AutoImageProcessor"
    tokenizer_class = "AutoTokenizer"

    def __init__(
        self,
        image_processor=None,
        tokenizer=None,
        patch_size=None,
        vision_feature_select_strategy=None,
        chat_template=None,
        image_token="<image>",  # set the default and let users change if they have peculiar special tokens in rare cases
        num_additional_image_tokens=0,
        **kwargs,
    ):
        self.patch_size = patch_size
        self.num_additional_image_tokens = num_additional_image_tokens
        self.vision_feature_select_strategy = vision_feature_select_strategy
        self.image_token = tokenizer.image_token if hasattr(tokenizer, "image_token") else image_token
        super().__init__(image_processor, tokenizer, chat_template=chat_template)

    def __call__(
        self,
        images: ImageInput = None,
        text: Union[TextInput, PreTokenizedInput, List[TextInput], List[PreTokenizedInput]] = None,
        audio=None,
        videos=None,
        **kwargs: Unpack[LlavaNextProcessorKwargs],
    ) -> BatchFeature:
        """
        Main method to prepare for the model one or several sequences(s) and image(s). This method forwards the `text`
        and `kwargs` arguments to LlamaTokenizerFast's [`~LlamaTokenizerFast.__call__`] if `text` is not `None` to encode
        the text. To prepare the image(s), this method forwards the `images` and `kwrags` arguments to
        LlavaNextImageProcessor's [`~LlavaNextImageProcessor.__call__`] if `images` is not `None`. Please refer to the doctsring
        of the above two methods for more information.

        Args:
            images (`PIL.Image.Image`, `np.ndarray`, `torch.Tensor`, `List[PIL.Image.Image]`, `List[np.ndarray]`, `List[torch.Tensor]`):
                The image or batch of images to be prepared. Each image can be a PIL image, NumPy array or PyTorch
                tensor. Both channels-first and channels-last formats are supported.
            text (`str`, `List[str]`, `List[List[str]]`):
                The sequence or batch of sequences to be encoded. Each sequence can be a string or a list of strings
                (pretokenized string). If the sequences are provided as list of strings (pretokenized), you must set
                `is_split_into_words=True` (to lift the ambiguity with a batch of sequences).

        Returns:
            [`BatchFeature`]: A [`BatchFeature`] with the following fields:

            - **input_ids** -- List of token ids to be fed to a model. Returned when `text` is not `None`.
            - **attention_mask** -- List of indices specifying which tokens should be attended to by the model (when
              `return_attention_mask=True` or if *"attention_mask"* is in `self.model_input_names` and if `text` is not
              `None`).
            - **pixel_values** -- Pixel values to be fed to a model. Returned when `images` is not `None`.
        """
        if images is None and text is None:
            raise ValueError("You have to specify at least images or text.")
        # check if images and text inputs are reversed for BC
        images, text = _validate_images_text_input_order(images, text)

        output_kwargs = self._merge_kwargs(
            LlavaNextProcessorKwargs,
            tokenizer_init_kwargs=self.tokenizer.init_kwargs,
            **kwargs,
        )
        if images is not None:
            image_inputs = self.image_processor(images, **output_kwargs["images_kwargs"])
        else:
            image_inputs = {}

        if isinstance(text, str):
            text = [text]
        elif not isinstance(text, list) and not isinstance(text[0], str):
            raise ValueError("Invalid input text. Please provide a string, or a list of strings")

        prompt_strings = text
        if image_inputs:
<<<<<<< HEAD
            image_sizes = iter(image_inputs["image_sizes"])
            height, width = get_image_size(to_numpy_array(image_inputs["pixel_values"][0][0]))
            prompt_strings = []
            for sample in text:
                while self.image_token in sample:
                    image_size = next(image_sizes)
                    orig_height, orig_width = image_size
                    num_image_tokens = self._get_number_of_features(orig_height, orig_width, height, width)
                    if self.vision_feature_select_strategy == "default":
                        num_image_tokens -= 1
                    sample = sample.replace(self.image_token, "<placeholder>" * num_image_tokens, 1)
                prompt_strings.append(sample)
            prompt_strings = [sample.replace("<placeholder>", self.image_token) for sample in prompt_strings]
=======
            if self.patch_size is None or self.vision_feature_select_strategy is None:
                logger.warning_once(
                    "Expanding inputs for image tokens in LLaVa-NeXT should be done in processing. "
                    "Please add `patch_size` and `vision_feature_select_strategy` to the model's processing config or set directly "
                    "with `processor.patch_size = {{patch_size}}` and processor.vision_feature_select_strategy = {{vision_feature_select_strategy}}`. "
                    "Using processors without these attributes in the config is deprecated and will throw an error in v4.50."
                )
            else:
                image_sizes = iter(image_inputs["image_sizes"])
                height, width = get_image_size(to_numpy_array(image_inputs["pixel_values"][0][0]))
                prompt_strings = []
                for sample in text:
                    while self.image_token in sample:
                        image_size = next(image_sizes)
                        if not isinstance(image_size, (list, tuple)):
                            # cast to list to avoid numerical precision errors when calculating unpadding
                            orig_height, orig_width = image_size.tolist()
                        num_image_tokens = self._get_number_of_features(orig_height, orig_width, height, width)
                        if self.vision_feature_select_strategy == "default":
                            num_image_tokens -= self.num_additional_image_tokens
                        sample = sample.replace(self.image_token, "<placeholder>" * num_image_tokens, 1)
                    prompt_strings.append(sample)
                prompt_strings = [sample.replace("<placeholder>", self.image_token) for sample in prompt_strings]
>>>>>>> 597efd21

        text_inputs = self.tokenizer(prompt_strings, **output_kwargs["text_kwargs"])

        return BatchFeature(data={**text_inputs, **image_inputs})

    def _get_number_of_features(self, orig_height: int, orig_width: int, height: int, width: int) -> int:
        image_grid_pinpoints = self.image_processor.image_grid_pinpoints

        height_best_resolution, width_best_resolution = select_best_resolution(
            [orig_height, orig_width], image_grid_pinpoints
        )
        scale_height, scale_width = height_best_resolution // height, width_best_resolution // width

        patches_height = height // self.patch_size
        patches_width = width // self.patch_size
        unpadded_features, newline_features = self._get_unpadded_features(
            orig_height, orig_width, patches_height, patches_width, scale_height, scale_width
        )
        # The base patch covers the entire image (+1 for the CLS)
        base_features = patches_height * patches_width + self.num_additional_image_tokens
        num_image_tokens = unpadded_features + newline_features + base_features
        return num_image_tokens

    def _get_unpadded_features(self, height, width, patches_height, patches_width, scale_height, scale_width):
        """
        Get number of features for a given image with height/width. LLaVA-NeXT is different from LLaVA
        because it divided each image into patches depending on its resolution. Therefore we need to calculate how many
        patches an image is divided into and get the number of features from that.
        """
        current_height = patches_height * scale_height
        current_width = patches_width * scale_width

        original_aspect_ratio = width / height
        current_aspect_ratio = current_width / current_height
        if original_aspect_ratio > current_aspect_ratio:
            new_height = (height * current_width) // width
            padding = (current_height - new_height) // 2
            current_height -= padding * 2
        else:
            new_width = (width * current_height) // height
            padding = (current_width - new_width) // 2
            current_width -= padding * 2

        unpadded_features = current_height * current_width
        newline_features = current_height
        return (unpadded_features, newline_features)

    # Copied from transformers.models.clip.processing_clip.CLIPProcessor.batch_decode with CLIP->Llama
    def batch_decode(self, *args, **kwargs):
        """
        This method forwards all its arguments to LlamaTokenizerFast's [`~PreTrainedTokenizer.batch_decode`]. Please
        refer to the docstring of this method for more information.
        """
        return self.tokenizer.batch_decode(*args, **kwargs)

    # Copied from transformers.models.clip.processing_clip.CLIPProcessor.decode with CLIP->Llama
    def decode(self, *args, **kwargs):
        """
        This method forwards all its arguments to LlamaTokenizerFast's [`~PreTrainedTokenizer.decode`]. Please refer to
        the docstring of this method for more information.
        """
        return self.tokenizer.decode(*args, **kwargs)

    @property
    # Copied from transformers.models.clip.processing_clip.CLIPProcessor.model_input_names
    def model_input_names(self):
        tokenizer_input_names = self.tokenizer.model_input_names
        image_processor_input_names = self.image_processor.model_input_names
        return list(dict.fromkeys(tokenizer_input_names + image_processor_input_names))<|MERGE_RESOLUTION|>--- conflicted
+++ resolved
@@ -149,7 +149,6 @@
 
         prompt_strings = text
         if image_inputs:
-<<<<<<< HEAD
             image_sizes = iter(image_inputs["image_sizes"])
             height, width = get_image_size(to_numpy_array(image_inputs["pixel_values"][0][0]))
             prompt_strings = []
@@ -163,31 +162,6 @@
                     sample = sample.replace(self.image_token, "<placeholder>" * num_image_tokens, 1)
                 prompt_strings.append(sample)
             prompt_strings = [sample.replace("<placeholder>", self.image_token) for sample in prompt_strings]
-=======
-            if self.patch_size is None or self.vision_feature_select_strategy is None:
-                logger.warning_once(
-                    "Expanding inputs for image tokens in LLaVa-NeXT should be done in processing. "
-                    "Please add `patch_size` and `vision_feature_select_strategy` to the model's processing config or set directly "
-                    "with `processor.patch_size = {{patch_size}}` and processor.vision_feature_select_strategy = {{vision_feature_select_strategy}}`. "
-                    "Using processors without these attributes in the config is deprecated and will throw an error in v4.50."
-                )
-            else:
-                image_sizes = iter(image_inputs["image_sizes"])
-                height, width = get_image_size(to_numpy_array(image_inputs["pixel_values"][0][0]))
-                prompt_strings = []
-                for sample in text:
-                    while self.image_token in sample:
-                        image_size = next(image_sizes)
-                        if not isinstance(image_size, (list, tuple)):
-                            # cast to list to avoid numerical precision errors when calculating unpadding
-                            orig_height, orig_width = image_size.tolist()
-                        num_image_tokens = self._get_number_of_features(orig_height, orig_width, height, width)
-                        if self.vision_feature_select_strategy == "default":
-                            num_image_tokens -= self.num_additional_image_tokens
-                        sample = sample.replace(self.image_token, "<placeholder>" * num_image_tokens, 1)
-                    prompt_strings.append(sample)
-                prompt_strings = [sample.replace("<placeholder>", self.image_token) for sample in prompt_strings]
->>>>>>> 597efd21
 
         text_inputs = self.tokenizer(prompt_strings, **output_kwargs["text_kwargs"])
 
