--- conflicted
+++ resolved
@@ -2633,20 +2633,16 @@
         if not self.is_world_process_zero():
             return
 
-<<<<<<< HEAD
-        git_head_commit_url = self.repo.push_to_hub(commit_message=commit_message)
+        git_head_commit_url = self.repo.push_to_hub(commit_message=commit_message, blocking=blocking)
         # push separately the model card to be independant from the rest of the model
         if self.args.should_save:
             self.create_model_card(model_name=model_name, **kwargs)
             try:
-                self.repo.push_to_hub(commit_message="update model card README.md")
+                self.repo.push_to_hub(commit_message="update model card README.md", blocking=blocking)
             except EnvironmentError as exc:
                 logger.error(f"Error pushing update to the model card. Please read logs and retry.\n${exc}")
 
         return git_head_commit_url
-=======
-        return self.repo.push_to_hub(commit_message=commit_message, blocking=blocking)
->>>>>>> 9f318be3
 
     #
     # Deprecated code
