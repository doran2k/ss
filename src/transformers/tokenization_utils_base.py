# coding=utf-8
# Copyright 2020 The HuggingFace Inc. team.
#
# Licensed under the Apache License, Version 2.0 (the "License");
# you may not use this file except in compliance with the License.
# You may obtain a copy of the License at
#
#     http://www.apache.org/licenses/LICENSE-2.0
#
# Unless required by applicable law or agreed to in writing, software
# distributed under the License is distributed on an "AS IS" BASIS,
# WITHOUT WARRANTIES OR CONDITIONS OF ANY KIND, either express or implied.
# See the License for the specific language governing permissions and
# limitations under the License.
"""
Base classes common to both the slow and the fast tokenization classes: PreTrainedTokenizerBase (host all the user
fronting encoding methods) Special token mixing (host the special tokens logic) and BatchEncoding (wrap the dictionary
of output with special method for the Fast tokenizers)
"""

import copy
import json
import os
import re
import warnings
from collections import UserDict
from collections.abc import Mapping, Sized
from contextlib import contextmanager
from dataclasses import dataclass
from functools import lru_cache
from typing import TYPE_CHECKING, Any, Dict, List, NamedTuple, Optional, Sequence, Tuple, Union

import numpy as np
from packaging import version

from . import __version__
from .dynamic_module_utils import custom_object_save
from .utils import (
    ExplicitEnum,
    PaddingStrategy,
    PushToHubMixin,
    TensorType,
    add_end_docstrings,
    add_model_info_to_auto_map,
    cached_file,
    copy_func,
    download_url,
    extract_commit_hash,
    is_flax_available,
    is_jax_tensor,
    is_mlx_available,
    is_numpy_array,
    is_offline_mode,
    is_remote_url,
    is_tf_available,
    is_tf_tensor,
    is_tokenizers_available,
    is_torch_available,
    is_torch_device,
    is_torch_tensor,
    logging,
    requires_backends,
    to_py_obj,
)


if TYPE_CHECKING:
    if is_torch_available():
        import torch
    if is_tf_available():
        import tensorflow as tf
    if is_flax_available():
        import jax.numpy as jnp  # noqa: F401
    from .pipelines.conversational import Conversation


if is_tokenizers_available():
    from tokenizers import AddedToken
    from tokenizers import Encoding as EncodingFast
else:

    @dataclass(frozen=False, eq=True)
    class AddedToken:
        """
        AddedToken represents a token to be added to a Tokenizer An AddedToken can have special options defining the
        way it should behave.

        The `normalized` will default to `not special` if it is not specified, similarly to the definition in
        `tokenizers`.
        """

        def __init__(
            self, content: str, single_word=False, lstrip=False, rstrip=False, special=False, normalized=None
        ):
            self.content = content
            self.single_word = single_word
            self.lstrip = lstrip
            self.rstrip = rstrip
            self.special = special
            self.normalized = normalized if normalized is not None else not special

        def __getstate__(self):
            return self.__dict__

        def __str__(self):
            return self.content

    @dataclass
    class EncodingFast:
        """This is dummy class because without the `tokenizers` library we don't have these objects anyway"""

        pass


logger = logging.get_logger(__name__)

VERY_LARGE_INTEGER = int(1e30)  # This is used to set the max input length for a model with infinite size input
LARGE_INTEGER = int(1e20)  # This is used when we need something big but slightly smaller than VERY_LARGE_INTEGER

# Define type aliases and NamedTuples
TextInput = str
PreTokenizedInput = List[str]
EncodedInput = List[int]
TextInputPair = Tuple[str, str]
PreTokenizedInputPair = Tuple[List[str], List[str]]
EncodedInputPair = Tuple[List[int], List[int]]


# Slow tokenizers used to be saved in three separated files
SPECIAL_TOKENS_MAP_FILE = "special_tokens_map.json"
ADDED_TOKENS_FILE = "added_tokens.json"
TOKENIZER_CONFIG_FILE = "tokenizer_config.json"

# Fast tokenizers (provided by HuggingFace tokenizer's library) can be saved in a single file
FULL_TOKENIZER_FILE = "tokenizer.json"
_re_tokenizer_file = re.compile(r"tokenizer\.(.*)\.json")


class TruncationStrategy(ExplicitEnum):
    """
    Possible values for the `truncation` argument in [`PreTrainedTokenizerBase.__call__`]. Useful for tab-completion in
    an IDE.
    """

    ONLY_FIRST = "only_first"
    ONLY_SECOND = "only_second"
    LONGEST_FIRST = "longest_first"
    DO_NOT_TRUNCATE = "do_not_truncate"


class CharSpan(NamedTuple):
    """
    Character span in the original string.

    Args:
        start (`int`): Index of the first character in the original string.
        end (`int`): Index of the character following the last character in the original string.
    """

    start: int
    end: int


class TokenSpan(NamedTuple):
    """
    Token span in an encoded string (list of tokens).

    Args:
        start (`int`): Index of the first token in the span.
        end (`int`): Index of the token following the last token in the span.
    """

    start: int
    end: int


class BatchEncoding(UserDict):
    """
    Holds the output of the [`~tokenization_utils_base.PreTrainedTokenizerBase.__call__`],
    [`~tokenization_utils_base.PreTrainedTokenizerBase.encode_plus`] and
    [`~tokenization_utils_base.PreTrainedTokenizerBase.batch_encode_plus`] methods (tokens, attention_masks, etc).

    This class is derived from a python dictionary and can be used as a dictionary. In addition, this class exposes
    utility methods to map from word/character space to token space.

    Args:
        data (`dict`, *optional*):
            Dictionary of lists/arrays/tensors returned by the `__call__`/`encode_plus`/`batch_encode_plus` methods
            ('input_ids', 'attention_mask', etc.).
        encoding (`tokenizers.Encoding` or `Sequence[tokenizers.Encoding]`, *optional*):
            If the tokenizer is a fast tokenizer which outputs additional information like mapping from word/character
            space to token space the `tokenizers.Encoding` instance or list of instance (for batches) hold this
            information.
        tensor_type (`Union[None, str, TensorType]`, *optional*):
            You can give a tensor_type here to convert the lists of integers in PyTorch/TensorFlow/Numpy Tensors at
            initialization.
        prepend_batch_axis (`bool`, *optional*, defaults to `False`):
            Whether or not to add a batch axis when converting to tensors (see `tensor_type` above).
        n_sequences (`Optional[int]`, *optional*):
            You can give a tensor_type here to convert the lists of integers in PyTorch/TensorFlow/Numpy Tensors at
            initialization.
    """

    def __init__(
        self,
        data: Optional[Dict[str, Any]] = None,
        encoding: Optional[Union[EncodingFast, Sequence[EncodingFast]]] = None,
        tensor_type: Union[None, str, TensorType] = None,
        prepend_batch_axis: bool = False,
        n_sequences: Optional[int] = None,
    ):
        super().__init__(data)

        if isinstance(encoding, EncodingFast):
            encoding = [encoding]

        self._encodings = encoding

        if n_sequences is None and encoding is not None and len(encoding):
            n_sequences = encoding[0].n_sequences

        self._n_sequences = n_sequences

        self.convert_to_tensors(tensor_type=tensor_type, prepend_batch_axis=prepend_batch_axis)

    @property
    def n_sequences(self) -> Optional[int]:
        """
        `Optional[int]`: The number of sequences used to generate each sample from the batch encoded in this
        [`BatchEncoding`]. Currently can be one of `None` (unknown), `1` (a single sentence) or `2` (a pair of
        sentences)
        """
        return self._n_sequences

    @property
    def is_fast(self) -> bool:
        """
        `bool`: Indicate whether this [`BatchEncoding`] was generated from the result of a [`PreTrainedTokenizerFast`]
        or not.
        """
        return self._encodings is not None

    def __getitem__(self, item: Union[int, str]) -> Union[Any, EncodingFast]:
        """
        If the key is a string, returns the value of the dict associated to `key` ('input_ids', 'attention_mask',
        etc.).

        If the key is an integer, get the `tokenizers.Encoding` for batch item with index `key`.

        If the key is a slice, returns the value of the dict associated to `key` ('input_ids', 'attention_mask', etc.)
        with the constraint of slice.
        """
        if isinstance(item, str):
            return self.data[item]
        elif self._encodings is not None:
            return self._encodings[item]
        elif isinstance(item, slice):
            return {key: self.data[key][item] for key in self.data.keys()}
        else:
            raise KeyError(
                "Invalid key. Only three types of key are available: "
                "(1) string, (2) integers for backend Encoding, and (3) slices for data subsetting."
            )

    def __getattr__(self, item: str):
        try:
            return self.data[item]
        except KeyError:
            raise AttributeError

    def __getstate__(self):
        return {"data": self.data, "encodings": self._encodings}

    def __setstate__(self, state):
        if "data" in state:
            self.data = state["data"]

        if "encodings" in state:
            self._encodings = state["encodings"]

    def keys(self):
        return self.data.keys()

    def values(self):
        return self.data.values()

    def items(self):
        return self.data.items()

    # After this point:
    # Extended properties and methods only available for fast (Rust-based) tokenizers
    # provided by HuggingFace tokenizers library.

    @property
    def encodings(self) -> Optional[List[EncodingFast]]:
        """
        `Optional[List[tokenizers.Encoding]]`: The list all encodings from the tokenization process. Returns `None` if
        the input was tokenized through Python (i.e., not a fast) tokenizer.
        """
        return self._encodings

    def tokens(self, batch_index: int = 0) -> List[str]:
        """
        Return the list of tokens (sub-parts of the input strings after word/subword splitting and before conversion to
        integer indices) at a given batch index (only works for the output of a fast tokenizer).

        Args:
            batch_index (`int`, *optional*, defaults to 0): The index to access in the batch.

        Returns:
            `List[str]`: The list of tokens at that index.
        """
        if not self._encodings:
            raise ValueError(
                "tokens() is not available when using non-fast tokenizers (e.g. instance of a `XxxTokenizerFast`"
                " class)."
            )
        return self._encodings[batch_index].tokens

    def sequence_ids(self, batch_index: int = 0) -> List[Optional[int]]:
        """
        Return a list mapping the tokens to the id of their original sentences:

            - `None` for special tokens added around or between sequences,
            - `0` for tokens corresponding to words in the first sequence,
            - `1` for tokens corresponding to words in the second sequence when a pair of sequences was jointly
              encoded.

        Args:
            batch_index (`int`, *optional*, defaults to 0): The index to access in the batch.

        Returns:
            `List[Optional[int]]`: A list indicating the sequence id corresponding to each token. Special tokens added
            by the tokenizer are mapped to `None` and other tokens are mapped to the index of their corresponding
            sequence.
        """
        if not self._encodings:
            raise ValueError(
                "sequence_ids() is not available when using non-fast tokenizers (e.g. instance of a `XxxTokenizerFast`"
                " class)."
            )
        return self._encodings[batch_index].sequence_ids

    def words(self, batch_index: int = 0) -> List[Optional[int]]:
        """
        Return a list mapping the tokens to their actual word in the initial sentence for a fast tokenizer.

        Args:
            batch_index (`int`, *optional*, defaults to 0): The index to access in the batch.

        Returns:
            `List[Optional[int]]`: A list indicating the word corresponding to each token. Special tokens added by the
            tokenizer are mapped to `None` and other tokens are mapped to the index of their corresponding word
            (several tokens will be mapped to the same word index if they are parts of that word).
        """
        if not self._encodings:
            raise ValueError(
                "words() is not available when using non-fast tokenizers (e.g. instance of a `XxxTokenizerFast`"
                " class)."
            )
        warnings.warn(
            "`BatchEncoding.words()` property is deprecated and should be replaced with the identical, "
            "but more self-explanatory `BatchEncoding.word_ids()` property.",
            FutureWarning,
        )
        return self.word_ids(batch_index)

    def word_ids(self, batch_index: int = 0) -> List[Optional[int]]:
        """
        Return a list mapping the tokens to their actual word in the initial sentence for a fast tokenizer.

        Args:
            batch_index (`int`, *optional*, defaults to 0): The index to access in the batch.

        Returns:
            `List[Optional[int]]`: A list indicating the word corresponding to each token. Special tokens added by the
            tokenizer are mapped to `None` and other tokens are mapped to the index of their corresponding word
            (several tokens will be mapped to the same word index if they are parts of that word).
        """
        if not self._encodings:
            raise ValueError(
                "word_ids() is not available when using non-fast tokenizers (e.g. instance of a `XxxTokenizerFast`"
                " class)."
            )
        return self._encodings[batch_index].word_ids

    def token_to_sequence(self, batch_or_token_index: int, token_index: Optional[int] = None) -> int:
        """
        Get the index of the sequence represented by the given token. In the general use case, this method returns `0`
        for a single sequence or the first sequence of a pair, and `1` for the second sequence of a pair

        Can be called as:

        - `self.token_to_sequence(token_index)` if batch size is 1
        - `self.token_to_sequence(batch_index, token_index)` if batch size is greater than 1

        This method is particularly suited when the input sequences are provided as pre-tokenized sequences (i.e.,
        words are defined by the user). In this case it allows to easily associate encoded tokens with provided
        tokenized words.

        Args:
            batch_or_token_index (`int`):
                Index of the sequence in the batch. If the batch only comprises one sequence, this can be the index of
                the token in the sequence.
            token_index (`int`, *optional*):
                If a batch index is provided in *batch_or_token_index*, this can be the index of the token in the
                sequence.

        Returns:
            `int`: Index of the word in the input sequence.
        """

        if not self._encodings:
            raise ValueError("token_to_sequence() is not available when using Python based tokenizers")
        if token_index is not None:
            batch_index = batch_or_token_index
        else:
            batch_index = 0
            token_index = batch_or_token_index
        if batch_index < 0:
            batch_index = self._batch_size + batch_index
        if token_index < 0:
            token_index = self._seq_len + token_index
        return self._encodings[batch_index].token_to_sequence(token_index)

    def token_to_word(self, batch_or_token_index: int, token_index: Optional[int] = None) -> int:
        """
        Get the index of the word corresponding (i.e. comprising) to an encoded token in a sequence of the batch.

        Can be called as:

        - `self.token_to_word(token_index)` if batch size is 1
        - `self.token_to_word(batch_index, token_index)` if batch size is greater than 1

        This method is particularly suited when the input sequences are provided as pre-tokenized sequences (i.e.,
        words are defined by the user). In this case it allows to easily associate encoded tokens with provided
        tokenized words.

        Args:
            batch_or_token_index (`int`):
                Index of the sequence in the batch. If the batch only comprise one sequence, this can be the index of
                the token in the sequence.
            token_index (`int`, *optional*):
                If a batch index is provided in *batch_or_token_index*, this can be the index of the token in the
                sequence.

        Returns:
            `int`: Index of the word in the input sequence.
        """

        if not self._encodings:
            raise ValueError("token_to_word() is not available when using Python based tokenizers")
        if token_index is not None:
            batch_index = batch_or_token_index
        else:
            batch_index = 0
            token_index = batch_or_token_index
        if batch_index < 0:
            batch_index = self._batch_size + batch_index
        if token_index < 0:
            token_index = self._seq_len + token_index
        return self._encodings[batch_index].token_to_word(token_index)

    def word_to_tokens(
        self, batch_or_word_index: int, word_index: Optional[int] = None, sequence_index: int = 0
    ) -> Optional[TokenSpan]:
        """
        Get the encoded token span corresponding to a word in a sequence of the batch.

        Token spans are returned as a [`~tokenization_utils_base.TokenSpan`] with:

        - **start** -- Index of the first token.
        - **end** -- Index of the token following the last token.

        Can be called as:

        - `self.word_to_tokens(word_index, sequence_index: int = 0)` if batch size is 1
        - `self.word_to_tokens(batch_index, word_index, sequence_index: int = 0)` if batch size is greater or equal to
          1

        This method is particularly suited when the input sequences are provided as pre-tokenized sequences (i.e. words
        are defined by the user). In this case it allows to easily associate encoded tokens with provided tokenized
        words.

        Args:
            batch_or_word_index (`int`):
                Index of the sequence in the batch. If the batch only comprises one sequence, this can be the index of
                the word in the sequence.
            word_index (`int`, *optional*):
                If a batch index is provided in *batch_or_token_index*, this can be the index of the word in the
                sequence.
            sequence_index (`int`, *optional*, defaults to 0):
                If pair of sequences are encoded in the batch this can be used to specify which sequence in the pair (0
                or 1) the provided word index belongs to.

        Returns:
            ([`~tokenization_utils_base.TokenSpan`], *optional*): Span of tokens in the encoded sequence. Returns
            `None` if no tokens correspond to the word. This can happen especially when the token is a special token
            that has been used to format the tokenization. For example when we add a class token at the very beginning
            of the tokenization.
        """

        if not self._encodings:
            raise ValueError("word_to_tokens() is not available when using Python based tokenizers")
        if word_index is not None:
            batch_index = batch_or_word_index
        else:
            batch_index = 0
            word_index = batch_or_word_index
        if batch_index < 0:
            batch_index = self._batch_size + batch_index
        if word_index < 0:
            word_index = self._seq_len + word_index
        span = self._encodings[batch_index].word_to_tokens(word_index, sequence_index)
        return TokenSpan(*span) if span is not None else None

    def token_to_chars(self, batch_or_token_index: int, token_index: Optional[int] = None) -> CharSpan:
        """
        Get the character span corresponding to an encoded token in a sequence of the batch.

        Character spans are returned as a [`~tokenization_utils_base.CharSpan`] with:

        - **start** -- Index of the first character in the original string associated to the token.
        - **end** -- Index of the character following the last character in the original string associated to the
          token.

        Can be called as:

        - `self.token_to_chars(token_index)` if batch size is 1
        - `self.token_to_chars(batch_index, token_index)` if batch size is greater or equal to 1

        Args:
            batch_or_token_index (`int`):
                Index of the sequence in the batch. If the batch only comprise one sequence, this can be the index of
                the token in the sequence.
            token_index (`int`, *optional*):
                If a batch index is provided in *batch_or_token_index*, this can be the index of the token or tokens in
                the sequence.

        Returns:
            [`~tokenization_utils_base.CharSpan`]: Span of characters in the original string, or None, if the token
            (e.g. <s>, </s>) doesn't correspond to any chars in the origin string.
        """

        if not self._encodings:
            raise ValueError("token_to_chars() is not available when using Python based tokenizers")
        if token_index is not None:
            batch_index = batch_or_token_index
        else:
            batch_index = 0
            token_index = batch_or_token_index
        span_indices = self._encodings[batch_index].token_to_chars(token_index)

        return CharSpan(*span_indices) if span_indices is not None else None

    def char_to_token(
        self, batch_or_char_index: int, char_index: Optional[int] = None, sequence_index: int = 0
    ) -> int:
        """
        Get the index of the token in the encoded output comprising a character in the original string for a sequence
        of the batch.

        Can be called as:

        - `self.char_to_token(char_index)` if batch size is 1
        - `self.char_to_token(batch_index, char_index)` if batch size is greater or equal to 1

        This method is particularly suited when the input sequences are provided as pre-tokenized sequences (i.e. words
        are defined by the user). In this case it allows to easily associate encoded tokens with provided tokenized
        words.

        Args:
            batch_or_char_index (`int`):
                Index of the sequence in the batch. If the batch only comprise one sequence, this can be the index of
                the word in the sequence
            char_index (`int`, *optional*):
                If a batch index is provided in *batch_or_token_index*, this can be the index of the word in the
                sequence.
            sequence_index (`int`, *optional*, defaults to 0):
                If pair of sequences are encoded in the batch this can be used to specify which sequence in the pair (0
                or 1) the provided character index belongs to.


        Returns:
            `int`: Index of the token.
        """

        if not self._encodings:
            raise ValueError("char_to_token() is not available when using Python based tokenizers")
        if char_index is not None:
            batch_index = batch_or_char_index
        else:
            batch_index = 0
            char_index = batch_or_char_index
        return self._encodings[batch_index].char_to_token(char_index, sequence_index)

    def word_to_chars(
        self, batch_or_word_index: int, word_index: Optional[int] = None, sequence_index: int = 0
    ) -> CharSpan:
        """
        Get the character span in the original string corresponding to given word in a sequence of the batch.

        Character spans are returned as a CharSpan NamedTuple with:

        - start: index of the first character in the original string
        - end: index of the character following the last character in the original string

        Can be called as:

        - `self.word_to_chars(word_index)` if batch size is 1
        - `self.word_to_chars(batch_index, word_index)` if batch size is greater or equal to 1

        Args:
            batch_or_word_index (`int`):
                Index of the sequence in the batch. If the batch only comprise one sequence, this can be the index of
                the word in the sequence
            word_index (`int`, *optional*):
                If a batch index is provided in *batch_or_token_index*, this can be the index of the word in the
                sequence.
            sequence_index (`int`, *optional*, defaults to 0):
                If pair of sequences are encoded in the batch this can be used to specify which sequence in the pair (0
                or 1) the provided word index belongs to.

        Returns:
            `CharSpan` or `List[CharSpan]`: Span(s) of the associated character or characters in the string. CharSpan
            are NamedTuple with:

                - start: index of the first character associated to the token in the original string
                - end: index of the character following the last character associated to the token in the original
                  string
        """

        if not self._encodings:
            raise ValueError("word_to_chars() is not available when using Python based tokenizers")
        if word_index is not None:
            batch_index = batch_or_word_index
        else:
            batch_index = 0
            word_index = batch_or_word_index
        return CharSpan(*(self._encodings[batch_index].word_to_chars(word_index, sequence_index)))

    def char_to_word(self, batch_or_char_index: int, char_index: Optional[int] = None, sequence_index: int = 0) -> int:
        """
        Get the word in the original string corresponding to a character in the original string of a sequence of the
        batch.

        Can be called as:

        - `self.char_to_word(char_index)` if batch size is 1
        - `self.char_to_word(batch_index, char_index)` if batch size is greater than 1

        This method is particularly suited when the input sequences are provided as pre-tokenized sequences (i.e. words
        are defined by the user). In this case it allows to easily associate encoded tokens with provided tokenized
        words.

        Args:
            batch_or_char_index (`int`):
                Index of the sequence in the batch. If the batch only comprise one sequence, this can be the index of
                the character in the original string.
            char_index (`int`, *optional*):
                If a batch index is provided in *batch_or_token_index*, this can be the index of the character in the
                original string.
            sequence_index (`int`, *optional*, defaults to 0):
                If pair of sequences are encoded in the batch this can be used to specify which sequence in the pair (0
                or 1) the provided character index belongs to.


        Returns:
            `int` or `List[int]`: Index or indices of the associated encoded token(s).
        """

        if not self._encodings:
            raise ValueError("char_to_word() is not available when using Python based tokenizers")
        if char_index is not None:
            batch_index = batch_or_char_index
        else:
            batch_index = 0
            char_index = batch_or_char_index
        return self._encodings[batch_index].char_to_word(char_index, sequence_index)

    def convert_to_tensors(
        self, tensor_type: Optional[Union[str, TensorType]] = None, prepend_batch_axis: bool = False
    ):
        """
        Convert the inner content to tensors.

        Args:
            tensor_type (`str` or [`~utils.TensorType`], *optional*):
                The type of tensors to use. If `str`, should be one of the values of the enum [`~utils.TensorType`]. If
                `None`, no modification is done.
            prepend_batch_axis (`int`, *optional*, defaults to `False`):
                Whether or not to add the batch dimension during the conversion.
        """
        if tensor_type is None:
            return self

        # Convert to TensorType
        if not isinstance(tensor_type, TensorType):
            tensor_type = TensorType(tensor_type)

        # Get a function reference for the correct framework
        if tensor_type == TensorType.TENSORFLOW:
            if not is_tf_available():
                raise ImportError(
                    "Unable to convert output to TensorFlow tensors format, TensorFlow is not installed."
                )
            import tensorflow as tf

            as_tensor = tf.constant
            is_tensor = tf.is_tensor
        elif tensor_type == TensorType.PYTORCH:
            if not is_torch_available():
                raise ImportError("Unable to convert output to PyTorch tensors format, PyTorch is not installed.")
            import torch

            is_tensor = torch.is_tensor

            def as_tensor(value, dtype=None):
                if isinstance(value, list) and isinstance(value[0], np.ndarray):
                    return torch.tensor(np.array(value))
                return torch.tensor(value)

        elif tensor_type == TensorType.JAX:
            if not is_flax_available():
                raise ImportError("Unable to convert output to JAX tensors format, JAX is not installed.")
            import jax.numpy as jnp  # noqa: F811

            as_tensor = jnp.array
            is_tensor = is_jax_tensor

        elif tensor_type == TensorType.MLX:
            if not is_mlx_available():
                raise ImportError("Unable to convert output to MLX tensors format, MLX is not installed.")
            import mlx.core as mx

            as_tensor = mx.array

            def is_tensor(obj):
                return isinstance(obj, mx.array)
        else:

            def as_tensor(value, dtype=None):
                if isinstance(value, (list, tuple)) and isinstance(value[0], (list, tuple, np.ndarray)):
                    value_lens = [len(val) for val in value]
                    if len(set(value_lens)) > 1 and dtype is None:
                        # we have a ragged list so handle explicitly
                        value = as_tensor([np.asarray(val) for val in value], dtype=object)
                return np.asarray(value, dtype=dtype)

            is_tensor = is_numpy_array

        # Do the tensor conversion in batch
        for key, value in self.items():
            try:
                if prepend_batch_axis:
                    value = [value]

                if not is_tensor(value):
                    tensor = as_tensor(value)

                    # Removing this for now in favor of controlling the shape with `prepend_batch_axis`
                    # # at-least2d
                    # if tensor.ndim > 2:
                    #     tensor = tensor.squeeze(0)
                    # elif tensor.ndim < 2:
                    #     tensor = tensor[None, :]

                    self[key] = tensor
            except Exception as e:
                if key == "overflowing_tokens":
                    raise ValueError(
                        "Unable to create tensor returning overflowing tokens of different lengths. "
                        "Please see if a fast version of this tokenizer is available to have this feature available."
                    ) from e
                raise ValueError(
                    "Unable to create tensor, you should probably activate truncation and/or padding with"
                    " 'padding=True' 'truncation=True' to have batched tensors with the same length. Perhaps your"
                    f" features (`{key}` in this case) have excessive nesting (inputs type `list` where type `int` is"
                    " expected)."
                ) from e

        return self

    def to(self, device: Union[str, "torch.device"]) -> "BatchEncoding":
        """
        Send all values to device by calling `v.to(device)` (PyTorch only).

        Args:
            device (`str` or `torch.device`): The device to put the tensors on.

        Returns:
            [`BatchEncoding`]: The same instance after modification.
        """
        requires_backends(self, ["torch"])

        # This check catches things like APEX blindly calling "to" on all inputs to a module
        # Otherwise it passes the casts down and casts the LongTensor containing the token idxs
        # into a HalfTensor
        if isinstance(device, str) or is_torch_device(device) or isinstance(device, int):
            self.data = {k: v.to(device=device) for k, v in self.data.items()}
        else:
            logger.warning(f"Attempting to cast a BatchEncoding to type {str(device)}. This is not supported.")
        return self


class SpecialTokensMixin:
    """
    A mixin derived by [`PreTrainedTokenizer`] and [`PreTrainedTokenizerFast`] to handle specific behaviors related to
    special tokens. In particular, this class hold the attributes which can be used to directly access these special
    tokens in a model-independent manner and allow to set and update the special tokens.

    Args:
        bos_token (`str` or `tokenizers.AddedToken`, *optional*):
            A special token representing the beginning of a sentence.
        eos_token (`str` or `tokenizers.AddedToken`, *optional*):
            A special token representing the end of a sentence.
        unk_token (`str` or `tokenizers.AddedToken`, *optional*):
            A special token representing an out-of-vocabulary token.
        sep_token (`str` or `tokenizers.AddedToken`, *optional*):
            A special token separating two different sentences in the same input (used by BERT for instance).
        pad_token (`str` or `tokenizers.AddedToken`, *optional*):
            A special token used to make arrays of tokens the same size for batching purpose. Will then be ignored by
            attention mechanisms or loss computation.
        cls_token (`str` or `tokenizers.AddedToken`, *optional*):
            A special token representing the class of the input (used by BERT for instance).
        mask_token (`str` or `tokenizers.AddedToken`, *optional*):
            A special token representing a masked token (used by masked-language modeling pretraining objectives, like
            BERT).
        additional_special_tokens (tuple or list of `str` or `tokenizers.AddedToken`, *optional*):
            A tuple or a list of additional tokens, which will be marked as `special`, meaning that they will be
            skipped when decoding if `skip_special_tokens` is set to `True`.
    """

    SPECIAL_TOKENS_ATTRIBUTES = [
        "bos_token",
        "eos_token",
        "unk_token",
        "sep_token",
        "pad_token",
        "cls_token",
        "mask_token",
        "additional_special_tokens",
    ]

    def __init__(self, verbose=False, **kwargs):
        self._bos_token = None
        self._eos_token = None
        self._unk_token = None
        self._sep_token = None
        self._pad_token = None
        self._cls_token = None
        self._mask_token = None
        self._pad_token_type_id = 0
        self._additional_special_tokens = []
        self.verbose = verbose

        # We directly set the hidden value to allow initialization with special tokens
        # which are not yet in the vocabulary. Necessary for serialization/de-serialization
        # TODO clean this up at some point (probably by switching to fast tokenizers)

        for key, value in kwargs.items():
            if value is None:
                continue
            if key in self.SPECIAL_TOKENS_ATTRIBUTES:
                if key == "additional_special_tokens":
                    assert isinstance(value, (list, tuple)), f"Value {value} is not a list or tuple"
                    assert all(
                        isinstance(t, (str, AddedToken)) for t in value
                    ), "One of the tokens is not a string or an AddedToken"
                    setattr(self, key, value)
                elif isinstance(value, (str, AddedToken)):
                    setattr(self, key, value)
                else:
                    raise TypeError(f"Special token {key} has to be either str or AddedToken but got: {type(value)}")

    def sanitize_special_tokens(self) -> int:
        """
        The `sanitize_special_tokens` is now deprecated kept for backward compatibility and will be removed in
        transformers v5.
        """
        logger.warning_once("The `sanitize_special_tokens` will be removed in transformers v5.")
        return self.add_tokens(self.all_special_tokens_extended, special_tokens=True)

    def add_special_tokens(
        self, special_tokens_dict: Dict[str, Union[str, AddedToken]], replace_additional_special_tokens=True
    ) -> int:
        """
        Add a dictionary of special tokens (eos, pad, cls, etc.) to the encoder and link them to class attributes. If
        special tokens are NOT in the vocabulary, they are added to it (indexed starting from the last index of the
        current vocabulary).

        When adding new tokens to the vocabulary, you should make sure to also resize the token embedding matrix of the
        model so that its embedding matrix matches the tokenizer.

        In order to do that, please use the [`~PreTrainedModel.resize_token_embeddings`] method.

        Using `add_special_tokens` will ensure your special tokens can be used in several ways:

        - Special tokens can be skipped when decoding using `skip_special_tokens = True`.
        - Special tokens are carefully handled by the tokenizer (they are never split), similar to `AddedTokens`.
        - You can easily refer to special tokens using tokenizer class attributes like `tokenizer.cls_token`. This
          makes it easy to develop model-agnostic training and fine-tuning scripts.

        When possible, special tokens are already registered for provided pretrained models (for instance
        [`BertTokenizer`] `cls_token` is already registered to be :obj*'[CLS]'* and XLM's one is also registered to be
        `'</s>'`).

        Args:
            special_tokens_dict (dictionary *str* to *str* or `tokenizers.AddedToken`):
                Keys should be in the list of predefined special attributes: [`bos_token`, `eos_token`, `unk_token`,
                `sep_token`, `pad_token`, `cls_token`, `mask_token`, `additional_special_tokens`].

                Tokens are only added if they are not already in the vocabulary (tested by checking if the tokenizer
                assign the index of the `unk_token` to them).
            replace_additional_special_tokens (`bool`, *optional*,, defaults to `True`):
                If `True`, the existing list of additional special tokens will be replaced by the list provided in
                `special_tokens_dict`. Otherwise, `self._additional_special_tokens` is just extended. In the former
                case, the tokens will NOT be removed from the tokenizer's full vocabulary - they are only being flagged
                as non-special tokens. Remember, this only affects which tokens are skipped during decoding, not the
                `added_tokens_encoder` and `added_tokens_decoder`. This means that the previous
                `additional_special_tokens` are still added tokens, and will not be split by the model.

        Returns:
            `int`: Number of tokens added to the vocabulary.

        Examples:

        ```python
        # Let's see how to add a new classification token to GPT-2
        tokenizer = GPT2Tokenizer.from_pretrained("openai-community/gpt2")
        model = GPT2Model.from_pretrained("openai-community/gpt2")

        special_tokens_dict = {"cls_token": "<CLS>"}

        num_added_toks = tokenizer.add_special_tokens(special_tokens_dict)
        print("We have added", num_added_toks, "tokens")
        # Notice: resize_token_embeddings expect to receive the full size of the new vocabulary, i.e., the length of the tokenizer.
        model.resize_token_embeddings(len(tokenizer))

        assert tokenizer.cls_token == "<CLS>"
        ```"""
        if not special_tokens_dict:
            return 0

        added_tokens = []
        for key, value in special_tokens_dict.items():
            assert key in self.SPECIAL_TOKENS_ATTRIBUTES, f"Key {key} is not a special token"

            if self.verbose:
                logger.info(f"Assigning {value} to the {key} key of the tokenizer")

            if key == "additional_special_tokens":
                assert isinstance(value, (list, tuple)) and all(
                    isinstance(t, (str, AddedToken)) for t in value
                ), f"Tokens {value} for key {key} should all be str or AddedToken instances"

                to_add = []
                for token in value:
                    if isinstance(token, str):
                        # for legacy purpose we default to stripping. `test_add_tokens_tokenizer` depends on this
                        token = AddedToken(token, rstrip=False, lstrip=False, normalized=False, special=True)
                    if not replace_additional_special_tokens and str(token) in self.additional_special_tokens:
                        continue
                    to_add.append(token)
                if replace_additional_special_tokens and len(to_add) > 0:
                    setattr(self, key, list(to_add))
                else:
                    self._additional_special_tokens.extend(to_add)
                added_tokens += to_add

            else:
                if not isinstance(value, (str, AddedToken)):
                    raise ValueError(f"Token {value} for key {key} should be a str or an AddedToken instance")
                if isinstance(value, (str)):
                    # for legacy purpose we default to stripping. `False` depends on this
                    value = AddedToken(value, rstrip=False, lstrip=False, normalized=False, special=True)
                if isinstance(value, AddedToken):
                    setattr(self, key, value)
                if value not in added_tokens:
                    added_tokens.append(value)

        # if we are adding tokens that were not part of the vocab, we ought to add them
        added_tokens = self.add_tokens(added_tokens, special_tokens=True)
        return added_tokens

    def add_tokens(
        self, new_tokens: Union[str, AddedToken, List[Union[str, AddedToken]]], special_tokens: bool = False
    ) -> int:
        """
        Add a list of new tokens to the tokenizer class. If the new tokens are not in the vocabulary, they are added to
        it with indices starting from length of the current vocabulary and and will be isolated before the tokenization
        algorithm is applied. Added tokens and tokens from the vocabulary of the tokenization algorithm are therefore
        not treated in the same way.

        Note, when adding new tokens to the vocabulary, you should make sure to also resize the token embedding matrix
        of the model so that its embedding matrix matches the tokenizer.

        In order to do that, please use the [`~PreTrainedModel.resize_token_embeddings`] method.

        Args:
            new_tokens (`str`, `tokenizers.AddedToken` or a list of *str* or `tokenizers.AddedToken`):
                Tokens are only added if they are not already in the vocabulary. `tokenizers.AddedToken` wraps a string
                token to let you personalize its behavior: whether this token should only match against a single word,
                whether this token should strip all potential whitespaces on the left side, whether this token should
                strip all potential whitespaces on the right side, etc.
            special_tokens (`bool`, *optional*, defaults to `False`):
                Can be used to specify if the token is a special token. This mostly change the normalization behavior
                (special tokens like CLS or [MASK] are usually not lower-cased for instance).

                See details for `tokenizers.AddedToken` in HuggingFace tokenizers library.

        Returns:
            `int`: Number of tokens added to the vocabulary.

        Examples:

        ```python
        # Let's see how to increase the vocabulary of Bert model and tokenizer
        tokenizer = BertTokenizerFast.from_pretrained("google-bert/bert-base-uncased")
        model = BertModel.from_pretrained("google-bert/bert-base-uncased")

        num_added_toks = tokenizer.add_tokens(["new_tok1", "my_new-tok2"])
        print("We have added", num_added_toks, "tokens")
        # Notice: resize_token_embeddings expect to receive the full size of the new vocabulary, i.e., the length of the tokenizer.
        model.resize_token_embeddings(len(tokenizer))
        ```"""
        if not new_tokens:
            return 0

        if not isinstance(new_tokens, (list, tuple)):
            new_tokens = [new_tokens]

        return self._add_tokens(new_tokens, special_tokens=special_tokens)

    def _add_tokens(self, new_tokens: Union[List[str], List[AddedToken]], special_tokens: bool = False) -> int:
        raise NotImplementedError

    @property
    def bos_token(self) -> str:
        """
        `str`: Beginning of sentence token. Log an error if used while not having been set.
        """
        if self._bos_token is None:
            if self.verbose:
                logger.error("Using bos_token, but it is not set yet.")
            return None
        return str(self._bos_token)

    @property
    def eos_token(self) -> str:
        """
        `str`: End of sentence token. Log an error if used while not having been set.
        """
        if self._eos_token is None:
            if self.verbose:
                logger.error("Using eos_token, but it is not set yet.")
            return None
        return str(self._eos_token)

    @property
    def unk_token(self) -> str:
        """
        `str`: Unknown token. Log an error if used while not having been set.
        """
        if self._unk_token is None:
            if self.verbose:
                logger.error("Using unk_token, but it is not set yet.")
            return None
        return str(self._unk_token)

    @property
    def sep_token(self) -> str:
        """
        `str`: Separation token, to separate context and query in an input sequence. Log an error if used while not
        having been set.
        """
        if self._sep_token is None:
            if self.verbose:
                logger.error("Using sep_token, but it is not set yet.")
            return None
        return str(self._sep_token)

    @property
    def pad_token(self) -> str:
        """
        `str`: Padding token. Log an error if used while not having been set.
        """
        if self._pad_token is None:
            if self.verbose:
                logger.error("Using pad_token, but it is not set yet.")
            return None
        return str(self._pad_token)

    @property
    def cls_token(self) -> str:
        """
        `str`: Classification token, to extract a summary of an input sequence leveraging self-attention along the full
        depth of the model. Log an error if used while not having been set.
        """
        if self._cls_token is None:
            if self.verbose:
                logger.error("Using cls_token, but it is not set yet.")
            return None
        return str(self._cls_token)

    @property
    def mask_token(self) -> str:
        """
        `str`: Mask token, to use when training a model with masked-language modeling. Log an error if used while not
        having been set.
        """
        if self._mask_token is None:
            if self.verbose:
                logger.error("Using mask_token, but it is not set yet.")
            return None
        return str(self._mask_token)

    @property
    def additional_special_tokens(self) -> List[str]:
        """
        `List[str]`: All the additional special tokens you may want to use. Log an error if used while not having been
        set.
        """
        if self._additional_special_tokens is None:
            if self.verbose:
                logger.error("Using additional_special_tokens, but it is not set yet.")
            return None
        return [str(tok) for tok in self._additional_special_tokens]

    @bos_token.setter
    def bos_token(self, value):
        if not isinstance(value, (str, AddedToken)) and value is not None:
            raise ValueError("Cannot set a non-string value as the BOS token")
        self._bos_token = value

    @eos_token.setter
    def eos_token(self, value):
        if not isinstance(value, (str, AddedToken)) and value is not None:
            raise ValueError("Cannot set a non-string value as the EOS token")
        self._eos_token = value

    @unk_token.setter
    def unk_token(self, value):
        if not isinstance(value, (str, AddedToken)) and value is not None:
            raise ValueError("Cannot set a non-string value as the UNK token")
        self._unk_token = value

    @sep_token.setter
    def sep_token(self, value):
        if not isinstance(value, (str, AddedToken)) and value is not None:
            raise ValueError("Cannot set a non-string value as the SEP token")
        self._sep_token = value

    @pad_token.setter
    def pad_token(self, value):
        if not isinstance(value, (str, AddedToken)) and value is not None:
            raise ValueError("Cannot set a non-string value as the PAD token")
        self._pad_token = value

    @cls_token.setter
    def cls_token(self, value):
        if not isinstance(value, (str, AddedToken)) and value is not None:
            raise ValueError("Cannot set a non-string value as the CLS token")
        self._cls_token = value

    @mask_token.setter
    def mask_token(self, value):
        if not isinstance(value, (str, AddedToken)) and value is not None:
            raise ValueError("Cannot set a non-string value as the MASK token")
        self._mask_token = value

    @additional_special_tokens.setter
    def additional_special_tokens(self, value):
        self._additional_special_tokens = value if value is not None else None

    @property
    def bos_token_id(self) -> Optional[int]:
        """
        `Optional[int]`: Id of the beginning of sentence token in the vocabulary. Returns `None` if the token has not
        been set.
        """
        if self._bos_token is None:
            return None
        return self.convert_tokens_to_ids(self.bos_token)

    @property
    def eos_token_id(self) -> Optional[int]:
        """
        `Optional[int]`: Id of the end of sentence token in the vocabulary. Returns `None` if the token has not been
        set.
        """
        if self._eos_token is None:
            return None
        return self.convert_tokens_to_ids(self.eos_token)

    @property
    def unk_token_id(self) -> Optional[int]:
        """
        `Optional[int]`: Id of the unknown token in the vocabulary. Returns `None` if the token has not been set.
        """
        if self._unk_token is None:
            return None
        return self.convert_tokens_to_ids(self.unk_token)

    @property
    def sep_token_id(self) -> Optional[int]:
        """
        `Optional[int]`: Id of the separation token in the vocabulary, to separate context and query in an input
        sequence. Returns `None` if the token has not been set.
        """
        if self._sep_token is None:
            return None
        return self.convert_tokens_to_ids(self.sep_token)

    @property
    def pad_token_id(self) -> Optional[int]:
        """
        `Optional[int]`: Id of the padding token in the vocabulary. Returns `None` if the token has not been set.
        """
        if self._pad_token is None:
            return None
        return self.convert_tokens_to_ids(self.pad_token)

    @property
    def pad_token_type_id(self) -> int:
        """
        `int`: Id of the padding token type in the vocabulary.
        """
        return self._pad_token_type_id

    @property
    def cls_token_id(self) -> Optional[int]:
        """
        `Optional[int]`: Id of the classification token in the vocabulary, to extract a summary of an input sequence
        leveraging self-attention along the full depth of the model.

        Returns `None` if the token has not been set.
        """
        if self._cls_token is None:
            return None
        return self.convert_tokens_to_ids(self.cls_token)

    @property
    def mask_token_id(self) -> Optional[int]:
        """
        `Optional[int]`: Id of the mask token in the vocabulary, used when training a model with masked-language
        modeling. Returns `None` if the token has not been set.
        """
        if self._mask_token is None:
            return None
        return self.convert_tokens_to_ids(self.mask_token)

    @property
    def additional_special_tokens_ids(self) -> List[int]:
        """
        `List[int]`: Ids of all the additional special tokens in the vocabulary. Log an error if used while not having
        been set.
        """
        return self.convert_tokens_to_ids(self.additional_special_tokens)

    @bos_token_id.setter
    def bos_token_id(self, value):
        self._bos_token = self.convert_ids_to_tokens(value) if value is not None else None

    @eos_token_id.setter
    def eos_token_id(self, value):
        self._eos_token = self.convert_ids_to_tokens(value) if value is not None else None

    @unk_token_id.setter
    def unk_token_id(self, value):
        self._unk_token = self.convert_ids_to_tokens(value) if value is not None else None

    @sep_token_id.setter
    def sep_token_id(self, value):
        self._sep_token = self.convert_ids_to_tokens(value) if value is not None else None

    @pad_token_id.setter
    def pad_token_id(self, value):
        self._pad_token = self.convert_ids_to_tokens(value) if value is not None else None

    @cls_token_id.setter
    def cls_token_id(self, value):
        self._cls_token = self.convert_ids_to_tokens(value) if value is not None else None

    @mask_token_id.setter
    def mask_token_id(self, value):
        self._mask_token = self.convert_ids_to_tokens(value) if value is not None else None

    @additional_special_tokens_ids.setter
    def additional_special_tokens_ids(self, values):
        self._additional_special_tokens = [self.convert_ids_to_tokens(value) for value in values]

    @property
    def special_tokens_map(self) -> Dict[str, Union[str, List[str]]]:
        """
        `Dict[str, Union[str, List[str]]]`: A dictionary mapping special token class attributes (`cls_token`,
        `unk_token`, etc.) to their values (`'<unk>'`, `'<cls>'`, etc.).

        Convert potential tokens of `tokenizers.AddedToken` type to string.
        """
        set_attr = {}
        for attr in self.SPECIAL_TOKENS_ATTRIBUTES:
            attr_value = getattr(self, attr)
            if attr_value:
                set_attr[attr] = attr_value
        return set_attr

    @property
    def special_tokens_map_extended(self) -> Dict[str, Union[str, AddedToken, List[Union[str, AddedToken]]]]:
        """
        `Dict[str, Union[str, tokenizers.AddedToken, List[Union[str, tokenizers.AddedToken]]]]`: A dictionary mapping
        special token class attributes (`cls_token`, `unk_token`, etc.) to their values (`'<unk>'`, `'<cls>'`, etc.).

        Don't convert tokens of `tokenizers.AddedToken` type to string so they can be used to control more finely how
        special tokens are tokenized.
        """
        set_attr = {}
        for attr in self.SPECIAL_TOKENS_ATTRIBUTES:
            attr_value = getattr(self, "_" + attr)
            if attr_value:
                set_attr[attr] = attr_value
        return set_attr

    @property
    def all_special_tokens_extended(self) -> List[Union[str, AddedToken]]:
        """
        `List[Union[str, tokenizers.AddedToken]]`: All the special tokens (`'<unk>'`, `'<cls>'`, etc.), the order has
        nothing to do with the index of each tokens. If you want to know the correct indices, check
        `self.added_tokens_encoder`. We can't create an order anymore as the keys are `AddedTokens` and not `Strings`.

        Don't convert tokens of `tokenizers.AddedToken` type to string so they can be used to control more finely how
        special tokens are tokenized.
        """
        all_tokens = []
        seen = set()
        for value in self.special_tokens_map_extended.values():
            if isinstance(value, (list, tuple)):
                tokens_to_add = [token for token in value if str(token) not in seen]
            else:
                tokens_to_add = [value] if str(value) not in seen else []
            seen.update(map(str, tokens_to_add))
            all_tokens.extend(tokens_to_add)
        return all_tokens

    @property
    def all_special_tokens(self) -> List[str]:
        """
        `List[str]`: A list of the unique special tokens (`'<unk>'`, `'<cls>'`, ..., etc.).

        Convert tokens of `tokenizers.AddedToken` type to string.
        """
        all_toks = [str(s) for s in self.all_special_tokens_extended]
        return all_toks

    @property
    def all_special_ids(self) -> List[int]:
        """
        `List[int]`: List the ids of the special tokens(`'<unk>'`, `'<cls>'`, etc.) mapped to class attributes.
        """
        all_toks = self.all_special_tokens
        all_ids = self.convert_tokens_to_ids(all_toks)
        return all_ids


ENCODE_KWARGS_DOCSTRING = r"""
            add_special_tokens (`bool`, *optional*, defaults to `True`):
                Whether or not to add special tokens when encoding the sequences. This will use the underlying
                `PretrainedTokenizerBase.build_inputs_with_special_tokens` function, which defines which tokens are
                automatically added to the input ids. This is usefull if you want to add `bos` or `eos` tokens
                automatically.
            padding (`bool`, `str` or [`~utils.PaddingStrategy`], *optional*, defaults to `False`):
                Activates and controls padding. Accepts the following values:

                - `True` or `'longest'`: Pad to the longest sequence in the batch (or no padding if only a single
                  sequence if provided).
                - `'max_length'`: Pad to a maximum length specified with the argument `max_length` or to the maximum
                  acceptable input length for the model if that argument is not provided.
                - `False` or `'do_not_pad'` (default): No padding (i.e., can output a batch with sequences of different
                  lengths).
            truncation (`bool`, `str` or [`~tokenization_utils_base.TruncationStrategy`], *optional*, defaults to `False`):
                Activates and controls truncation. Accepts the following values:

                - `True` or `'longest_first'`: Truncate to a maximum length specified with the argument `max_length` or
                  to the maximum acceptable input length for the model if that argument is not provided. This will
                  truncate token by token, removing a token from the longest sequence in the pair if a pair of
                  sequences (or a batch of pairs) is provided.
                - `'only_first'`: Truncate to a maximum length specified with the argument `max_length` or to the
                  maximum acceptable input length for the model if that argument is not provided. This will only
                  truncate the first sequence of a pair if a pair of sequences (or a batch of pairs) is provided.
                - `'only_second'`: Truncate to a maximum length specified with the argument `max_length` or to the
                  maximum acceptable input length for the model if that argument is not provided. This will only
                  truncate the second sequence of a pair if a pair of sequences (or a batch of pairs) is provided.
                - `False` or `'do_not_truncate'` (default): No truncation (i.e., can output batch with sequence lengths
                  greater than the model maximum admissible input size).
            max_length (`int`, *optional*):
                Controls the maximum length to use by one of the truncation/padding parameters.

                If left unset or set to `None`, this will use the predefined model maximum length if a maximum length
                is required by one of the truncation/padding parameters. If the model has no specific maximum input
                length (like XLNet) truncation/padding to a maximum length will be deactivated.
            stride (`int`, *optional*, defaults to 0):
                If set to a number along with `max_length`, the overflowing tokens returned when
                `return_overflowing_tokens=True` will contain some tokens from the end of the truncated sequence
                returned to provide some overlap between truncated and overflowing sequences. The value of this
                argument defines the number of overlapping tokens.
            is_split_into_words (`bool`, *optional*, defaults to `False`):
                Whether or not the input is already pre-tokenized (e.g., split into words). If set to `True`, the
                tokenizer assumes the input is already split into words (for instance, by splitting it on whitespace)
                which it will tokenize. This is useful for NER or token classification.
            pad_to_multiple_of (`int`, *optional*):
                If set will pad the sequence to a multiple of the provided value. Requires `padding` to be activated.
                This is especially useful to enable the use of Tensor Cores on NVIDIA hardware with compute capability
                `>= 7.5` (Volta).
            return_tensors (`str` or [`~utils.TensorType`], *optional*):
                If set, will return tensors instead of list of python integers. Acceptable values are:

                - `'tf'`: Return TensorFlow `tf.constant` objects.
                - `'pt'`: Return PyTorch `torch.Tensor` objects.
                - `'np'`: Return Numpy `np.ndarray` objects.
"""

ENCODE_PLUS_ADDITIONAL_KWARGS_DOCSTRING = r"""
            return_token_type_ids (`bool`, *optional*):
                Whether to return token type IDs. If left to the default, will return the token type IDs according to
                the specific tokenizer's default, defined by the `return_outputs` attribute.

                [What are token type IDs?](../glossary#token-type-ids)
            return_attention_mask (`bool`, *optional*):
                Whether to return the attention mask. If left to the default, will return the attention mask according
                to the specific tokenizer's default, defined by the `return_outputs` attribute.

                [What are attention masks?](../glossary#attention-mask)
            return_overflowing_tokens (`bool`, *optional*, defaults to `False`):
                Whether or not to return overflowing token sequences. If a pair of sequences of input ids (or a batch
                of pairs) is provided with `truncation_strategy = longest_first` or `True`, an error is raised instead
                of returning overflowing tokens.
            return_special_tokens_mask (`bool`, *optional*, defaults to `False`):
                Whether or not to return special tokens mask information.
            return_offsets_mapping (`bool`, *optional*, defaults to `False`):
                Whether or not to return `(char_start, char_end)` for each token.

                This is only available on fast tokenizers inheriting from [`PreTrainedTokenizerFast`], if using
                Python's tokenizer, this method will raise `NotImplementedError`.
            return_length  (`bool`, *optional*, defaults to `False`):
                Whether or not to return the lengths of the encoded inputs.
            verbose (`bool`, *optional*, defaults to `True`):
                Whether or not to print more information and warnings.
            **kwargs: passed to the `self.tokenize()` method

        Return:
            [`BatchEncoding`]: A [`BatchEncoding`] with the following fields:

            - **input_ids** -- List of token ids to be fed to a model.

              [What are input IDs?](../glossary#input-ids)

            - **token_type_ids** -- List of token type ids to be fed to a model (when `return_token_type_ids=True` or
              if *"token_type_ids"* is in `self.model_input_names`).

              [What are token type IDs?](../glossary#token-type-ids)

            - **attention_mask** -- List of indices specifying which tokens should be attended to by the model (when
              `return_attention_mask=True` or if *"attention_mask"* is in `self.model_input_names`).

              [What are attention masks?](../glossary#attention-mask)

            - **overflowing_tokens** -- List of overflowing tokens sequences (when a `max_length` is specified and
              `return_overflowing_tokens=True`).
            - **num_truncated_tokens** -- Number of tokens truncated (when a `max_length` is specified and
              `return_overflowing_tokens=True`).
            - **special_tokens_mask** -- List of 0s and 1s, with 1 specifying added special tokens and 0 specifying
              regular sequence tokens (when `add_special_tokens=True` and `return_special_tokens_mask=True`).
            - **length** -- The length of the inputs (when `return_length=True`)
"""


INIT_TOKENIZER_DOCSTRING = r"""
    Class attributes (overridden by derived classes)

        - **vocab_files_names** (`Dict[str, str]`) -- A dictionary with, as keys, the `__init__` keyword name of each
          vocabulary file required by the model, and as associated values, the filename for saving the associated file
          (string).
        - **pretrained_vocab_files_map** (`Dict[str, Dict[str, str]]`) -- A dictionary of dictionaries, with the
          high-level keys being the `__init__` keyword name of each vocabulary file required by the model, the
          low-level being the `short-cut-names` of the pretrained models with, as associated values, the `url` to the
          associated pretrained vocabulary file.
        - **max_model_input_sizes** (`Dict[str, Optional[int]]`) -- A dictionary with, as keys, the `short-cut-names`
          of the pretrained models, and as associated values, the maximum length of the sequence inputs of this model,
          or `None` if the model has no maximum input size.
        - **pretrained_init_configuration** (`Dict[str, Dict[str, Any]]`) -- A dictionary with, as keys, the
          `short-cut-names` of the pretrained models, and as associated values, a dictionary of specific arguments to
          pass to the `__init__` method of the tokenizer class for this pretrained model when loading the tokenizer
          with the [`~tokenization_utils_base.PreTrainedTokenizerBase.from_pretrained`] method.
        - **model_input_names** (`List[str]`) -- A list of inputs expected in the forward pass of the model.
        - **padding_side** (`str`) -- The default value for the side on which the model should have padding applied.
          Should be `'right'` or `'left'`.
        - **truncation_side** (`str`) -- The default value for the side on which the model should have truncation
          applied. Should be `'right'` or `'left'`.

    Args:
        model_max_length (`int`, *optional*):
            The maximum length (in number of tokens) for the inputs to the transformer model. When the tokenizer is
            loaded with [`~tokenization_utils_base.PreTrainedTokenizerBase.from_pretrained`], this will be set to the
            value stored for the associated model in `max_model_input_sizes` (see above). If no value is provided, will
            default to VERY_LARGE_INTEGER (`int(1e30)`).
        padding_side (`str`, *optional*):
            The side on which the model should have padding applied. Should be selected between ['right', 'left'].
            Default value is picked from the class attribute of the same name.
        truncation_side (`str`, *optional*):
            The side on which the model should have truncation applied. Should be selected between ['right', 'left'].
            Default value is picked from the class attribute of the same name.
        chat_template (`str`, *optional*):
            A Jinja template string that will be used to format lists of chat messages. See
            https://huggingface.co/docs/transformers/chat_templating for a full description.
        model_input_names (`List[string]`, *optional*):
            The list of inputs accepted by the forward pass of the model (like `"token_type_ids"` or
            `"attention_mask"`). Default value is picked from the class attribute of the same name.
        bos_token (`str` or `tokenizers.AddedToken`, *optional*):
            A special token representing the beginning of a sentence. Will be associated to `self.bos_token` and
            `self.bos_token_id`.
        eos_token (`str` or `tokenizers.AddedToken`, *optional*):
            A special token representing the end of a sentence. Will be associated to `self.eos_token` and
            `self.eos_token_id`.
        unk_token (`str` or `tokenizers.AddedToken`, *optional*):
            A special token representing an out-of-vocabulary token. Will be associated to `self.unk_token` and
            `self.unk_token_id`.
        sep_token (`str` or `tokenizers.AddedToken`, *optional*):
            A special token separating two different sentences in the same input (used by BERT for instance). Will be
            associated to `self.sep_token` and `self.sep_token_id`.
        pad_token (`str` or `tokenizers.AddedToken`, *optional*):
            A special token used to make arrays of tokens the same size for batching purpose. Will then be ignored by
            attention mechanisms or loss computation. Will be associated to `self.pad_token` and `self.pad_token_id`.
        cls_token (`str` or `tokenizers.AddedToken`, *optional*):
            A special token representing the class of the input (used by BERT for instance). Will be associated to
            `self.cls_token` and `self.cls_token_id`.
        mask_token (`str` or `tokenizers.AddedToken`, *optional*):
            A special token representing a masked token (used by masked-language modeling pretraining objectives, like
            BERT). Will be associated to `self.mask_token` and `self.mask_token_id`.
        additional_special_tokens (tuple or list of `str` or `tokenizers.AddedToken`, *optional*):
            A tuple or a list of additional special tokens. Add them here to ensure they are skipped when decoding with
            `skip_special_tokens` is set to True. If they are not part of the vocabulary, they will be added at the end
            of the vocabulary.
        clean_up_tokenization_spaces (`bool`, *optional*, defaults to `True`):
            Whether or not the model should cleanup the spaces that were added when splitting the input text during the
            tokenization process.
        split_special_tokens (`bool`, *optional*, defaults to `False`):
            Whether or not the special tokens should be split during the tokenization process. The default behavior is
            to not split special tokens. This means that if `<s>` is the `bos_token`, then `tokenizer.tokenize("<s>") =
            ['<s>`]. Otherwise, if `split_special_tokens=True`, then `tokenizer.tokenize("<s>")` will be give `['<',
            's', '>']`. This argument is only supported for `slow` tokenizers for the moment.
"""


@add_end_docstrings(INIT_TOKENIZER_DOCSTRING)
class PreTrainedTokenizerBase(SpecialTokensMixin, PushToHubMixin):
    """
    Base class for [`PreTrainedTokenizer`] and [`PreTrainedTokenizerFast`].

    Handles shared (mostly boiler plate) methods for those two classes.
    """

    vocab_files_names: Dict[str, str] = {}
    pretrained_vocab_files_map: Dict[str, Dict[str, str]] = {}
    pretrained_init_configuration: Dict[str, Dict[str, Any]] = {}
    max_model_input_sizes: Dict[str, Optional[int]] = {}
    _auto_class: Optional[str] = None

    # first name has to correspond to main model input name
    # to make sure `tokenizer.pad(...)` works correctly
    model_input_names: List[str] = ["input_ids", "token_type_ids", "attention_mask"]
    padding_side: str = "right"
    truncation_side: str = "right"
    slow_tokenizer_class = None

    def __init__(self, **kwargs):
        # inputs and kwargs for saving and re-loading (see ``from_pretrained`` and ``save_pretrained``)
        self.init_inputs = ()
        self.init_kwargs = copy.deepcopy(kwargs)
        self.name_or_path = kwargs.pop("name_or_path", "")
        self._processor_class = kwargs.pop("processor_class", None)

        # For backward compatibility we fallback to set model_max_length from max_len if provided
        model_max_length = kwargs.pop("model_max_length", kwargs.pop("max_len", None))
        self.model_max_length = model_max_length if model_max_length is not None else VERY_LARGE_INTEGER

        # Padding and truncation side are right by default and overridden in subclasses. If specified in the kwargs, it
        # is changed.
        self.padding_side = kwargs.pop("padding_side", self.padding_side)
        if self.padding_side not in ["right", "left"]:
            raise ValueError(
                f"Padding side should be selected between 'right' and 'left', current value: {self.padding_side}"
            )

        self.truncation_side = kwargs.pop("truncation_side", self.truncation_side)
        if self.truncation_side not in ["right", "left"]:
            raise ValueError(
                f"Truncation side should be selected between 'right' and 'left', current value: {self.truncation_side}"
            )

        self.model_input_names = kwargs.pop("model_input_names", self.model_input_names)

        # By default, cleaning tokenization spaces for both fast and slow tokenizers
        self.clean_up_tokenization_spaces = kwargs.pop("clean_up_tokenization_spaces", True)

        # By default, do not split special tokens for both fast and slow tokenizers
        self.split_special_tokens = kwargs.pop("split_special_tokens", False)

        self.deprecation_warnings = {}  # Use to store when we have already noticed a deprecation warning (avoid overlogging).
        self._in_target_context_manager = False

        # Stores a Jinja template that formats chat histories into tokenizable strings
        self.chat_template = kwargs.pop("chat_template", None)
        if isinstance(self.chat_template, (list, tuple)):
            # Chat templates are stored as lists of dicts with fixed key names,
            # we reconstruct that into a single dict while loading them.
            self.chat_template = {template["name"]: template["template"] for template in self.chat_template}

        super().__init__(**kwargs)

    @property
    def max_len_single_sentence(self) -> int:
        """
        `int`: The maximum length of a sentence that can be fed to the model.
        """
        return self.model_max_length - self.num_special_tokens_to_add(pair=False)

    @property
    def max_len_sentences_pair(self) -> int:
        """
        `int`: The maximum combined length of a pair of sentences that can be fed to the model.
        """
        return self.model_max_length - self.num_special_tokens_to_add(pair=True)

    @max_len_single_sentence.setter
    def max_len_single_sentence(self, value) -> int:
        # For backward compatibility, allow to try to setup 'max_len_single_sentence'.
        if value == self.model_max_length - self.num_special_tokens_to_add(pair=False) and self.verbose:
            if not self.deprecation_warnings.get("max_len_single_sentence", False):
                logger.warning(
                    "Setting 'max_len_single_sentence' is now deprecated. This value is automatically set up."
                )
            self.deprecation_warnings["max_len_single_sentence"] = True
        else:
            raise ValueError(
                "Setting 'max_len_single_sentence' is now deprecated. This value is automatically set up."
            )

    @max_len_sentences_pair.setter
    def max_len_sentences_pair(self, value) -> int:
        # For backward compatibility, allow to try to setup 'max_len_sentences_pair'.
        if value == self.model_max_length - self.num_special_tokens_to_add(pair=True) and self.verbose:
            if not self.deprecation_warnings.get("max_len_sentences_pair", False):
                logger.warning(
                    "Setting 'max_len_sentences_pair' is now deprecated. This value is automatically set up."
                )
            self.deprecation_warnings["max_len_sentences_pair"] = True
        else:
            raise ValueError("Setting 'max_len_sentences_pair' is now deprecated. This value is automatically set up.")

    def _set_processor_class(self, processor_class: str):
        """Sets processor class as an attribute."""
        self._processor_class = processor_class

    @property
    def added_tokens_decoder(self) -> Dict[int, AddedToken]:
        raise NotImplementedError()

    def __repr__(self) -> str:
        added_tokens_decoder_rep = "\n\t".join([f"{k}: {v.__repr__()}," for k, v in self.added_tokens_decoder.items()])
        return (
            f"{self.__class__.__name__}(name_or_path='{self.name_or_path}',"
            f" vocab_size={self.vocab_size}, model_max_length={self.model_max_length}, is_fast={self.is_fast},"
            f" padding_side='{self.padding_side}', truncation_side='{self.truncation_side}',"
            f" special_tokens={self.special_tokens_map}, clean_up_tokenization_spaces={self.clean_up_tokenization_spaces}), "
            " added_tokens_decoder={\n\t" + added_tokens_decoder_rep + "\n}"
        )

    def __len__(self) -> int:
        raise NotImplementedError()

    def get_vocab(self) -> Dict[str, int]:
        """
        Returns the vocabulary as a dictionary of token to index.

        `tokenizer.get_vocab()[token]` is equivalent to `tokenizer.convert_tokens_to_ids(token)` when `token` is in the
        vocab.

        Returns:
            `Dict[str, int]`: The vocabulary.
        """
        raise NotImplementedError()

    def apply_chat_template(
        self,
        conversation: Union[List[Dict[str, str]], List[List[Dict[str, str]]], "Conversation"],
        chat_template: Optional[str] = None,
        add_generation_prompt: bool = False,
        tokenize: bool = True,
        padding: bool = False,
        truncation: bool = False,
        max_length: Optional[int] = None,
        return_tensors: Optional[Union[str, TensorType]] = None,
        return_dict: bool = False,
<<<<<<< HEAD
        **tokenizer_kwargs,
    ) -> Union[str, List[int], List[str], List[List[int]], BatchEncoding]:
=======
        tokenizer_kwargs: Optional[Dict[str, Any]] = None,
        **kwargs,
    ) -> Union[str, List[int]]:
>>>>>>> 174aecd0
        """
        Converts a list of dictionaries with `"role"` and `"content"` keys to a list of token
        ids. This method is intended for use with chat models, and will read the tokenizer's chat_template attribute to
        determine the format and control tokens to use when converting. When chat_template is None, it will fall back
        to the default_chat_template specified at the class level.

        Args:
            conversation (Union[List[Dict[str, str]], List[List[Dict[str, str]]], "Conversation"]): A list of dicts
                with "role" and "content" keys, representing the chat history so far.
            chat_template (str, *optional*): A Jinja template to use for this conversion. If
                this is not passed, the model's default chat template will be used instead.
            add_generation_prompt (bool, *optional*): Whether to end the prompt with the token(s) that indicate
                the start of an assistant message. This is useful when you want to generate a response from the model.
                Note that this argument will be passed to the chat template, and so it must be supported in the
                template for this argument to have any effect.
            tokenize (`bool`, defaults to `True`):
                Whether to tokenize the output. If `False`, the output will be a string.
            padding (`bool`, defaults to `False`):
                Whether to pad sequences to the maximum length. Has no effect if tokenize is `False`.
            truncation (`bool`, defaults to `False`):
                Whether to truncate sequences at the maximum length. Has no effect if tokenize is `False`.
            max_length (`int`, *optional*):
                Maximum length (in tokens) to use for padding or truncation. Has no effect if tokenize is `False`. If
                not specified, the tokenizer's `max_length` attribute will be used as a default.
            return_tensors (`str` or [`~utils.TensorType`], *optional*):
                If set, will return tensors of a particular framework. Has no effect if tokenize is `False`. Acceptable
                values are:
                - `'tf'`: Return TensorFlow `tf.Tensor` objects.
                - `'pt'`: Return PyTorch `torch.Tensor` objects.
                - `'np'`: Return NumPy `np.ndarray` objects.
                - `'jax'`: Return JAX `jnp.ndarray` objects.
            return_dict (`bool`, defaults to `False`):
                Whether to return a dictionary with named outputs. Has no effect if tokenize is `False`.
            tokenizer_kwargs (`Dict[str: Any]`, *optional*): Additional kwargs to pass to the tokenizer.
            **kwargs: Additional kwargs to pass to the template renderer. Will be accessible by the chat template.

        Returns:
            `Union[List[int], Dict]`: A list of token ids representing the tokenized chat so far, including control tokens. This
            output is ready to pass to the model, either directly or via methods like `generate()`. If `return_dict` is
            set, will return a dict of tokenizer outputs instead.
        """

        if return_dict and not tokenize:
            raise ValueError(
                "`return_dict=True` is incompatible with `tokenize=False`, because there is no dict "
                "of tokenizer outputs to return."
            )

        if tokenizer_kwargs is None:
            tokenizer_kwargs = {}

        # First, handle the cases when the model has a dict of multiple templates
        if isinstance(self.chat_template, dict) or (
            self.chat_template is None and isinstance(self.default_chat_template, dict)
        ):
            template_dict = self.chat_template or self.default_chat_template
            if chat_template is not None and chat_template in template_dict:
                # The user can pass the name of a template to the chat template argument instead of an entire template
                chat_template = template_dict[chat_template]
            elif chat_template is None and "default" in template_dict:
                chat_template = template_dict["default"]
            elif chat_template is None:
                raise ValueError(
                    "This model has multiple chat templates with no default specified! Please either pass a chat "
                    "template or the name of the template you wish to use to the `chat_template` argument. Available "
                    f"template names are {sorted(template_dict.keys())}."
                )
        elif chat_template is None:
            # These are the cases when the model has a single template
            # priority: `chat_template` argument > `tokenizer.chat_template` > `tokenizer.default_chat_template
            if self.chat_template is not None:
                chat_template = self.chat_template
            else:
                chat_template = self.default_chat_template

        # Compilation function uses a cache to avoid recompiling the same template
        compiled_template = self._compile_jinja_template(chat_template)

<<<<<<< HEAD
        if isinstance(conversation, (list, tuple)) and (
            isinstance(conversation[0], (list, tuple)) or hasattr(conversation[0], "messages")
        ):
            conversations = conversation
            is_batched = True
        else:
            conversations = [conversation]
            is_batched = False

        rendered = []
        for chat in conversations:
            if hasattr(chat, "messages"):
                # Indicates it's a Conversation object
                chat = chat.messages
            rendered_chat = compiled_template.render(
                messages=chat, add_generation_prompt=add_generation_prompt, **self.special_tokens_map
            )
            rendered.append(rendered_chat)

        if not is_batched:
            rendered = rendered[0]
=======
        template_kwargs = {**self.special_tokens_map, **kwargs}  # kwargs overwrite special tokens if both are present
        rendered = compiled_template.render(
            messages=conversation, add_generation_prompt=add_generation_prompt, **template_kwargs
        )
>>>>>>> 174aecd0

        if tokenize:
            out = self(
                rendered,
                padding=padding,
                truncation=truncation,
                max_length=max_length,
                add_special_tokens=False,
                return_tensors=return_tensors,
                **tokenizer_kwargs,
            )
            if return_dict:
                return out
            else:
                return out["input_ids"]
        else:
            return rendered

    @lru_cache
    def _compile_jinja_template(self, chat_template):
        try:
            import jinja2
            from jinja2.exceptions import TemplateError
            from jinja2.sandbox import ImmutableSandboxedEnvironment
        except ImportError:
            raise ImportError("apply_chat_template requires jinja2 to be installed.")

        if version.parse(jinja2.__version__) <= version.parse("3.0.0"):
            raise ImportError(
                "apply_chat_template requires jinja2>=3.0.0 to be installed. Your version is " f"{jinja2.__version__}."
            )

        def raise_exception(message):
            raise TemplateError(message)

        jinja_env = ImmutableSandboxedEnvironment(trim_blocks=True, lstrip_blocks=True)
        jinja_env.globals["raise_exception"] = raise_exception
        return jinja_env.from_string(chat_template)

    @property
    def default_chat_template(self):
        """
        This template formats inputs in the standard ChatML format. See
        https://github.com/openai/openai-python/blob/main/chatml.md
        """
        logger.warning_once(
            "\nNo chat template is defined for this tokenizer - using a default chat template "
            "that implements the ChatML format (without BOS/EOS tokens!). If the default is not appropriate for "
            "your model, please set `tokenizer.chat_template` to an appropriate template. "
            "See https://huggingface.co/docs/transformers/main/chat_templating for more information.\n"
        )
        return (
            "{% for message in messages %}"
            "{{'<|im_start|>' + message['role'] + '\n' + message['content'] + '<|im_end|>' + '\n'}}"
            "{% endfor %}"
            "{% if add_generation_prompt %}"
            "{{ '<|im_start|>assistant\n' }}"
            "{% endif %}"
        )

    @classmethod
    def from_pretrained(
        cls,
        pretrained_model_name_or_path: Union[str, os.PathLike],
        *init_inputs,
        cache_dir: Optional[Union[str, os.PathLike]] = None,
        force_download: bool = False,
        local_files_only: bool = False,
        token: Optional[Union[str, bool]] = None,
        revision: str = "main",
        trust_remote_code=False,
        **kwargs,
    ):
        r"""
        Instantiate a [`~tokenization_utils_base.PreTrainedTokenizerBase`] (or a derived class) from a predefined
        tokenizer.

        Args:
            pretrained_model_name_or_path (`str` or `os.PathLike`):
                Can be either:

                - A string, the *model id* of a predefined tokenizer hosted inside a model repo on huggingface.co.
                - A path to a *directory* containing vocabulary files required by the tokenizer, for instance saved
                  using the [`~tokenization_utils_base.PreTrainedTokenizerBase.save_pretrained`] method, e.g.,
                  `./my_model_directory/`.
                - (**Deprecated**, not applicable to all derived classes) A path or url to a single saved vocabulary
                  file (if and only if the tokenizer only requires a single vocabulary file like Bert or XLNet), e.g.,
                  `./my_model_directory/vocab.txt`.
            cache_dir (`str` or `os.PathLike`, *optional*):
                Path to a directory in which a downloaded predefined tokenizer vocabulary files should be cached if the
                standard cache should not be used.
            force_download (`bool`, *optional*, defaults to `False`):
                Whether or not to force the (re-)download the vocabulary files and override the cached versions if they
                exist.
            resume_download (`bool`, *optional*, defaults to `False`):
                Whether or not to delete incompletely received files. Attempt to resume the download if such a file
                exists.
            proxies (`Dict[str, str]`, *optional*):
                A dictionary of proxy servers to use by protocol or endpoint, e.g., `{'http': 'foo.bar:3128',
                'http://hostname': 'foo.bar:4012'}`. The proxies are used on each request.
            token (`str` or *bool*, *optional*):
                The token to use as HTTP bearer authorization for remote files. If `True`, will use the token generated
                when running `huggingface-cli login` (stored in `~/.huggingface`).
            local_files_only (`bool`, *optional*, defaults to `False`):
                Whether or not to only rely on local files and not to attempt to download any files.
            revision (`str`, *optional*, defaults to `"main"`):
                The specific model version to use. It can be a branch name, a tag name, or a commit id, since we use a
                git-based system for storing models and other artifacts on huggingface.co, so `revision` can be any
                identifier allowed by git.
            subfolder (`str`, *optional*):
                In case the relevant files are located inside a subfolder of the model repo on huggingface.co (e.g. for
                facebook/rag-token-base), specify it here.
            inputs (additional positional arguments, *optional*):
                Will be passed along to the Tokenizer `__init__` method.
            trust_remote_code (`bool`, *optional*, defaults to `False`):
                Whether or not to allow for custom models defined on the Hub in their own modeling files. This option
                should only be set to `True` for repositories you trust and in which you have read the code, as it will
                execute code present on the Hub on your local machine.
            kwargs (additional keyword arguments, *optional*):
                Will be passed to the Tokenizer `__init__` method. Can be used to set special tokens like `bos_token`,
                `eos_token`, `unk_token`, `sep_token`, `pad_token`, `cls_token`, `mask_token`,
                `additional_special_tokens`. See parameters in the `__init__` for more details.

        <Tip>

        Passing `token=True` is required when you want to use a private model.

        </Tip>

        Examples:

        ```python
        # We can't instantiate directly the base class *PreTrainedTokenizerBase* so let's show our examples on a derived class: BertTokenizer
        # Download vocabulary from huggingface.co and cache.
        tokenizer = BertTokenizer.from_pretrained("google-bert/bert-base-uncased")

        # Download vocabulary from huggingface.co (user-uploaded) and cache.
        tokenizer = BertTokenizer.from_pretrained("dbmdz/bert-base-german-cased")

        # If vocabulary files are in a directory (e.g. tokenizer was saved using *save_pretrained('./test/saved_model/')*)
        tokenizer = BertTokenizer.from_pretrained("./test/saved_model/")

        # If the tokenizer uses a single vocabulary file, you can point directly to this file
        tokenizer = BertTokenizer.from_pretrained("./test/saved_model/my_vocab.txt")

        # You can link tokens to special vocabulary when instantiating
        tokenizer = BertTokenizer.from_pretrained("google-bert/bert-base-uncased", unk_token="<unk>")
        # You should be sure '<unk>' is in the vocabulary when doing that.
        # Otherwise use tokenizer.add_special_tokens({'unk_token': '<unk>'}) instead)
        assert tokenizer.unk_token == "<unk>"
        ```"""
        resume_download = kwargs.pop("resume_download", False)
        proxies = kwargs.pop("proxies", None)
        use_auth_token = kwargs.pop("use_auth_token", None)
        subfolder = kwargs.pop("subfolder", None)
        from_pipeline = kwargs.pop("_from_pipeline", None)
        from_auto_class = kwargs.pop("_from_auto", False)
        commit_hash = kwargs.pop("_commit_hash", None)

        if use_auth_token is not None:
            warnings.warn(
                "The `use_auth_token` argument is deprecated and will be removed in v5 of Transformers. Please use `token` instead.",
                FutureWarning,
            )
            if token is not None:
                raise ValueError(
                    "`token` and `use_auth_token` are both specified. Please set only the argument `token`."
                )
            token = use_auth_token

        user_agent = {"file_type": "tokenizer", "from_auto_class": from_auto_class, "is_fast": "Fast" in cls.__name__}
        if from_pipeline is not None:
            user_agent["using_pipeline"] = from_pipeline

        if is_offline_mode() and not local_files_only:
            logger.info("Offline mode: forcing local_files_only=True")
            local_files_only = True

        pretrained_model_name_or_path = str(pretrained_model_name_or_path)
        vocab_files = {}
        init_configuration = {}

        is_local = os.path.isdir(pretrained_model_name_or_path)
        single_file_id = None
        if os.path.isfile(pretrained_model_name_or_path) or is_remote_url(pretrained_model_name_or_path):
            if len(cls.vocab_files_names) > 1:
                raise ValueError(
                    f"Calling {cls.__name__}.from_pretrained() with the path to a single file or url is not "
                    "supported for this tokenizer. Use a model identifier or the path to a directory instead."
                )
            warnings.warn(
                f"Calling {cls.__name__}.from_pretrained() with the path to a single file or url is deprecated and "
                "won't be possible anymore in v5. Use a model identifier or the path to a directory instead.",
                FutureWarning,
            )
            file_id = list(cls.vocab_files_names.keys())[0]

            vocab_files[file_id] = pretrained_model_name_or_path
            single_file_id = file_id
        else:
            # At this point pretrained_model_name_or_path is either a directory or a model identifier name
            additional_files_names = {
                "added_tokens_file": ADDED_TOKENS_FILE,  # kept only for legacy
                "special_tokens_map_file": SPECIAL_TOKENS_MAP_FILE,  # kept only for legacy
                "tokenizer_config_file": TOKENIZER_CONFIG_FILE,
                # tokenizer_file used to initialize a slow from a fast. Properly copy the `addedTokens` instead of adding in random orders
                "tokenizer_file": FULL_TOKENIZER_FILE,
            }
            vocab_files = {**cls.vocab_files_names, **additional_files_names}
            if "tokenizer_file" in vocab_files:
                # Try to get the tokenizer config to see if there are versioned tokenizer files.
                fast_tokenizer_file = FULL_TOKENIZER_FILE
                resolved_config_file = cached_file(
                    pretrained_model_name_or_path,
                    TOKENIZER_CONFIG_FILE,
                    cache_dir=cache_dir,
                    force_download=force_download,
                    resume_download=resume_download,
                    proxies=proxies,
                    token=token,
                    revision=revision,
                    local_files_only=local_files_only,
                    subfolder=subfolder,
                    user_agent=user_agent,
                    _raise_exceptions_for_gated_repo=False,
                    _raise_exceptions_for_missing_entries=False,
                    _raise_exceptions_for_connection_errors=False,
                    _commit_hash=commit_hash,
                )
                commit_hash = extract_commit_hash(resolved_config_file, commit_hash)
                if resolved_config_file is not None:
                    with open(resolved_config_file, encoding="utf-8") as reader:
                        tokenizer_config = json.load(reader)
                        if "fast_tokenizer_files" in tokenizer_config:
                            fast_tokenizer_file = get_fast_tokenizer_file(tokenizer_config["fast_tokenizer_files"])
                vocab_files["tokenizer_file"] = fast_tokenizer_file

        # Get files from url, cache, or disk depending on the case
        resolved_vocab_files = {}
        unresolved_files = []
        for file_id, file_path in vocab_files.items():
            if file_path is None:
                resolved_vocab_files[file_id] = None
            elif single_file_id == file_id:
                if os.path.isfile(file_path):
                    resolved_vocab_files[file_id] = file_path
                elif is_remote_url(file_path):
                    resolved_vocab_files[file_id] = download_url(file_path, proxies=proxies)
            else:
                resolved_vocab_files[file_id] = cached_file(
                    pretrained_model_name_or_path,
                    file_path,
                    cache_dir=cache_dir,
                    force_download=force_download,
                    proxies=proxies,
                    resume_download=resume_download,
                    local_files_only=local_files_only,
                    token=token,
                    user_agent=user_agent,
                    revision=revision,
                    subfolder=subfolder,
                    _raise_exceptions_for_gated_repo=False,
                    _raise_exceptions_for_missing_entries=False,
                    _raise_exceptions_for_connection_errors=False,
                    _commit_hash=commit_hash,
                )
                commit_hash = extract_commit_hash(resolved_vocab_files[file_id], commit_hash)

        if len(unresolved_files) > 0:
            logger.info(
                f"Can't load following files from cache: {unresolved_files} and cannot check if these "
                "files are necessary for the tokenizer to operate."
            )

        if all(full_file_name is None for full_file_name in resolved_vocab_files.values()):
            raise EnvironmentError(
                f"Can't load tokenizer for '{pretrained_model_name_or_path}'. If you were trying to load it from "
                "'https://huggingface.co/models', make sure you don't have a local directory with the same name. "
                f"Otherwise, make sure '{pretrained_model_name_or_path}' is the correct path to a directory "
                f"containing all relevant files for a {cls.__name__} tokenizer."
            )

        for file_id, file_path in vocab_files.items():
            if file_id not in resolved_vocab_files:
                continue

            if is_local:
                logger.info(f"loading file {file_path}")
            else:
                logger.info(f"loading file {file_path} from cache at {resolved_vocab_files[file_id]}")

        return cls._from_pretrained(
            resolved_vocab_files,
            pretrained_model_name_or_path,
            init_configuration,
            *init_inputs,
            token=token,
            cache_dir=cache_dir,
            local_files_only=local_files_only,
            _commit_hash=commit_hash,
            _is_local=is_local,
            trust_remote_code=trust_remote_code,
            **kwargs,
        )

    @classmethod
    def _from_pretrained(
        cls,
        resolved_vocab_files,
        pretrained_model_name_or_path,
        init_configuration,
        *init_inputs,
        token=None,
        cache_dir=None,
        local_files_only=False,
        _commit_hash=None,
        _is_local=False,
        trust_remote_code=False,
        **kwargs,
    ):
        # We instantiate fast tokenizers based on a slow tokenizer if we don't have access to the tokenizer.json
        # file or if `from_slow` is set to True.
        from_slow = kwargs.get("from_slow", False)
        has_tokenizer_file = resolved_vocab_files.get("tokenizer_file", None) is not None
        if (from_slow or not has_tokenizer_file) and cls.slow_tokenizer_class is not None:
            slow_tokenizer = (cls.slow_tokenizer_class)._from_pretrained(
                copy.deepcopy(resolved_vocab_files),
                pretrained_model_name_or_path,
                copy.deepcopy(init_configuration),
                *init_inputs,
                token=token,
                cache_dir=cache_dir,
                local_files_only=local_files_only,
                _commit_hash=_commit_hash,
                **(copy.deepcopy(kwargs)),
            )
        else:
            slow_tokenizer = None

        # Prepare tokenizer initialization kwargs
        # Did we saved some inputs and kwargs to reload ?
        tokenizer_config_file = resolved_vocab_files.pop("tokenizer_config_file", None)
        if tokenizer_config_file is not None:
            with open(tokenizer_config_file, encoding="utf-8") as tokenizer_config_handle:
                init_kwargs = json.load(tokenizer_config_handle)
            # First attempt. We get tokenizer_class from tokenizer_config to check mismatch between tokenizers.
            config_tokenizer_class = init_kwargs.get("tokenizer_class")
            init_kwargs.pop("tokenizer_class", None)
            if not has_tokenizer_file:
                init_kwargs.pop("tokenizer_file", None)
            saved_init_inputs = init_kwargs.pop("init_inputs", ())
            if not init_inputs:
                init_inputs = saved_init_inputs
        else:
            config_tokenizer_class = None
            init_kwargs = init_configuration

        if "auto_map" in init_kwargs and not _is_local:
            # For backward compatibility with odl format.
            if isinstance(init_kwargs["auto_map"], (tuple, list)):
                init_kwargs["auto_map"] = {"AutoTokenizer": init_kwargs["auto_map"]}
            init_kwargs["auto_map"] = add_model_info_to_auto_map(
                init_kwargs["auto_map"], pretrained_model_name_or_path
            )

        if config_tokenizer_class is None:
            # Matt: This entire block is only used to decide if the tokenizer class matches the class in the repo.
            #       If not, it raises a warning, but otherwise continues. Since we mostly load tokenizers with
            #       AutoTokenizer these days, it seems like a lot of work (and a source of bugs) for little gain.
            #       Maybe we can just remove this entirely?
            from .models.auto.configuration_auto import AutoConfig  # tests_ignore

            # Second attempt. If we have not yet found tokenizer_class, let's try to use the config.
            try:
                config = AutoConfig.from_pretrained(
                    pretrained_model_name_or_path,
                    token=token,
                    cache_dir=cache_dir,
                    local_files_only=local_files_only,
                    trust_remote_code=trust_remote_code,
                    _commit_hash=_commit_hash,
                )
                config_tokenizer_class = config.tokenizer_class
            except (OSError, ValueError, KeyError):
                # skip if an error occurred.
                config = None
            if config_tokenizer_class is None:
                # Third attempt. If we have not yet found the original type of the tokenizer,
                # we are loading we see if we can infer it from the type of the configuration file
                from .models.auto.tokenization_auto import TOKENIZER_MAPPING_NAMES  # tests_ignore

                if hasattr(config, "model_type"):
                    model_type = config.model_type
                else:
                    # Fallback: use pattern matching on the string.
                    model_type = None
                    for pattern in TOKENIZER_MAPPING_NAMES.keys():
                        if pattern in str(pretrained_model_name_or_path):
                            model_type = pattern
                            break

                if model_type is not None:
                    config_tokenizer_class, config_tokenizer_class_fast = TOKENIZER_MAPPING_NAMES.get(
                        model_type, (None, None)
                    )
                    if config_tokenizer_class is None:
                        config_tokenizer_class = config_tokenizer_class_fast

        if config_tokenizer_class is not None:
            if cls.__name__.replace("Fast", "") != config_tokenizer_class.replace("Fast", ""):
                logger.warning(
                    "The tokenizer class you load from this checkpoint is not the same type as the class this"
                    " function is called from. It may result in unexpected tokenization. \nThe tokenizer class you"
                    f" load from this checkpoint is '{config_tokenizer_class}'. \nThe class this function is called"
                    f" from is '{cls.__name__}'."
                )

        # Update with newly provided kwargs
        init_kwargs.update(kwargs)

        # Set max length if needed
        if pretrained_model_name_or_path in cls.max_model_input_sizes:
            # if we're using a pretrained model, ensure the tokenizer
            # wont index sequences longer than the number of positional embeddings

            model_max_length = cls.max_model_input_sizes[pretrained_model_name_or_path]
            if model_max_length is not None and isinstance(model_max_length, (int, float)):
                model_max_length = min(init_kwargs.get("model_max_length", int(1e30)), model_max_length)
                # TODO(PVP) - uncomment following line in Transformers v5
                # init_kwargs["model_max_length"] = model_max_length
                # TODO(PVP) - remove in Transformers v5
                # ---
                init_kwargs["model_max_length"] = cls._eventually_correct_t5_max_length(
                    pretrained_model_name_or_path, model_max_length, init_kwargs.get("model_max_length")
                )
                # ---

        # Merge resolved_vocab_files arguments in init_kwargs.
        added_tokens_file = resolved_vocab_files.pop("added_tokens_file", None)
        special_tokens_map_file = resolved_vocab_files.pop("special_tokens_map_file", None)
        for args_name, file_path in resolved_vocab_files.items():
            if args_name not in init_kwargs:
                init_kwargs[args_name] = file_path
        tokenizer_file = resolved_vocab_files.pop("tokenizer_file", None)

        if slow_tokenizer is not None:
            init_kwargs["__slow_tokenizer"] = slow_tokenizer
        init_kwargs["name_or_path"] = pretrained_model_name_or_path

        #### Handle tokenizer serialization of added and special tokens
        added_tokens_decoder: Dict[int, AddedToken] = {}
        added_tokens_map: Dict[str, AddedToken] = {}
        # if we have info on the slow added tokens
        if "added_tokens_decoder" in init_kwargs:
            for idx, token in init_kwargs["added_tokens_decoder"].items():
                if isinstance(token, dict):
                    token = AddedToken(**token)
                if isinstance(token, AddedToken):
                    added_tokens_decoder[int(idx)] = token
                    added_tokens_map[str(token)] = token
                else:
                    raise ValueError(
                        f"Found a {token.__class__} in the saved `added_tokens_decoder`, should be a dictionary or an AddedToken instance"
                    )
        else:
            # begin legacy: read the added_tokens_file and update kwargs with special_tokens_map if modified
            if special_tokens_map_file is not None:
                with open(special_tokens_map_file, encoding="utf-8") as special_tokens_map_handle:
                    special_tokens_map = json.load(special_tokens_map_handle)
                    for key, value in special_tokens_map.items():
                        if key in kwargs and kwargs[key]:
                            # This value has already been redefined by the kwargs
                            # We keep this new value and ignore the one stored in the special_tokens_map_file
                            continue
                        if isinstance(value, dict):
                            value = AddedToken(**value, special=True)
                        elif key == "additional_special_tokens" and isinstance(value, list):
                            additional_special_tokens = init_kwargs.pop("additional_special_tokens", []) or []
                            for token in value:
                                token = AddedToken(**token, special=True) if isinstance(token, dict) else token
                                if token not in additional_special_tokens:
                                    additional_special_tokens.append(token)
                            value = additional_special_tokens
                        init_kwargs[key] = value

            # slow -> slow|fast, legacy: convert the `"added_tokens.json"` file to `added_tokens_decoder`.
            # this is for legacy purpose. We don't add the tokens after init for efficiency.
            if added_tokens_file is not None:
                special_tokens = []
                for key in cls.SPECIAL_TOKENS_ATTRIBUTES & init_kwargs.keys():
                    if init_kwargs[key] is not None:
                        if key == "additional_special_tokens":
                            special_tokens += [str(token) for token in init_kwargs[key]]
                        else:
                            special_tokens.append(str(init_kwargs[key]))

                with open(added_tokens_file, encoding="utf-8") as added_tokens_handle:
                    added_tok_encoder = json.load(added_tokens_handle)
                for str_token, index in added_tok_encoder.items():
                    # if index not in added_tokens_decoder and str_token not in added_tokens_map:
                    special = str_token in special_tokens
                    added_tokens_decoder[index] = AddedToken(
                        str_token, rstrip=False, lstrip=False, normalized=not special, special=special
                    )
                    added_tokens_map[str(token)] = added_tokens_decoder[index]

            # allows converting a fast -> slow: add the `tokenizer.json`'s `"added_tokens"` to the slow tokenizer
            # if `tokenizer_config.json` is `None`
            if tokenizer_file is not None:
                # This is for slow so can be done before
                with open(tokenizer_file, encoding="utf-8") as tokenizer_file_handle:
                    tokenizer_file_handle = json.load(tokenizer_file_handle)
                    added_tokens = tokenizer_file_handle.pop("added_tokens")
                for serialized_tokens in added_tokens:
                    idx = serialized_tokens.pop("id")
                    added_tokens_decoder[idx] = AddedToken(**serialized_tokens)
                    added_tokens_map[str(added_tokens_decoder[idx])] = added_tokens_decoder[idx]
            # end legacy

        # Passing AddedTokens and not strings to the class to prevent it from casting the string to a different AddedToken
        # convert {'__type': 'AddedToken', 'content': '<ent>', 'lstrip': False, 'normalized': True, ...} to AddedTokens
        init_kwargs["added_tokens_decoder"] = added_tokens_decoder
        init_kwargs = cls.convert_added_tokens(init_kwargs, save=False)
        for key in cls.SPECIAL_TOKENS_ATTRIBUTES & init_kwargs.keys():
            if added_tokens_map != {} and init_kwargs[key] is not None:
                if key != "additional_special_tokens":
                    init_kwargs[key] = added_tokens_map.get(str(init_kwargs[key]), init_kwargs[key])

        # Instantiate the tokenizer.
        try:
            tokenizer = cls(*init_inputs, **init_kwargs)
        except OSError:
            raise OSError(
                "Unable to load vocabulary from file. "
                "Please check that the provided vocabulary is accessible and not corrupted."
            )

        if added_tokens_decoder != {} and max(list(added_tokens_decoder.keys())[-1], 0) > tokenizer.vocab_size:
            logger.warning_advice(
                "Special tokens have been added in the vocabulary, make sure the associated word embeddings are"
                " fine-tuned or trained."
            )
        return tokenizer

    @staticmethod
    def _eventually_correct_t5_max_length(pretrained_model_name_or_path, max_model_length, init_max_model_length):
        # This method should be deleted in Transformers v5
        # Its only purpose is to potentially throw a warning
        # that incorrectly defined max lengths of T5's tokenizer are used
        # which we will correct in Transformers v5.
        return max_model_length

    @classmethod
    def convert_added_tokens(cls, obj: Union[AddedToken, Any], save=False, add_type_field=True):
        if isinstance(obj, dict) and "__type" in obj and obj["__type"] == "AddedToken":
            obj.pop("__type")
            return AddedToken(**obj)
        if isinstance(obj, AddedToken) and save:
            obj = obj.__getstate__()
            if add_type_field:
                obj["__type"] = "AddedToken"
            else:
                # Don't save "special" for previous tokenizers
                obj.pop("special")
            return obj
        elif isinstance(obj, (list, tuple)):
            return [cls.convert_added_tokens(o, save=save, add_type_field=add_type_field) for o in obj]
        elif isinstance(obj, dict):
            return {k: cls.convert_added_tokens(v, save=save, add_type_field=add_type_field) for k, v in obj.items()}
        return obj

    def save_pretrained(
        self,
        save_directory: Union[str, os.PathLike],
        legacy_format: Optional[bool] = None,
        filename_prefix: Optional[str] = None,
        push_to_hub: bool = False,
        **kwargs,
    ) -> Tuple[str]:
        """
        Save the full tokenizer state.


        This method make sure the full tokenizer can then be re-loaded using the
        [`~tokenization_utils_base.PreTrainedTokenizer.from_pretrained`] class method..

        Warning,None This won't save modifications you may have applied to the tokenizer after the instantiation (for
        instance, modifying `tokenizer.do_lower_case` after creation).

        Args:
            save_directory (`str` or `os.PathLike`): The path to a directory where the tokenizer will be saved.
            legacy_format (`bool`, *optional*):
                Only applicable for a fast tokenizer. If unset (default), will save the tokenizer in the unified JSON
                format as well as in legacy format if it exists, i.e. with tokenizer specific vocabulary and a separate
                added_tokens files.

                If `False`, will only save the tokenizer in the unified JSON format. This format is incompatible with
                "slow" tokenizers (not powered by the *tokenizers* library), so the tokenizer will not be able to be
                loaded in the corresponding "slow" tokenizer.

                If `True`, will save the tokenizer in legacy format. If the "slow" tokenizer doesn't exits, a value
                error is raised.
            filename_prefix (`str`, *optional*):
                A prefix to add to the names of the files saved by the tokenizer.
            push_to_hub (`bool`, *optional*, defaults to `False`):
                Whether or not to push your model to the Hugging Face model hub after saving it. You can specify the
                repository you want to push to with `repo_id` (will default to the name of `save_directory` in your
                namespace).
            kwargs (`Dict[str, Any]`, *optional*):
                Additional key word arguments passed along to the [`~utils.PushToHubMixin.push_to_hub`] method.

        Returns:
            A tuple of `str`: The files saved.
        """
        use_auth_token = kwargs.pop("use_auth_token", None)

        if use_auth_token is not None:
            warnings.warn(
                "The `use_auth_token` argument is deprecated and will be removed in v5 of Transformers. Please use `token` instead.",
                FutureWarning,
            )
            if kwargs.get("token", None) is not None:
                raise ValueError(
                    "`token` and `use_auth_token` are both specified. Please set only the argument `token`."
                )
            kwargs["token"] = use_auth_token

        if os.path.isfile(save_directory):
            logger.error(f"Provided path ({save_directory}) should be a directory, not a file")
            return

        os.makedirs(save_directory, exist_ok=True)

        if push_to_hub:
            commit_message = kwargs.pop("commit_message", None)
            repo_id = kwargs.pop("repo_id", save_directory.split(os.path.sep)[-1])
            repo_id = self._create_repo(repo_id, **kwargs)
            files_timestamps = self._get_files_timestamps(save_directory)

        special_tokens_map_file = os.path.join(
            save_directory, (filename_prefix + "-" if filename_prefix else "") + SPECIAL_TOKENS_MAP_FILE
        )
        tokenizer_config_file = os.path.join(
            save_directory, (filename_prefix + "-" if filename_prefix else "") + TOKENIZER_CONFIG_FILE
        )

        tokenizer_config = copy.deepcopy(self.init_kwargs)

        # Let's save the init kwargs
        target_keys = set(self.init_kwargs.keys())
        # Let's save the special tokens map (only the strings)
        target_keys.update(["model_max_length", "clean_up_tokenization_spaces"])

        for k in target_keys:
            if hasattr(self, k):
                tokenizer_config[k] = getattr(self, k)

        # Let's make sure we properly save the special tokens.
        tokenizer_config.update(self.special_tokens_map)

        if self.chat_template is not None:
            if isinstance(self.chat_template, dict):
                # Chat template dicts are saved to the config as lists of dicts with fixed key names.
                # They will be reconstructed as a single dict during loading.
                tokenizer_config["chat_template"] = [{"name": k, "template": v} for k, v in self.chat_template.items()]
            else:
                tokenizer_config["chat_template"] = self.chat_template

        if len(self.init_inputs) > 0:
            tokenizer_config["init_inputs"] = copy.deepcopy(self.init_inputs)
        for file_id in self.vocab_files_names.keys():
            tokenizer_config.pop(file_id, None)

        # no typefields, this way old fast and slow can load it
        tokenizer_config = self.convert_added_tokens(tokenizer_config, add_type_field=True, save=True)

        # Process added tokens seperatly: allows previous versions to ignore it!
        added_tokens = {}
        for key, value in self.added_tokens_decoder.items():
            added_tokens[key] = value.__getstate__()
        tokenizer_config["added_tokens_decoder"] = added_tokens

        # Add tokenizer class to the tokenizer config to be able to reload it with from_pretrained
        tokenizer_class = self.__class__.__name__
        # Remove the Fast at the end unless we have a special `PreTrainedTokenizerFast`
        if tokenizer_class.endswith("Fast") and tokenizer_class != "PreTrainedTokenizerFast":
            tokenizer_class = tokenizer_class[:-4]
        tokenizer_config["tokenizer_class"] = tokenizer_class
        if getattr(self, "_auto_map", None) is not None:
            tokenizer_config["auto_map"] = self._auto_map
        if getattr(self, "_processor_class", None) is not None:
            tokenizer_config["processor_class"] = self._processor_class

        # If we have a custom model, we copy the file defining it in the folder and set the attributes so it can be
        # loaded from the Hub.
        if self._auto_class is not None:
            custom_object_save(self, save_directory, config=tokenizer_config)

        # remove private information
        if "name_or_path" in tokenizer_config:
            tokenizer_config.pop("name_or_path")
            tokenizer_config.pop("special_tokens_map_file", None)
            tokenizer_config.pop("tokenizer_file", None)

        with open(tokenizer_config_file, "w", encoding="utf-8") as f:
            out_str = json.dumps(tokenizer_config, indent=2, sort_keys=True, ensure_ascii=False) + "\n"
            f.write(out_str)
        logger.info(f"tokenizer config file saved in {tokenizer_config_file}")

        # Sanitize AddedTokens in special_tokens_map

        # kept for forward compatibility, will be removed in transoformers 5. Typefields are not saved for FC, special should not be save either
        write_dict = self.convert_added_tokens(self.special_tokens_map_extended, save=True, add_type_field=False)
        with open(special_tokens_map_file, "w", encoding="utf-8") as f:
            out_str = json.dumps(write_dict, indent=2, sort_keys=True, ensure_ascii=False) + "\n"
            f.write(out_str)
        logger.info(f"Special tokens file saved in {special_tokens_map_file}")

        file_names = (tokenizer_config_file, special_tokens_map_file)

        save_files = self._save_pretrained(
            save_directory=save_directory,
            file_names=file_names,
            legacy_format=legacy_format,
            filename_prefix=filename_prefix,
        )

        if push_to_hub:
            self._upload_modified_files(
                save_directory,
                repo_id,
                files_timestamps,
                commit_message=commit_message,
                token=kwargs.get("token"),
            )

        return save_files

    def _save_pretrained(
        self,
        save_directory: Union[str, os.PathLike],
        file_names: Tuple[str],
        legacy_format: Optional[bool] = None,
        filename_prefix: Optional[str] = None,
    ) -> Tuple[str]:
        """
        Save a tokenizer using the slow-tokenizer/legacy format: vocabulary + added tokens.

        Fast tokenizers can also be saved in a unique JSON file containing {config + vocab + added-tokens} using the
        specific [`~tokenization_utils_fast.PreTrainedTokenizerFast._save_pretrained`]
        """
        if legacy_format is False:
            raise ValueError(
                "Only fast tokenizers (instances of PreTrainedTokenizerFast) can be saved in non legacy format."
            )

        save_directory = str(save_directory)

        added_tokens_file = os.path.join(
            save_directory, (filename_prefix + "-" if filename_prefix else "") + ADDED_TOKENS_FILE
        )
        # the new get_added_vocab() also returns special tokens and tokens that have an index < vocab_size
        added_vocab = {tok: index for tok, index in self.added_tokens_encoder.items() if index >= self.vocab_size}
        if added_vocab:
            with open(added_tokens_file, "w", encoding="utf-8") as f:
                out_str = json.dumps(added_vocab, indent=2, sort_keys=True, ensure_ascii=False) + "\n"
                f.write(out_str)
                logger.info(f"added tokens file saved in {added_tokens_file}")

        vocab_files = self.save_vocabulary(save_directory, filename_prefix=filename_prefix)

        return file_names + vocab_files + (added_tokens_file,)

    def save_vocabulary(self, save_directory: str, filename_prefix: Optional[str] = None) -> Tuple[str]:
        """
        Save only the vocabulary of the tokenizer (vocabulary + added tokens).

        This method won't save the configuration and special token mappings of the tokenizer. Use
        [`~PreTrainedTokenizerFast._save_pretrained`] to save the whole state of the tokenizer.

        Args:
            save_directory (`str`):
                The directory in which to save the vocabulary.
            filename_prefix (`str`, *optional*):
                An optional prefix to add to the named of the saved files.

        Returns:
            `Tuple(str)`: Paths to the files saved.
        """
        raise NotImplementedError

    def tokenize(self, text: str, pair: Optional[str] = None, add_special_tokens: bool = False, **kwargs) -> List[str]:
        """
        Converts a string into a sequence of tokens, replacing unknown tokens with the `unk_token`.

        Args:
            text (`str`):
                The sequence to be encoded.
            pair (`str`, *optional*):
                A second sequence to be encoded with the first.
            add_special_tokens (`bool`, *optional*, defaults to `False`):
                Whether or not to add the special tokens associated with the corresponding model.
            kwargs (additional keyword arguments, *optional*):
                Will be passed to the underlying model specific encode method. See details in
                [`~PreTrainedTokenizerBase.__call__`]

        Returns:
            `List[str]`: The list of tokens.
        """
        raise NotImplementedError

    @add_end_docstrings(
        ENCODE_KWARGS_DOCSTRING,
        """
            **kwargs: Passed along to the `.tokenize()` method.
        """,
        """
        Returns:
            `List[int]`, `torch.Tensor`, `tf.Tensor` or `np.ndarray`: The tokenized ids of the text.
        """,
    )
    def encode(
        self,
        text: Union[TextInput, PreTokenizedInput, EncodedInput],
        text_pair: Optional[Union[TextInput, PreTokenizedInput, EncodedInput]] = None,
        add_special_tokens: bool = True,
        padding: Union[bool, str, PaddingStrategy] = False,
        truncation: Union[bool, str, TruncationStrategy] = None,
        max_length: Optional[int] = None,
        stride: int = 0,
        return_tensors: Optional[Union[str, TensorType]] = None,
        **kwargs,
    ) -> List[int]:
        """
        Converts a string to a sequence of ids (integer), using the tokenizer and vocabulary.

        Same as doing `self.convert_tokens_to_ids(self.tokenize(text))`.

        Args:
            text (`str`, `List[str]` or `List[int]`):
                The first sequence to be encoded. This can be a string, a list of strings (tokenized string using the
                `tokenize` method) or a list of integers (tokenized string ids using the `convert_tokens_to_ids`
                method).
            text_pair (`str`, `List[str]` or `List[int]`, *optional*):
                Optional second sequence to be encoded. This can be a string, a list of strings (tokenized string using
                the `tokenize` method) or a list of integers (tokenized string ids using the `convert_tokens_to_ids`
                method).
        """
        encoded_inputs = self.encode_plus(
            text,
            text_pair=text_pair,
            add_special_tokens=add_special_tokens,
            padding=padding,
            truncation=truncation,
            max_length=max_length,
            stride=stride,
            return_tensors=return_tensors,
            **kwargs,
        )

        return encoded_inputs["input_ids"]

    def num_special_tokens_to_add(self, pair: bool = False) -> int:
        raise NotImplementedError

    def _get_padding_truncation_strategies(
        self, padding=False, truncation=None, max_length=None, pad_to_multiple_of=None, verbose=True, **kwargs
    ):
        """
        Find the correct padding/truncation strategy with backward compatibility for old arguments (truncation_strategy
        and pad_to_max_length) and behaviors.
        """
        old_truncation_strategy = kwargs.pop("truncation_strategy", "do_not_truncate")
        old_pad_to_max_length = kwargs.pop("pad_to_max_length", False)

        # Backward compatibility for previous behavior, maybe we should deprecate it:
        # If you only set max_length, it activates truncation for max_length
        if max_length is not None and padding is False and truncation is None:
            if verbose:
                if not self.deprecation_warnings.get("Truncation-not-explicitly-activated", False):
                    logger.warning(
                        "Truncation was not explicitly activated but `max_length` is provided a specific value, please"
                        " use `truncation=True` to explicitly truncate examples to max length. Defaulting to"
                        " 'longest_first' truncation strategy. If you encode pairs of sequences (GLUE-style) with the"
                        " tokenizer you can select this strategy more precisely by providing a specific strategy to"
                        " `truncation`."
                    )
                self.deprecation_warnings["Truncation-not-explicitly-activated"] = True
            truncation = "longest_first"

        # Get padding strategy
        if padding is False and old_pad_to_max_length:
            if verbose:
                warnings.warn(
                    "The `pad_to_max_length` argument is deprecated and will be removed in a future version, "
                    "use `padding=True` or `padding='longest'` to pad to the longest sequence in the batch, or "
                    "use `padding='max_length'` to pad to a max length. In this case, you can give a specific "
                    "length with `max_length` (e.g. `max_length=45`) or leave max_length to None to pad to the "
                    "maximal input size of the model (e.g. 512 for Bert).",
                    FutureWarning,
                )
            if max_length is None:
                padding_strategy = PaddingStrategy.LONGEST
            else:
                padding_strategy = PaddingStrategy.MAX_LENGTH
        elif padding is not False:
            if padding is True:
                if verbose:
                    if max_length is not None and (
                        truncation is None or truncation is False or truncation == "do_not_truncate"
                    ):
                        warnings.warn(
                            "`max_length` is ignored when `padding`=`True` and there is no truncation strategy. "
                            "To pad to max length, use `padding='max_length'`."
                        )
                    if old_pad_to_max_length is not False:
                        warnings.warn("Though `pad_to_max_length` = `True`, it is ignored because `padding`=`True`.")
                padding_strategy = PaddingStrategy.LONGEST  # Default to pad to the longest sequence in the batch
            elif not isinstance(padding, PaddingStrategy):
                padding_strategy = PaddingStrategy(padding)
            elif isinstance(padding, PaddingStrategy):
                padding_strategy = padding
        else:
            padding_strategy = PaddingStrategy.DO_NOT_PAD

        # Get truncation strategy
        if truncation is None and old_truncation_strategy != "do_not_truncate":
            if verbose:
                warnings.warn(
                    "The `truncation_strategy` argument is deprecated and will be removed in a future version, use"
                    " `truncation=True` to truncate examples to a max length. You can give a specific length with"
                    " `max_length` (e.g. `max_length=45`) or leave max_length to None to truncate to the maximal input"
                    " size of the model (e.g. 512 for Bert).  If you have pairs of inputs, you can give a specific"
                    " truncation strategy selected among `truncation='only_first'` (will only truncate the first"
                    " sentence in the pairs) `truncation='only_second'` (will only truncate the second sentence in the"
                    " pairs) or `truncation='longest_first'` (will iteratively remove tokens from the longest sentence"
                    " in the pairs).",
                    FutureWarning,
                )
            truncation_strategy = TruncationStrategy(old_truncation_strategy)
        elif truncation is not False and truncation is not None:
            if truncation is True:
                truncation_strategy = (
                    TruncationStrategy.LONGEST_FIRST
                )  # Default to truncate the longest sequences in pairs of inputs
            elif not isinstance(truncation, TruncationStrategy):
                truncation_strategy = TruncationStrategy(truncation)
            elif isinstance(truncation, TruncationStrategy):
                truncation_strategy = truncation
        else:
            truncation_strategy = TruncationStrategy.DO_NOT_TRUNCATE

        # Set max length if needed
        if max_length is None:
            if padding_strategy == PaddingStrategy.MAX_LENGTH:
                if self.model_max_length > LARGE_INTEGER:
                    if verbose:
                        if not self.deprecation_warnings.get("Asking-to-pad-to-max_length", False):
                            logger.warning(
                                "Asking to pad to max_length but no maximum length is provided and the model has no"
                                " predefined maximum length. Default to no padding."
                            )
                        self.deprecation_warnings["Asking-to-pad-to-max_length"] = True
                    padding_strategy = PaddingStrategy.DO_NOT_PAD
                else:
                    max_length = self.model_max_length

            if truncation_strategy != TruncationStrategy.DO_NOT_TRUNCATE:
                if self.model_max_length > LARGE_INTEGER:
                    if verbose:
                        if not self.deprecation_warnings.get("Asking-to-truncate-to-max_length", False):
                            logger.warning(
                                "Asking to truncate to max_length but no maximum length is provided and the model has"
                                " no predefined maximum length. Default to no truncation."
                            )
                        self.deprecation_warnings["Asking-to-truncate-to-max_length"] = True
                    truncation_strategy = TruncationStrategy.DO_NOT_TRUNCATE
                else:
                    max_length = self.model_max_length

        # Test if we have a padding token
        if padding_strategy != PaddingStrategy.DO_NOT_PAD and (self.pad_token is None or self.pad_token_id < 0):
            raise ValueError(
                "Asking to pad but the tokenizer does not have a padding token. "
                "Please select a token to use as `pad_token` `(tokenizer.pad_token = tokenizer.eos_token e.g.)` "
                "or add a new pad token via `tokenizer.add_special_tokens({'pad_token': '[PAD]'})`."
            )

        # Check that we will truncate to a multiple of pad_to_multiple_of if both are provided
        if (
            truncation_strategy != TruncationStrategy.DO_NOT_TRUNCATE
            and padding_strategy != PaddingStrategy.DO_NOT_PAD
            and pad_to_multiple_of is not None
            and max_length is not None
            and (max_length % pad_to_multiple_of != 0)
        ):
            raise ValueError(
                "Truncation and padding are both activated but "
                f"truncation length ({max_length}) is not a multiple of pad_to_multiple_of ({pad_to_multiple_of})."
            )

        return padding_strategy, truncation_strategy, max_length, kwargs

    @add_end_docstrings(ENCODE_KWARGS_DOCSTRING, ENCODE_PLUS_ADDITIONAL_KWARGS_DOCSTRING)
    def __call__(
        self,
        text: Union[TextInput, PreTokenizedInput, List[TextInput], List[PreTokenizedInput]] = None,
        text_pair: Optional[Union[TextInput, PreTokenizedInput, List[TextInput], List[PreTokenizedInput]]] = None,
        text_target: Union[TextInput, PreTokenizedInput, List[TextInput], List[PreTokenizedInput]] = None,
        text_pair_target: Optional[
            Union[TextInput, PreTokenizedInput, List[TextInput], List[PreTokenizedInput]]
        ] = None,
        add_special_tokens: bool = True,
        padding: Union[bool, str, PaddingStrategy] = False,
        truncation: Union[bool, str, TruncationStrategy] = None,
        max_length: Optional[int] = None,
        stride: int = 0,
        is_split_into_words: bool = False,
        pad_to_multiple_of: Optional[int] = None,
        return_tensors: Optional[Union[str, TensorType]] = None,
        return_token_type_ids: Optional[bool] = None,
        return_attention_mask: Optional[bool] = None,
        return_overflowing_tokens: bool = False,
        return_special_tokens_mask: bool = False,
        return_offsets_mapping: bool = False,
        return_length: bool = False,
        verbose: bool = True,
        **kwargs,
    ) -> BatchEncoding:
        """
        Main method to tokenize and prepare for the model one or several sequence(s) or one or several pair(s) of
        sequences.

        Args:
            text (`str`, `List[str]`, `List[List[str]]`, *optional*):
                The sequence or batch of sequences to be encoded. Each sequence can be a string or a list of strings
                (pretokenized string). If the sequences are provided as list of strings (pretokenized), you must set
                `is_split_into_words=True` (to lift the ambiguity with a batch of sequences).
            text_pair (`str`, `List[str]`, `List[List[str]]`, *optional*):
                The sequence or batch of sequences to be encoded. Each sequence can be a string or a list of strings
                (pretokenized string). If the sequences are provided as list of strings (pretokenized), you must set
                `is_split_into_words=True` (to lift the ambiguity with a batch of sequences).
            text_target (`str`, `List[str]`, `List[List[str]]`, *optional*):
                The sequence or batch of sequences to be encoded as target texts. Each sequence can be a string or a
                list of strings (pretokenized string). If the sequences are provided as list of strings (pretokenized),
                you must set `is_split_into_words=True` (to lift the ambiguity with a batch of sequences).
            text_pair_target (`str`, `List[str]`, `List[List[str]]`, *optional*):
                The sequence or batch of sequences to be encoded as target texts. Each sequence can be a string or a
                list of strings (pretokenized string). If the sequences are provided as list of strings (pretokenized),
                you must set `is_split_into_words=True` (to lift the ambiguity with a batch of sequences).
        """
        # To avoid duplicating
        all_kwargs = {
            "add_special_tokens": add_special_tokens,
            "padding": padding,
            "truncation": truncation,
            "max_length": max_length,
            "stride": stride,
            "is_split_into_words": is_split_into_words,
            "pad_to_multiple_of": pad_to_multiple_of,
            "return_tensors": return_tensors,
            "return_token_type_ids": return_token_type_ids,
            "return_attention_mask": return_attention_mask,
            "return_overflowing_tokens": return_overflowing_tokens,
            "return_special_tokens_mask": return_special_tokens_mask,
            "return_offsets_mapping": return_offsets_mapping,
            "return_length": return_length,
            "verbose": verbose,
        }
        all_kwargs.update(kwargs)
        if text is None and text_target is None:
            raise ValueError("You need to specify either `text` or `text_target`.")
        if text is not None:
            # The context manager will send the inputs as normal texts and not text_target, but we shouldn't change the
            # input mode in this case.
            if not self._in_target_context_manager:
                self._switch_to_input_mode()
            encodings = self._call_one(text=text, text_pair=text_pair, **all_kwargs)
        if text_target is not None:
            self._switch_to_target_mode()
            target_encodings = self._call_one(text=text_target, text_pair=text_pair_target, **all_kwargs)
        # Leave back tokenizer in input mode
        self._switch_to_input_mode()

        if text_target is None:
            return encodings
        elif text is None:
            return target_encodings
        else:
            encodings["labels"] = target_encodings["input_ids"]
            return encodings

    def _call_one(
        self,
        text: Union[TextInput, PreTokenizedInput, List[TextInput], List[PreTokenizedInput]],
        text_pair: Optional[Union[TextInput, PreTokenizedInput, List[TextInput], List[PreTokenizedInput]]] = None,
        add_special_tokens: bool = True,
        padding: Union[bool, str, PaddingStrategy] = False,
        truncation: Union[bool, str, TruncationStrategy] = None,
        max_length: Optional[int] = None,
        stride: int = 0,
        is_split_into_words: bool = False,
        pad_to_multiple_of: Optional[int] = None,
        return_tensors: Optional[Union[str, TensorType]] = None,
        return_token_type_ids: Optional[bool] = None,
        return_attention_mask: Optional[bool] = None,
        return_overflowing_tokens: bool = False,
        return_special_tokens_mask: bool = False,
        return_offsets_mapping: bool = False,
        return_length: bool = False,
        verbose: bool = True,
        **kwargs,
    ) -> BatchEncoding:
        # Input type checking for clearer error
        def _is_valid_text_input(t):
            if isinstance(t, str):
                # Strings are fine
                return True
            elif isinstance(t, (list, tuple)):
                # List are fine as long as they are...
                if len(t) == 0:
                    # ... empty
                    return True
                elif isinstance(t[0], str):
                    # ... list of strings
                    return True
                elif isinstance(t[0], (list, tuple)):
                    # ... list with an empty list or with a list of strings
                    return len(t[0]) == 0 or isinstance(t[0][0], str)
                else:
                    return False
            else:
                return False

        if not _is_valid_text_input(text):
            raise ValueError(
                "text input must be of type `str` (single example), `List[str]` (batch or single pretokenized example) "
                "or `List[List[str]]` (batch of pretokenized examples)."
            )

        if text_pair is not None and not _is_valid_text_input(text_pair):
            raise ValueError(
                "text input must be of type `str` (single example), `List[str]` (batch or single pretokenized example) "
                "or `List[List[str]]` (batch of pretokenized examples)."
            )

        if is_split_into_words:
            is_batched = isinstance(text, (list, tuple)) and text and isinstance(text[0], (list, tuple))
        else:
            is_batched = isinstance(text, (list, tuple))

        if is_batched:
            if isinstance(text_pair, str):
                raise TypeError(
                    "when tokenizing batches of text, `text_pair` must be a list or tuple with the same length as"
                    " `text`."
                )
            if text_pair is not None and len(text) != len(text_pair):
                raise ValueError(
                    f"batch length of `text`: {len(text)} does not match batch length of `text_pair`:"
                    f" {len(text_pair)}."
                )
            batch_text_or_text_pairs = list(zip(text, text_pair)) if text_pair is not None else text
            return self.batch_encode_plus(
                batch_text_or_text_pairs=batch_text_or_text_pairs,
                add_special_tokens=add_special_tokens,
                padding=padding,
                truncation=truncation,
                max_length=max_length,
                stride=stride,
                is_split_into_words=is_split_into_words,
                pad_to_multiple_of=pad_to_multiple_of,
                return_tensors=return_tensors,
                return_token_type_ids=return_token_type_ids,
                return_attention_mask=return_attention_mask,
                return_overflowing_tokens=return_overflowing_tokens,
                return_special_tokens_mask=return_special_tokens_mask,
                return_offsets_mapping=return_offsets_mapping,
                return_length=return_length,
                verbose=verbose,
                **kwargs,
            )
        else:
            return self.encode_plus(
                text=text,
                text_pair=text_pair,
                add_special_tokens=add_special_tokens,
                padding=padding,
                truncation=truncation,
                max_length=max_length,
                stride=stride,
                is_split_into_words=is_split_into_words,
                pad_to_multiple_of=pad_to_multiple_of,
                return_tensors=return_tensors,
                return_token_type_ids=return_token_type_ids,
                return_attention_mask=return_attention_mask,
                return_overflowing_tokens=return_overflowing_tokens,
                return_special_tokens_mask=return_special_tokens_mask,
                return_offsets_mapping=return_offsets_mapping,
                return_length=return_length,
                verbose=verbose,
                **kwargs,
            )

    @add_end_docstrings(ENCODE_KWARGS_DOCSTRING, ENCODE_PLUS_ADDITIONAL_KWARGS_DOCSTRING)
    def encode_plus(
        self,
        text: Union[TextInput, PreTokenizedInput, EncodedInput],
        text_pair: Optional[Union[TextInput, PreTokenizedInput, EncodedInput]] = None,
        add_special_tokens: bool = True,
        padding: Union[bool, str, PaddingStrategy] = False,
        truncation: Union[bool, str, TruncationStrategy] = None,
        max_length: Optional[int] = None,
        stride: int = 0,
        is_split_into_words: bool = False,
        pad_to_multiple_of: Optional[int] = None,
        return_tensors: Optional[Union[str, TensorType]] = None,
        return_token_type_ids: Optional[bool] = None,
        return_attention_mask: Optional[bool] = None,
        return_overflowing_tokens: bool = False,
        return_special_tokens_mask: bool = False,
        return_offsets_mapping: bool = False,
        return_length: bool = False,
        verbose: bool = True,
        **kwargs,
    ) -> BatchEncoding:
        """
        Tokenize and prepare for the model a sequence or a pair of sequences.

        <Tip warning={true}>

        This method is deprecated, `__call__` should be used instead.

        </Tip>

        Args:
            text (`str`, `List[str]` or `List[int]` (the latter only for not-fast tokenizers)):
                The first sequence to be encoded. This can be a string, a list of strings (tokenized string using the
                `tokenize` method) or a list of integers (tokenized string ids using the `convert_tokens_to_ids`
                method).
            text_pair (`str`, `List[str]` or `List[int]`, *optional*):
                Optional second sequence to be encoded. This can be a string, a list of strings (tokenized string using
                the `tokenize` method) or a list of integers (tokenized string ids using the `convert_tokens_to_ids`
                method).
        """

        # Backward compatibility for 'truncation_strategy', 'pad_to_max_length'
        padding_strategy, truncation_strategy, max_length, kwargs = self._get_padding_truncation_strategies(
            padding=padding,
            truncation=truncation,
            max_length=max_length,
            pad_to_multiple_of=pad_to_multiple_of,
            verbose=verbose,
            **kwargs,
        )

        return self._encode_plus(
            text=text,
            text_pair=text_pair,
            add_special_tokens=add_special_tokens,
            padding_strategy=padding_strategy,
            truncation_strategy=truncation_strategy,
            max_length=max_length,
            stride=stride,
            is_split_into_words=is_split_into_words,
            pad_to_multiple_of=pad_to_multiple_of,
            return_tensors=return_tensors,
            return_token_type_ids=return_token_type_ids,
            return_attention_mask=return_attention_mask,
            return_overflowing_tokens=return_overflowing_tokens,
            return_special_tokens_mask=return_special_tokens_mask,
            return_offsets_mapping=return_offsets_mapping,
            return_length=return_length,
            verbose=verbose,
            **kwargs,
        )

    def _encode_plus(
        self,
        text: Union[TextInput, PreTokenizedInput, EncodedInput],
        text_pair: Optional[Union[TextInput, PreTokenizedInput, EncodedInput]] = None,
        add_special_tokens: bool = True,
        padding_strategy: PaddingStrategy = PaddingStrategy.DO_NOT_PAD,
        truncation_strategy: TruncationStrategy = TruncationStrategy.DO_NOT_TRUNCATE,
        max_length: Optional[int] = None,
        stride: int = 0,
        is_split_into_words: bool = False,
        pad_to_multiple_of: Optional[int] = None,
        return_tensors: Optional[Union[str, TensorType]] = None,
        return_token_type_ids: Optional[bool] = None,
        return_attention_mask: Optional[bool] = None,
        return_overflowing_tokens: bool = False,
        return_special_tokens_mask: bool = False,
        return_offsets_mapping: bool = False,
        return_length: bool = False,
        verbose: bool = True,
        **kwargs,
    ) -> BatchEncoding:
        raise NotImplementedError

    @add_end_docstrings(ENCODE_KWARGS_DOCSTRING, ENCODE_PLUS_ADDITIONAL_KWARGS_DOCSTRING)
    def batch_encode_plus(
        self,
        batch_text_or_text_pairs: Union[
            List[TextInput],
            List[TextInputPair],
            List[PreTokenizedInput],
            List[PreTokenizedInputPair],
            List[EncodedInput],
            List[EncodedInputPair],
        ],
        add_special_tokens: bool = True,
        padding: Union[bool, str, PaddingStrategy] = False,
        truncation: Union[bool, str, TruncationStrategy] = None,
        max_length: Optional[int] = None,
        stride: int = 0,
        is_split_into_words: bool = False,
        pad_to_multiple_of: Optional[int] = None,
        return_tensors: Optional[Union[str, TensorType]] = None,
        return_token_type_ids: Optional[bool] = None,
        return_attention_mask: Optional[bool] = None,
        return_overflowing_tokens: bool = False,
        return_special_tokens_mask: bool = False,
        return_offsets_mapping: bool = False,
        return_length: bool = False,
        verbose: bool = True,
        **kwargs,
    ) -> BatchEncoding:
        """
        Tokenize and prepare for the model a list of sequences or a list of pairs of sequences.

        <Tip warning={true}>

        This method is deprecated, `__call__` should be used instead.

        </Tip>

        Args:
            batch_text_or_text_pairs (`List[str]`, `List[Tuple[str, str]]`, `List[List[str]]`, `List[Tuple[List[str], List[str]]]`, and for not-fast tokenizers, also `List[List[int]]`, `List[Tuple[List[int], List[int]]]`):
                Batch of sequences or pair of sequences to be encoded. This can be a list of
                string/string-sequences/int-sequences or a list of pair of string/string-sequences/int-sequence (see
                details in `encode_plus`).
        """

        # Backward compatibility for 'truncation_strategy', 'pad_to_max_length'
        padding_strategy, truncation_strategy, max_length, kwargs = self._get_padding_truncation_strategies(
            padding=padding,
            truncation=truncation,
            max_length=max_length,
            pad_to_multiple_of=pad_to_multiple_of,
            verbose=verbose,
            **kwargs,
        )

        return self._batch_encode_plus(
            batch_text_or_text_pairs=batch_text_or_text_pairs,
            add_special_tokens=add_special_tokens,
            padding_strategy=padding_strategy,
            truncation_strategy=truncation_strategy,
            max_length=max_length,
            stride=stride,
            is_split_into_words=is_split_into_words,
            pad_to_multiple_of=pad_to_multiple_of,
            return_tensors=return_tensors,
            return_token_type_ids=return_token_type_ids,
            return_attention_mask=return_attention_mask,
            return_overflowing_tokens=return_overflowing_tokens,
            return_special_tokens_mask=return_special_tokens_mask,
            return_offsets_mapping=return_offsets_mapping,
            return_length=return_length,
            verbose=verbose,
            **kwargs,
        )

    def _batch_encode_plus(
        self,
        batch_text_or_text_pairs: Union[
            List[TextInput],
            List[TextInputPair],
            List[PreTokenizedInput],
            List[PreTokenizedInputPair],
            List[EncodedInput],
            List[EncodedInputPair],
        ],
        add_special_tokens: bool = True,
        padding_strategy: PaddingStrategy = PaddingStrategy.DO_NOT_PAD,
        truncation_strategy: TruncationStrategy = TruncationStrategy.DO_NOT_TRUNCATE,
        max_length: Optional[int] = None,
        stride: int = 0,
        is_split_into_words: bool = False,
        pad_to_multiple_of: Optional[int] = None,
        return_tensors: Optional[Union[str, TensorType]] = None,
        return_token_type_ids: Optional[bool] = None,
        return_attention_mask: Optional[bool] = None,
        return_overflowing_tokens: bool = False,
        return_special_tokens_mask: bool = False,
        return_offsets_mapping: bool = False,
        return_length: bool = False,
        verbose: bool = True,
        **kwargs,
    ) -> BatchEncoding:
        raise NotImplementedError

    def pad(
        self,
        encoded_inputs: Union[
            BatchEncoding,
            List[BatchEncoding],
            Dict[str, EncodedInput],
            Dict[str, List[EncodedInput]],
            List[Dict[str, EncodedInput]],
        ],
        padding: Union[bool, str, PaddingStrategy] = True,
        max_length: Optional[int] = None,
        pad_to_multiple_of: Optional[int] = None,
        return_attention_mask: Optional[bool] = None,
        return_tensors: Optional[Union[str, TensorType]] = None,
        verbose: bool = True,
    ) -> BatchEncoding:
        """
        Pad a single encoded input or a batch of encoded inputs up to predefined length or to the max sequence length
        in the batch.

        Padding side (left/right) padding token ids are defined at the tokenizer level (with `self.padding_side`,
        `self.pad_token_id` and `self.pad_token_type_id`).

        Please note that with a fast tokenizer, using the `__call__` method is faster than using a method to encode the
        text followed by a call to the `pad` method to get a padded encoding.

        <Tip>

        If the `encoded_inputs` passed are dictionary of numpy arrays, PyTorch tensors or TensorFlow tensors, the
        result will use the same type unless you provide a different tensor type with `return_tensors`. In the case of
        PyTorch tensors, you will lose the specific device of your tensors however.

        </Tip>

        Args:
            encoded_inputs ([`BatchEncoding`], list of [`BatchEncoding`], `Dict[str, List[int]]`, `Dict[str, List[List[int]]` or `List[Dict[str, List[int]]]`):
                Tokenized inputs. Can represent one input ([`BatchEncoding`] or `Dict[str, List[int]]`) or a batch of
                tokenized inputs (list of [`BatchEncoding`], *Dict[str, List[List[int]]]* or *List[Dict[str,
                List[int]]]*) so you can use this method during preprocessing as well as in a PyTorch Dataloader
                collate function.

                Instead of `List[int]` you can have tensors (numpy arrays, PyTorch tensors or TensorFlow tensors), see
                the note above for the return type.
            padding (`bool`, `str` or [`~utils.PaddingStrategy`], *optional*, defaults to `True`):
                 Select a strategy to pad the returned sequences (according to the model's padding side and padding
                 index) among:

                - `True` or `'longest'`: Pad to the longest sequence in the batch (or no padding if only a single
                  sequence if provided).
                - `'max_length'`: Pad to a maximum length specified with the argument `max_length` or to the maximum
                  acceptable input length for the model if that argument is not provided.
                - `False` or `'do_not_pad'` (default): No padding (i.e., can output a batch with sequences of different
                  lengths).
            max_length (`int`, *optional*):
                Maximum length of the returned list and optionally padding length (see above).
            pad_to_multiple_of (`int`, *optional*):
                If set will pad the sequence to a multiple of the provided value.

                This is especially useful to enable the use of Tensor Cores on NVIDIA hardware with compute capability
                `>= 7.5` (Volta).
            return_attention_mask (`bool`, *optional*):
                Whether to return the attention mask. If left to the default, will return the attention mask according
                to the specific tokenizer's default, defined by the `return_outputs` attribute.

                [What are attention masks?](../glossary#attention-mask)
            return_tensors (`str` or [`~utils.TensorType`], *optional*):
                If set, will return tensors instead of list of python integers. Acceptable values are:

                - `'tf'`: Return TensorFlow `tf.constant` objects.
                - `'pt'`: Return PyTorch `torch.Tensor` objects.
                - `'np'`: Return Numpy `np.ndarray` objects.
            verbose (`bool`, *optional*, defaults to `True`):
                Whether or not to print more information and warnings.
        """
        if self.__class__.__name__.endswith("Fast"):
            if not self.deprecation_warnings.get("Asking-to-pad-a-fast-tokenizer", False):
                logger.warning_advice(
                    f"You're using a {self.__class__.__name__} tokenizer. Please note that with a fast tokenizer,"
                    " using the `__call__` method is faster than using a method to encode the text followed by a call"
                    " to the `pad` method to get a padded encoding."
                )
                self.deprecation_warnings["Asking-to-pad-a-fast-tokenizer"] = True

        # If we have a list of dicts, let's convert it in a dict of lists
        # We do this to allow using this method as a collate_fn function in PyTorch Dataloader
        if isinstance(encoded_inputs, (list, tuple)) and isinstance(encoded_inputs[0], Mapping):
            encoded_inputs = {key: [example[key] for example in encoded_inputs] for key in encoded_inputs[0].keys()}

        # The model's main input name, usually `input_ids`, has be passed for padding
        if self.model_input_names[0] not in encoded_inputs:
            raise ValueError(
                "You should supply an encoding or a list of encodings to this method "
                f"that includes {self.model_input_names[0]}, but you provided {list(encoded_inputs.keys())}"
            )

        required_input = encoded_inputs[self.model_input_names[0]]

        if required_input is None or (isinstance(required_input, Sized) and len(required_input) == 0):
            if return_attention_mask:
                encoded_inputs["attention_mask"] = []
            return encoded_inputs

        # If we have PyTorch/TF/NumPy tensors/arrays as inputs, we cast them as python objects
        # and rebuild them afterwards if no return_tensors is specified
        # Note that we lose the specific device the tensor may be on for PyTorch

        first_element = required_input[0]
        if isinstance(first_element, (list, tuple)):
            # first_element might be an empty list/tuple in some edge cases so we grab the first non empty element.
            for item in required_input:
                if len(item) != 0:
                    first_element = item[0]
                    break
        # At this state, if `first_element` is still a list/tuple, it's an empty one so there is nothing to do.
        if not isinstance(first_element, (int, list, tuple)):
            if is_tf_tensor(first_element):
                return_tensors = "tf" if return_tensors is None else return_tensors
            elif is_torch_tensor(first_element):
                return_tensors = "pt" if return_tensors is None else return_tensors
            elif isinstance(first_element, np.ndarray):
                return_tensors = "np" if return_tensors is None else return_tensors
            else:
                raise ValueError(
                    f"type of {first_element} unknown: {type(first_element)}. "
                    "Should be one of a python, numpy, pytorch or tensorflow object."
                )

            for key, value in encoded_inputs.items():
                encoded_inputs[key] = to_py_obj(value)

        # Convert padding_strategy in PaddingStrategy
        padding_strategy, _, max_length, _ = self._get_padding_truncation_strategies(
            padding=padding, max_length=max_length, verbose=verbose
        )

        required_input = encoded_inputs[self.model_input_names[0]]
        if required_input and not isinstance(required_input[0], (list, tuple)):
            encoded_inputs = self._pad(
                encoded_inputs,
                max_length=max_length,
                padding_strategy=padding_strategy,
                pad_to_multiple_of=pad_to_multiple_of,
                return_attention_mask=return_attention_mask,
            )
            return BatchEncoding(encoded_inputs, tensor_type=return_tensors)

        batch_size = len(required_input)
        assert all(
            len(v) == batch_size for v in encoded_inputs.values()
        ), "Some items in the output dictionary have a different batch size than others."

        if padding_strategy == PaddingStrategy.LONGEST:
            max_length = max(len(inputs) for inputs in required_input)
            padding_strategy = PaddingStrategy.MAX_LENGTH

        batch_outputs = {}
        for i in range(batch_size):
            inputs = {k: v[i] for k, v in encoded_inputs.items()}
            outputs = self._pad(
                inputs,
                max_length=max_length,
                padding_strategy=padding_strategy,
                pad_to_multiple_of=pad_to_multiple_of,
                return_attention_mask=return_attention_mask,
            )

            for key, value in outputs.items():
                if key not in batch_outputs:
                    batch_outputs[key] = []
                batch_outputs[key].append(value)

        return BatchEncoding(batch_outputs, tensor_type=return_tensors)

    def create_token_type_ids_from_sequences(
        self, token_ids_0: List[int], token_ids_1: Optional[List[int]] = None
    ) -> List[int]:
        """
        Create the token type IDs corresponding to the sequences passed. [What are token type
        IDs?](../glossary#token-type-ids)

        Should be overridden in a subclass if the model has a special way of building those.

        Args:
            token_ids_0 (`List[int]`): The first tokenized sequence.
            token_ids_1 (`List[int]`, *optional*): The second tokenized sequence.

        Returns:
            `List[int]`: The token type ids.
        """
        if token_ids_1 is None:
            return len(token_ids_0) * [0]
        return [0] * len(token_ids_0) + [1] * len(token_ids_1)

    def build_inputs_with_special_tokens(
        self, token_ids_0: List[int], token_ids_1: Optional[List[int]] = None
    ) -> List[int]:
        """
        Build model inputs from a sequence or a pair of sequence for sequence classification tasks by concatenating and
        adding special tokens.

        This implementation does not add special tokens and this method should be overridden in a subclass.

        Args:
            token_ids_0 (`List[int]`): The first tokenized sequence.
            token_ids_1 (`List[int]`, *optional*): The second tokenized sequence.

        Returns:
            `List[int]`: The model input with special tokens.
        """
        if token_ids_1 is None:
            return token_ids_0
        return token_ids_0 + token_ids_1

    @add_end_docstrings(ENCODE_KWARGS_DOCSTRING, ENCODE_PLUS_ADDITIONAL_KWARGS_DOCSTRING)
    def prepare_for_model(
        self,
        ids: List[int],
        pair_ids: Optional[List[int]] = None,
        add_special_tokens: bool = True,
        padding: Union[bool, str, PaddingStrategy] = False,
        truncation: Union[bool, str, TruncationStrategy] = None,
        max_length: Optional[int] = None,
        stride: int = 0,
        pad_to_multiple_of: Optional[int] = None,
        return_tensors: Optional[Union[str, TensorType]] = None,
        return_token_type_ids: Optional[bool] = None,
        return_attention_mask: Optional[bool] = None,
        return_overflowing_tokens: bool = False,
        return_special_tokens_mask: bool = False,
        return_offsets_mapping: bool = False,
        return_length: bool = False,
        verbose: bool = True,
        prepend_batch_axis: bool = False,
        **kwargs,
    ) -> BatchEncoding:
        """
        Prepares a sequence of input id, or a pair of sequences of inputs ids so that it can be used by the model. It
        adds special tokens, truncates sequences if overflowing while taking into account the special tokens and
        manages a moving window (with user defined stride) for overflowing tokens. Please Note, for *pair_ids*
        different than `None` and *truncation_strategy = longest_first* or `True`, it is not possible to return
        overflowing tokens. Such a combination of arguments will raise an error.

        Args:
            ids (`List[int]`):
                Tokenized input ids of the first sequence. Can be obtained from a string by chaining the `tokenize` and
                `convert_tokens_to_ids` methods.
            pair_ids (`List[int]`, *optional*):
                Tokenized input ids of the second sequence. Can be obtained from a string by chaining the `tokenize`
                and `convert_tokens_to_ids` methods.
        """

        # Backward compatibility for 'truncation_strategy', 'pad_to_max_length'
        padding_strategy, truncation_strategy, max_length, kwargs = self._get_padding_truncation_strategies(
            padding=padding,
            truncation=truncation,
            max_length=max_length,
            pad_to_multiple_of=pad_to_multiple_of,
            verbose=verbose,
            **kwargs,
        )

        pair = bool(pair_ids is not None)
        len_ids = len(ids)
        len_pair_ids = len(pair_ids) if pair else 0

        if return_token_type_ids and not add_special_tokens:
            raise ValueError(
                "Asking to return token_type_ids while setting add_special_tokens to False "
                "results in an undefined behavior. Please set add_special_tokens to True or "
                "set return_token_type_ids to None."
            )

        if (
            return_overflowing_tokens
            and truncation_strategy == TruncationStrategy.LONGEST_FIRST
            and pair_ids is not None
        ):
            raise ValueError(
                "Not possible to return overflowing tokens for pair of sequences with the "
                "`longest_first`. Please select another truncation strategy than `longest_first`, "
                "for instance `only_second` or `only_first`."
            )

        # Load from model defaults
        if return_token_type_ids is None:
            return_token_type_ids = "token_type_ids" in self.model_input_names
        if return_attention_mask is None:
            return_attention_mask = "attention_mask" in self.model_input_names

        encoded_inputs = {}

        # Compute the total size of the returned encodings
        total_len = len_ids + len_pair_ids + (self.num_special_tokens_to_add(pair=pair) if add_special_tokens else 0)

        # Truncation: Handle max sequence length
        overflowing_tokens = []
        if truncation_strategy != TruncationStrategy.DO_NOT_TRUNCATE and max_length and total_len > max_length:
            ids, pair_ids, overflowing_tokens = self.truncate_sequences(
                ids,
                pair_ids=pair_ids,
                num_tokens_to_remove=total_len - max_length,
                truncation_strategy=truncation_strategy,
                stride=stride,
            )

        if return_overflowing_tokens:
            encoded_inputs["overflowing_tokens"] = overflowing_tokens
            encoded_inputs["num_truncated_tokens"] = total_len - max_length

        # Add special tokens
        if add_special_tokens:
            sequence = self.build_inputs_with_special_tokens(ids, pair_ids)
            token_type_ids = self.create_token_type_ids_from_sequences(ids, pair_ids)
        else:
            sequence = ids + pair_ids if pair else ids
            token_type_ids = [0] * len(ids) + ([0] * len(pair_ids) if pair else [])

        # Build output dictionary
        encoded_inputs["input_ids"] = sequence
        if return_token_type_ids:
            encoded_inputs["token_type_ids"] = token_type_ids
        if return_special_tokens_mask:
            if add_special_tokens:
                encoded_inputs["special_tokens_mask"] = self.get_special_tokens_mask(ids, pair_ids)
            else:
                encoded_inputs["special_tokens_mask"] = [0] * len(sequence)

        # Check lengths
        self._eventual_warn_about_too_long_sequence(encoded_inputs["input_ids"], max_length, verbose)

        # Padding
        if padding_strategy != PaddingStrategy.DO_NOT_PAD or return_attention_mask:
            encoded_inputs = self.pad(
                encoded_inputs,
                max_length=max_length,
                padding=padding_strategy.value,
                pad_to_multiple_of=pad_to_multiple_of,
                return_attention_mask=return_attention_mask,
            )

        if return_length:
            encoded_inputs["length"] = len(encoded_inputs["input_ids"])

        batch_outputs = BatchEncoding(
            encoded_inputs, tensor_type=return_tensors, prepend_batch_axis=prepend_batch_axis
        )

        return batch_outputs

    def truncate_sequences(
        self,
        ids: List[int],
        pair_ids: Optional[List[int]] = None,
        num_tokens_to_remove: int = 0,
        truncation_strategy: Union[str, TruncationStrategy] = "longest_first",
        stride: int = 0,
    ) -> Tuple[List[int], List[int], List[int]]:
        """
        Truncates a sequence pair in-place following the strategy.

        Args:
            ids (`List[int]`):
                Tokenized input ids of the first sequence. Can be obtained from a string by chaining the `tokenize` and
                `convert_tokens_to_ids` methods.
            pair_ids (`List[int]`, *optional*):
                Tokenized input ids of the second sequence. Can be obtained from a string by chaining the `tokenize`
                and `convert_tokens_to_ids` methods.
            num_tokens_to_remove (`int`, *optional*, defaults to 0):
                Number of tokens to remove using the truncation strategy.
            truncation_strategy (`str` or [`~tokenization_utils_base.TruncationStrategy`], *optional*, defaults to `False`):
                The strategy to follow for truncation. Can be:

                - `'longest_first'`: Truncate to a maximum length specified with the argument `max_length` or to the
                  maximum acceptable input length for the model if that argument is not provided. This will truncate
                  token by token, removing a token from the longest sequence in the pair if a pair of sequences (or a
                  batch of pairs) is provided.
                - `'only_first'`: Truncate to a maximum length specified with the argument `max_length` or to the
                  maximum acceptable input length for the model if that argument is not provided. This will only
                  truncate the first sequence of a pair if a pair of sequences (or a batch of pairs) is provided.
                - `'only_second'`: Truncate to a maximum length specified with the argument `max_length` or to the
                  maximum acceptable input length for the model if that argument is not provided. This will only
                  truncate the second sequence of a pair if a pair of sequences (or a batch of pairs) is provided.
                - `'do_not_truncate'` (default): No truncation (i.e., can output batch with sequence lengths greater
                  than the model maximum admissible input size).
            stride (`int`, *optional*, defaults to 0):
                If set to a positive number, the overflowing tokens returned will contain some tokens from the main
                sequence returned. The value of this argument defines the number of additional tokens.

        Returns:
            `Tuple[List[int], List[int], List[int]]`: The truncated `ids`, the truncated `pair_ids` and the list of
            overflowing tokens. Note: The *longest_first* strategy returns empty list of overflowing tokens if a pair
            of sequences (or a batch of pairs) is provided.
        """
        if num_tokens_to_remove <= 0:
            return ids, pair_ids, []

        if not isinstance(truncation_strategy, TruncationStrategy):
            truncation_strategy = TruncationStrategy(truncation_strategy)

        overflowing_tokens = []
        if truncation_strategy == TruncationStrategy.ONLY_FIRST or (
            truncation_strategy == TruncationStrategy.LONGEST_FIRST and pair_ids is None
        ):
            if len(ids) > num_tokens_to_remove:
                window_len = min(len(ids), stride + num_tokens_to_remove)
                if self.truncation_side == "left":
                    overflowing_tokens = ids[:window_len]
                    ids = ids[num_tokens_to_remove:]
                elif self.truncation_side == "right":
                    overflowing_tokens = ids[-window_len:]
                    ids = ids[:-num_tokens_to_remove]
                else:
                    raise ValueError(f"invalid truncation strategy: {self.truncation_side}, use 'left' or 'right'.")

            else:
                error_msg = (
                    f"We need to remove {num_tokens_to_remove} to truncate the input "
                    f"but the first sequence has a length {len(ids)}. "
                )
                if truncation_strategy == TruncationStrategy.ONLY_FIRST:
                    error_msg = (
                        error_msg + "Please select another truncation strategy than "
                        f"{truncation_strategy}, for instance 'longest_first' or 'only_second'."
                    )
                logger.error(error_msg)
        elif truncation_strategy == TruncationStrategy.LONGEST_FIRST:
            logger.warning(
                "Be aware, overflowing tokens are not returned for the setting you have chosen,"
                f" i.e. sequence pairs with the '{TruncationStrategy.LONGEST_FIRST.value}' "
                "truncation strategy. So the returned list will always be empty even if some "
                "tokens have been removed."
            )
            len_pair_ids = len(pair_ids) if pair_ids is not None else 0
            len_ids = len(ids)
            first_remove = min(abs(len_pair_ids - len_ids), num_tokens_to_remove)
            second_remove = num_tokens_to_remove - first_remove
            if len_ids > len_pair_ids:
                ids_to_move = first_remove + second_remove // 2
                pair_ids_to_move = second_remove - second_remove // 2
            else:
                ids_to_move = second_remove // 2
                pair_ids_to_move = first_remove + second_remove - (second_remove // 2)

            if self.truncation_side == "right":
                ids = ids[:-ids_to_move] if ids_to_move > 0 else ids
                pair_ids = pair_ids[:-pair_ids_to_move] if pair_ids is not None and pair_ids_to_move > 0 else pair_ids
            elif self.truncation_side == "left":
                ids = ids[ids_to_move:]
                pair_ids = pair_ids[pair_ids_to_move:] if pair_ids is not None else None
            else:
                raise ValueError("invalid truncation strategy:" + str(self.truncation_side))

        elif truncation_strategy == TruncationStrategy.ONLY_SECOND and pair_ids is not None:
            if len(pair_ids) > num_tokens_to_remove:
                window_len = min(len(pair_ids), stride + num_tokens_to_remove)
                if self.truncation_side == "right":
                    overflowing_tokens = pair_ids[-window_len:]
                    pair_ids = pair_ids[:-num_tokens_to_remove]
                elif self.truncation_side == "left":
                    overflowing_tokens = pair_ids[:window_len]
                    pair_ids = pair_ids[num_tokens_to_remove:]
                else:
                    raise ValueError("invalid truncation strategy:" + str(self.truncation_side))
            else:
                logger.error(
                    f"We need to remove {num_tokens_to_remove} to truncate the input "
                    f"but the second sequence has a length {len(pair_ids)}. "
                    f"Please select another truncation strategy than {truncation_strategy}, "
                    "for instance 'longest_first' or 'only_first'."
                )

        return (ids, pair_ids, overflowing_tokens)

    def _pad(
        self,
        encoded_inputs: Union[Dict[str, EncodedInput], BatchEncoding],
        max_length: Optional[int] = None,
        padding_strategy: PaddingStrategy = PaddingStrategy.DO_NOT_PAD,
        pad_to_multiple_of: Optional[int] = None,
        return_attention_mask: Optional[bool] = None,
    ) -> dict:
        """
        Pad encoded inputs (on left/right and up to predefined length or max length in the batch)

        Args:
            encoded_inputs:
                Dictionary of tokenized inputs (`List[int]`) or batch of tokenized inputs (`List[List[int]]`).
            max_length: maximum length of the returned list and optionally padding length (see below).
                Will truncate by taking into account the special tokens.
            padding_strategy: PaddingStrategy to use for padding.

                - PaddingStrategy.LONGEST Pad to the longest sequence in the batch
                - PaddingStrategy.MAX_LENGTH: Pad to the max length (default)
                - PaddingStrategy.DO_NOT_PAD: Do not pad
                The tokenizer padding sides are defined in self.padding_side:

                    - 'left': pads on the left of the sequences
                    - 'right': pads on the right of the sequences
            pad_to_multiple_of: (optional) Integer if set will pad the sequence to a multiple of the provided value.
                This is especially useful to enable the use of Tensor Core on NVIDIA hardware with compute capability
                `>= 7.5` (Volta).
            return_attention_mask:
                (optional) Set to False to avoid returning attention mask (default: set to model specifics)
        """
        # Load from model defaults
        if return_attention_mask is None:
            return_attention_mask = "attention_mask" in self.model_input_names

        required_input = encoded_inputs[self.model_input_names[0]]

        if padding_strategy == PaddingStrategy.LONGEST:
            max_length = len(required_input)

        if max_length is not None and pad_to_multiple_of is not None and (max_length % pad_to_multiple_of != 0):
            max_length = ((max_length // pad_to_multiple_of) + 1) * pad_to_multiple_of

        needs_to_be_padded = padding_strategy != PaddingStrategy.DO_NOT_PAD and len(required_input) != max_length

        # Initialize attention mask if not present.
        if return_attention_mask and "attention_mask" not in encoded_inputs:
            encoded_inputs["attention_mask"] = [1] * len(required_input)

        if needs_to_be_padded:
            difference = max_length - len(required_input)

            if self.padding_side == "right":
                if return_attention_mask:
                    encoded_inputs["attention_mask"] = encoded_inputs["attention_mask"] + [0] * difference
                if "token_type_ids" in encoded_inputs:
                    encoded_inputs["token_type_ids"] = (
                        encoded_inputs["token_type_ids"] + [self.pad_token_type_id] * difference
                    )
                if "special_tokens_mask" in encoded_inputs:
                    encoded_inputs["special_tokens_mask"] = encoded_inputs["special_tokens_mask"] + [1] * difference
                encoded_inputs[self.model_input_names[0]] = required_input + [self.pad_token_id] * difference
            elif self.padding_side == "left":
                if return_attention_mask:
                    encoded_inputs["attention_mask"] = [0] * difference + encoded_inputs["attention_mask"]
                if "token_type_ids" in encoded_inputs:
                    encoded_inputs["token_type_ids"] = [self.pad_token_type_id] * difference + encoded_inputs[
                        "token_type_ids"
                    ]
                if "special_tokens_mask" in encoded_inputs:
                    encoded_inputs["special_tokens_mask"] = [1] * difference + encoded_inputs["special_tokens_mask"]
                encoded_inputs[self.model_input_names[0]] = [self.pad_token_id] * difference + required_input
            else:
                raise ValueError("Invalid padding strategy:" + str(self.padding_side))

        return encoded_inputs

    def convert_tokens_to_string(self, tokens: List[str]) -> str:
        """
        Converts a sequence of tokens in a single string. The most simple way to do it is `" ".join(tokens)` but we
        often want to remove sub-word tokenization artifacts at the same time.

        Args:
            tokens (`List[str]`): The token to join in a string.

        Returns:
            `str`: The joined tokens.
        """
        raise NotImplementedError

    def batch_decode(
        self,
        sequences: Union[List[int], List[List[int]], "np.ndarray", "torch.Tensor", "tf.Tensor"],
        skip_special_tokens: bool = False,
        clean_up_tokenization_spaces: bool = None,
        **kwargs,
    ) -> List[str]:
        """
        Convert a list of lists of token ids into a list of strings by calling decode.

        Args:
            sequences (`Union[List[int], List[List[int]], np.ndarray, torch.Tensor, tf.Tensor]`):
                List of tokenized input ids. Can be obtained using the `__call__` method.
            skip_special_tokens (`bool`, *optional*, defaults to `False`):
                Whether or not to remove special tokens in the decoding.
            clean_up_tokenization_spaces (`bool`, *optional*):
                Whether or not to clean up the tokenization spaces. If `None`, will default to
                `self.clean_up_tokenization_spaces`.
            kwargs (additional keyword arguments, *optional*):
                Will be passed to the underlying model specific decode method.

        Returns:
            `List[str]`: The list of decoded sentences.
        """
        return [
            self.decode(
                seq,
                skip_special_tokens=skip_special_tokens,
                clean_up_tokenization_spaces=clean_up_tokenization_spaces,
                **kwargs,
            )
            for seq in sequences
        ]

    def decode(
        self,
        token_ids: Union[int, List[int], "np.ndarray", "torch.Tensor", "tf.Tensor"],
        skip_special_tokens: bool = False,
        clean_up_tokenization_spaces: bool = None,
        **kwargs,
    ) -> str:
        """
        Converts a sequence of ids in a string, using the tokenizer and vocabulary with options to remove special
        tokens and clean up tokenization spaces.

        Similar to doing `self.convert_tokens_to_string(self.convert_ids_to_tokens(token_ids))`.

        Args:
            token_ids (`Union[int, List[int], np.ndarray, torch.Tensor, tf.Tensor]`):
                List of tokenized input ids. Can be obtained using the `__call__` method.
            skip_special_tokens (`bool`, *optional*, defaults to `False`):
                Whether or not to remove special tokens in the decoding.
            clean_up_tokenization_spaces (`bool`, *optional*):
                Whether or not to clean up the tokenization spaces. If `None`, will default to
                `self.clean_up_tokenization_spaces`.
            kwargs (additional keyword arguments, *optional*):
                Will be passed to the underlying model specific decode method.

        Returns:
            `str`: The decoded sentence.
        """
        # Convert inputs to python lists
        token_ids = to_py_obj(token_ids)

        return self._decode(
            token_ids=token_ids,
            skip_special_tokens=skip_special_tokens,
            clean_up_tokenization_spaces=clean_up_tokenization_spaces,
            **kwargs,
        )

    def _decode(
        self,
        token_ids: Union[int, List[int]],
        skip_special_tokens: bool = False,
        clean_up_tokenization_spaces: bool = None,
        **kwargs,
    ) -> str:
        raise NotImplementedError

    def get_special_tokens_mask(
        self, token_ids_0: List[int], token_ids_1: Optional[List[int]] = None, already_has_special_tokens: bool = False
    ) -> List[int]:
        """
        Retrieves sequence ids from a token list that has no special tokens added. This method is called when adding
        special tokens using the tokenizer `prepare_for_model` or `encode_plus` methods.

        Args:
            token_ids_0 (`List[int]`):
                List of ids of the first sequence.
            token_ids_1 (`List[int]`, *optional*):
                List of ids of the second sequence.
            already_has_special_tokens (`bool`, *optional*, defaults to `False`):
                Whether or not the token list is already formatted with special tokens for the model.

        Returns:
            A list of integers in the range [0, 1]: 1 for a special token, 0 for a sequence token.
        """
        assert already_has_special_tokens and token_ids_1 is None, (
            "You cannot use ``already_has_special_tokens=False`` with this tokenizer. "
            "Please use a slow (full python) tokenizer to activate this argument. "
            "Or set `return_special_tokens_mask=True` when calling the encoding method "
            "to get the special tokens mask in any tokenizer. "
        )

        all_special_ids = self.all_special_ids  # cache the property

        special_tokens_mask = [1 if token in all_special_ids else 0 for token in token_ids_0]

        return special_tokens_mask

    @staticmethod
    def clean_up_tokenization(out_string: str) -> str:
        """
        Clean up a list of simple English tokenization artifacts like spaces before punctuations and abbreviated forms.

        Args:
            out_string (`str`): The text to clean up.

        Returns:
            `str`: The cleaned-up string.
        """
        out_string = (
            out_string.replace(" .", ".")
            .replace(" ?", "?")
            .replace(" !", "!")
            .replace(" ,", ",")
            .replace(" ' ", "'")
            .replace(" n't", "n't")
            .replace(" 'm", "'m")
            .replace(" 's", "'s")
            .replace(" 've", "'ve")
            .replace(" 're", "'re")
        )
        return out_string

    def _eventual_warn_about_too_long_sequence(self, ids: List[int], max_length: Optional[int], verbose: bool):
        """
        Depending on the input and internal state we might trigger a warning about a sequence that is too long for its
        corresponding model

        Args:
            ids (`List[str]`): The ids produced by the tokenization
            max_length (`int`, *optional*): The max_length desired (does not trigger a warning if it is set)
            verbose (`bool`): Whether or not to print more information and warnings.

        """
        if max_length is None and len(ids) > self.model_max_length and verbose:
            if not self.deprecation_warnings.get("sequence-length-is-longer-than-the-specified-maximum", False):
                logger.warning(
                    "Token indices sequence length is longer than the specified maximum sequence length "
                    f"for this model ({len(ids)} > {self.model_max_length}). Running this sequence through the model "
                    "will result in indexing errors"
                )
            self.deprecation_warnings["sequence-length-is-longer-than-the-specified-maximum"] = True

    def _switch_to_input_mode(self):
        """
        Private method to put the tokenizer in input mode (when it has different modes for input/outputs)
        """
        pass

    def _switch_to_target_mode(self):
        """
        Private method to put the tokenizer in target mode (when it has different modes for input/outputs)
        """
        pass

    @contextmanager
    def as_target_tokenizer(self):
        """
        Temporarily sets the tokenizer for encoding the targets. Useful for tokenizer associated to
        sequence-to-sequence models that need a slightly different processing for the labels.
        """
        warnings.warn(
            "`as_target_tokenizer` is deprecated and will be removed in v5 of Transformers. You can tokenize your "
            "labels by using the argument `text_target` of the regular `__call__` method (either in the same call as "
            "your input texts if you use the same keyword arguments, or in a separate call."
        )
        self._switch_to_target_mode()
        self._in_target_context_manager = True
        yield
        self._in_target_context_manager = False
        self._switch_to_input_mode()

    @classmethod
    def register_for_auto_class(cls, auto_class="AutoTokenizer"):
        """
        Register this class with a given auto class. This should only be used for custom tokenizers as the ones in the
        library are already mapped with `AutoTokenizer`.

        <Tip warning={true}>

        This API is experimental and may have some slight breaking changes in the next releases.

        </Tip>

        Args:
            auto_class (`str` or `type`, *optional*, defaults to `"AutoTokenizer"`):
                The auto class to register this new tokenizer with.
        """
        if not isinstance(auto_class, str):
            auto_class = auto_class.__name__

        import transformers.models.auto as auto_module

        if not hasattr(auto_module, auto_class):
            raise ValueError(f"{auto_class} is not a valid auto class.")

        cls._auto_class = auto_class

    def prepare_seq2seq_batch(
        self,
        src_texts: List[str],
        tgt_texts: Optional[List[str]] = None,
        max_length: Optional[int] = None,
        max_target_length: Optional[int] = None,
        padding: str = "longest",
        return_tensors: str = None,
        truncation: bool = True,
        **kwargs,
    ) -> BatchEncoding:
        """
        Prepare model inputs for translation. For best performance, translate one sentence at a time.

        Arguments:
            src_texts (`List[str]`):
                List of documents to summarize or source language texts.
            tgt_texts (`list`, *optional*):
                List of summaries or target language texts.
            max_length (`int`, *optional*):
                Controls the maximum length for encoder inputs (documents to summarize or source language texts) If
                left unset or set to `None`, this will use the predefined model maximum length if a maximum length is
                required by one of the truncation/padding parameters. If the model has no specific maximum input length
                (like XLNet) truncation/padding to a maximum length will be deactivated.
            max_target_length (`int`, *optional*):
                Controls the maximum length of decoder inputs (target language texts or summaries) If left unset or set
                to `None`, this will use the max_length value.
            padding (`bool`, `str` or [`~utils.PaddingStrategy`], *optional*, defaults to `False`):
                Activates and controls padding. Accepts the following values:

                - `True` or `'longest'`: Pad to the longest sequence in the batch (or no padding if only a single
                  sequence if provided).
                - `'max_length'`: Pad to a maximum length specified with the argument `max_length` or to the maximum
                  acceptable input length for the model if that argument is not provided.
                - `False` or `'do_not_pad'` (default): No padding (i.e., can output a batch with sequences of different
                  lengths).
            return_tensors (`str` or [`~utils.TensorType`], *optional*):
                If set, will return tensors instead of list of python integers. Acceptable values are:

                - `'tf'`: Return TensorFlow `tf.constant` objects.
                - `'pt'`: Return PyTorch `torch.Tensor` objects.
                - `'np'`: Return Numpy `np.ndarray` objects.
            truncation (`bool`, `str` or [`~tokenization_utils_base.TruncationStrategy`], *optional*, defaults to `True`):
                Activates and controls truncation. Accepts the following values:

                - `True` or `'longest_first'`: Truncate to a maximum length specified with the argument `max_length` or
                  to the maximum acceptable input length for the model if that argument is not provided. This will
                  truncate token by token, removing a token from the longest sequence in the pair if a pair of
                  sequences (or a batch of pairs) is provided.
                - `'only_first'`: Truncate to a maximum length specified with the argument `max_length` or to the
                  maximum acceptable input length for the model if that argument is not provided. This will only
                  truncate the first sequence of a pair if a pair of sequences (or a batch of pairs) is provided.
                - `'only_second'`: Truncate to a maximum length specified with the argument `max_length` or to the
                  maximum acceptable input length for the model if that argument is not provided. This will only
                  truncate the second sequence of a pair if a pair of sequences (or a batch of pairs) is provided.
                - `False` or `'do_not_truncate'` (default): No truncation (i.e., can output batch with sequence lengths
                  greater than the model maximum admissible input size).
            **kwargs:
                Additional keyword arguments passed along to `self.__call__`.

        Return:
            [`BatchEncoding`]: A [`BatchEncoding`] with the following fields:

            - **input_ids** -- List of token ids to be fed to the encoder.
            - **attention_mask** -- List of indices specifying which tokens should be attended to by the model.
            - **labels** -- List of token ids for tgt_texts.

            The full set of keys `[input_ids, attention_mask, labels]`, will only be returned if tgt_texts is passed.
            Otherwise, input_ids, attention_mask will be the only keys.
        """
        # docstyle-ignore
        formatted_warning = """
`prepare_seq2seq_batch` is deprecated and will be removed in version 5 of HuggingFace Transformers. Use the regular
`__call__` method to prepare your inputs and targets.

Here is a short example:

model_inputs = tokenizer(src_texts, text_target=tgt_texts, ...)

If you either need to use different keyword arguments for the source and target texts, you should do two calls like
this:

model_inputs = tokenizer(src_texts, ...)
labels = tokenizer(text_target=tgt_texts, ...)
model_inputs["labels"] = labels["input_ids"]

See the documentation of your specific tokenizer for more details on the specific arguments to the tokenizer of choice.
For a more complete example, see the implementation of `prepare_seq2seq_batch`.
"""
        warnings.warn(formatted_warning, FutureWarning)
        # mBART-specific kwargs that should be ignored by other models.
        kwargs.pop("src_lang", None)
        kwargs.pop("tgt_lang", None)
        if max_length is None:
            max_length = self.model_max_length
        model_inputs = self(
            src_texts,
            add_special_tokens=True,
            return_tensors=return_tensors,
            max_length=max_length,
            padding=padding,
            truncation=truncation,
            **kwargs,
        )
        if tgt_texts is None:
            return model_inputs
        # Process tgt_texts
        if max_target_length is None:
            max_target_length = max_length
        with self.as_target_tokenizer():
            labels = self(
                tgt_texts,
                add_special_tokens=True,
                return_tensors=return_tensors,
                padding=padding,
                max_length=max_target_length,
                truncation=truncation,
                **kwargs,
            )
        model_inputs["labels"] = labels["input_ids"]
        return model_inputs


def get_fast_tokenizer_file(tokenization_files: List[str]) -> str:
    """
    Get the tokenization file to use for this version of transformers.

    Args:
        tokenization_files (`List[str]`): The list of available configuration files.

    Returns:
        `str`: The tokenization file to use.
    """
    tokenizer_files_map = {}
    for file_name in tokenization_files:
        search = _re_tokenizer_file.search(file_name)
        if search is not None:
            v = search.groups()[0]
            tokenizer_files_map[v] = file_name
    available_versions = sorted(tokenizer_files_map.keys())

    # Defaults to FULL_TOKENIZER_FILE and then try to look at some newer versions.
    tokenizer_file = FULL_TOKENIZER_FILE
    transformers_version = version.parse(__version__)
    for v in available_versions:
        if version.parse(v) <= transformers_version:
            tokenizer_file = tokenizer_files_map[v]
        else:
            # No point going further since the versions are sorted.
            break

    return tokenizer_file


# To update the docstring, we need to copy the method, otherwise we change the original docstring.
PreTrainedTokenizerBase.push_to_hub = copy_func(PreTrainedTokenizerBase.push_to_hub)
if PreTrainedTokenizerBase.push_to_hub.__doc__ is not None:
    PreTrainedTokenizerBase.push_to_hub.__doc__ = PreTrainedTokenizerBase.push_to_hub.__doc__.format(
        object="tokenizer", object_class="AutoTokenizer", object_files="tokenizer files"
    )<|MERGE_RESOLUTION|>--- conflicted
+++ resolved
@@ -1701,14 +1701,9 @@
         max_length: Optional[int] = None,
         return_tensors: Optional[Union[str, TensorType]] = None,
         return_dict: bool = False,
-<<<<<<< HEAD
-        **tokenizer_kwargs,
-    ) -> Union[str, List[int], List[str], List[List[int]], BatchEncoding]:
-=======
         tokenizer_kwargs: Optional[Dict[str, Any]] = None,
         **kwargs,
-    ) -> Union[str, List[int]]:
->>>>>>> 174aecd0
+    ) -> Union[str, List[int], List[str], List[List[int]], BatchEncoding]:
         """
         Converts a list of dictionaries with `"role"` and `"content"` keys to a list of token
         ids. This method is intended for use with chat models, and will read the tokenizer's chat_template attribute to
@@ -1787,7 +1782,6 @@
         # Compilation function uses a cache to avoid recompiling the same template
         compiled_template = self._compile_jinja_template(chat_template)
 
-<<<<<<< HEAD
         if isinstance(conversation, (list, tuple)) and (
             isinstance(conversation[0], (list, tuple)) or hasattr(conversation[0], "messages")
         ):
@@ -1806,15 +1800,13 @@
                 messages=chat, add_generation_prompt=add_generation_prompt, **self.special_tokens_map
             )
             rendered.append(rendered_chat)
-
-        if not is_batched:
-            rendered = rendered[0]
-=======
         template_kwargs = {**self.special_tokens_map, **kwargs}  # kwargs overwrite special tokens if both are present
         rendered = compiled_template.render(
             messages=conversation, add_generation_prompt=add_generation_prompt, **template_kwargs
         )
->>>>>>> 174aecd0
+
+        if not is_batched:
+            rendered = rendered[0]
 
         if tokenize:
             out = self(
