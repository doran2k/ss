--- conflicted
+++ resolved
@@ -22,11 +22,7 @@
     AutoConfig,
     BartConfig,
     BertConfig,
-<<<<<<< HEAD
-    BertweetConfig,
-=======
     BertGenerationConfig,
->>>>>>> 9e89390c
     CamembertConfig,
     CTRLConfig,
     DistilBertConfig,
@@ -42,7 +38,6 @@
     MobileBertConfig,
     OpenAIGPTConfig,
     PegasusConfig,
-    PhobertConfig,
     ReformerConfig,
     RetriBertConfig,
     RobertaConfig,
@@ -59,7 +54,6 @@
 from .tokenization_bert import BertTokenizer, BertTokenizerFast
 from .tokenization_bert_generation import BertGenerationTokenizer
 from .tokenization_bert_japanese import BertJapaneseTokenizer
-from .tokenization_bertweet import BertweetTokenizer
 from .tokenization_camembert import CamembertTokenizer
 from .tokenization_ctrl import CTRLTokenizer
 from .tokenization_distilbert import DistilBertTokenizer, DistilBertTokenizerFast
@@ -74,7 +68,6 @@
 from .tokenization_mobilebert import MobileBertTokenizer, MobileBertTokenizerFast
 from .tokenization_openai import OpenAIGPTTokenizer, OpenAIGPTTokenizerFast
 from .tokenization_pegasus import PegasusTokenizer
-from .tokenization_phobert import PhobertTokenizer
 from .tokenization_reformer import ReformerTokenizer
 from .tokenization_retribert import RetriBertTokenizer, RetriBertTokenizerFast
 from .tokenization_roberta import RobertaTokenizer, RobertaTokenizerFast
@@ -91,8 +84,6 @@
 
 TOKENIZER_MAPPING = OrderedDict(
     [
-        (BertweetConfig, (BertweetTokenizer, None)),
-        (PhobertConfig, (PhobertTokenizer, None)),
         (RetriBertConfig, (RetriBertTokenizer, RetriBertTokenizerFast)),
         (T5Config, (T5Tokenizer, None)),
         (MobileBertConfig, (MobileBertTokenizer, MobileBertTokenizerFast)),
@@ -126,43 +117,11 @@
 
 
 class AutoTokenizer:
-<<<<<<< HEAD
-    r""":class:`~transformers.AutoTokenizer` is a generic tokenizer class
-    that will be instantiated as one of the tokenizer classes of the library
-    when created with the `AutoTokenizer.from_pretrained(pretrained_model_name_or_path)`
-    class method.
-
-    The `from_pretrained()` method takes care of returning the correct tokenizer class instance
-    based on the `model_type` property of the config object, or when it's missing,
-    falling back to using pattern matching on the `pretrained_model_name_or_path` string:
-
-        - `t5`: T5Tokenizer (T5 model)
-        - `distilbert`: DistilBertTokenizer (DistilBert model)
-        - `albert`: AlbertTokenizer (ALBERT model)
-        - `camembert`: CamembertTokenizer (CamemBERT model)
-        - `bertweet`: BertweetTokenizer (BERTweet model)
-        - `xlm-roberta`: XLMRobertaTokenizer (XLM-RoBERTa model)
-        - `longformer`: LongformerTokenizer (AllenAI Longformer model)
-        - `roberta`: RobertaTokenizer (RoBERTa model)
-        - `bert`: BertTokenizer (Bert model)
-        - `openai-gpt`: OpenAIGPTTokenizer (OpenAI GPT model)
-        - `phobert`: PhobertTokenizer (PhoBERT model)
-        - `gpt2`: GPT2Tokenizer (OpenAI GPT-2 model)
-        - `transfo-xl`: TransfoXLTokenizer (Transformer-XL model)
-        - `xlnet`: XLNetTokenizer (XLNet model)
-        - `xlm`: XLMTokenizer (XLM model)
-        - `ctrl`: CTRLTokenizer (Salesforce CTRL model)
-        - `electra`: ElectraTokenizer (Google ELECTRA model)
-        - `lxmert`: LxmertTokenizer (Lxmert model)
-
-    This class cannot be instantiated using `__init__()` (throw an error).
-=======
     r"""
     This is a generic tokenizer class that will be instantiated as one of the tokenizer classes of the library
     when created with the :meth:`AutoTokenizer.from_pretrained` class method.
 
     This class cannot be instantiated directly using ``__init__()`` (throws an error).
->>>>>>> 9e89390c
     """
 
     def __init__(self):
@@ -174,51 +133,8 @@
     @classmethod
     @replace_list_option_in_docstrings(SLOW_TOKENIZER_MAPPING)
     def from_pretrained(cls, pretrained_model_name_or_path, *inputs, **kwargs):
-<<<<<<< HEAD
-        r"""Instantiate one of the tokenizer classes of the library
-        from a pre-trained model vocabulary.
-
-        The tokenizer class to instantiate is selected
-        based on the `model_type` property of the config object, or when it's missing,
-        falling back to using pattern matching on the `pretrained_model_name_or_path` string:
-
-            - `t5`: T5Tokenizer (T5 model)
-            - `distilbert`: DistilBertTokenizer (DistilBert model)
-            - `albert`: AlbertTokenizer (ALBERT model)
-            - `camembert`: CamembertTokenizer (CamemBERT model)
-            - `bertweet`: BertweetTokenizer (BERTweet model)
-            - `xlm-roberta`: XLMRobertaTokenizer (XLM-RoBERTa model)
-            - `longformer`: LongformerTokenizer (AllenAI Longformer model)
-            - `roberta`: RobertaTokenizer (RoBERTa model)
-            - `bert-base-japanese`: BertJapaneseTokenizer (Bert model)
-            - `bert`: BertTokenizer (Bert model)
-            - `openai-gpt`: OpenAIGPTTokenizer (OpenAI GPT model)
-            - `phobert`: PhobertTokenizer (PhoBERT model)
-            - `gpt2`: GPT2Tokenizer (OpenAI GPT-2 model)
-            - `transfo-xl`: TransfoXLTokenizer (Transformer-XL model)
-            - `xlnet`: XLNetTokenizer (XLNet model)
-            - `xlm`: XLMTokenizer (XLM model)
-            - `ctrl`: CTRLTokenizer (Salesforce CTRL model)
-            - `electra`: ElectraTokenizer (Google ELECTRA model)
-            - `lxmert`: LxmertTokenizer (Lxmert model)
-
-        Params:
-            pretrained_model_name_or_path: either:
-
-                - a string with the `shortcut name` of a predefined tokenizer to load from cache or download, e.g.: ``bert-base-uncased``.
-                - a string with the `identifier name` of a predefined tokenizer that was user-uploaded to our S3, e.g.: ``dbmdz/bert-base-german-cased``.
-                - a path to a `directory` containing vocabulary files required by the tokenizer, for instance saved using the :func:`~transformers.PreTrainedTokenizer.save_pretrained` method, e.g.: ``./my_model_directory/``.
-                - (not applicable to all derived classes) a path or url to a single saved vocabulary file if and only if the tokenizer only requires a single vocabulary file (e.g. Bert, XLNet), e.g.: ``./my_model_directory/vocab.txt``.
-
-            cache_dir: (`optional`) string:
-                Path to a directory in which a downloaded predefined tokenizer vocabulary files should be cached if the standard cache should not be used.
-
-            force_download: (`optional`) boolean, default False:
-                Force to (re-)download the vocabulary files and override the cached versions if they exists.
-=======
         r"""
         Instantiate one of the tokenizer classes of the library from a pretrained model vocabulary.
->>>>>>> 9e89390c
 
         The tokenizer class to instantiate is selected based on the :obj:`model_type` property of the config object
         (either passed as an argument or loaded from :obj:`pretrained_model_name_or_path` if possible), or when it's
