--- conflicted
+++ resolved
@@ -30,20 +30,14 @@
 from torch.nn import BCEWithLogitsLoss, CrossEntropyLoss, MSELoss
 
 from ...activations import ACT2FN
-<<<<<<< HEAD
 from ...cache_utils import Cache, DynamicCache, SlidingWindowCache, StaticCache
 from ...modeling_attn_mask_utils import AttentionMaskConverter
-from ...modeling_outputs import BaseModelOutputWithPast, CausalLMOutputWithPast, SequenceClassifierOutputWithPast
-=======
-from ...cache_utils import Cache, DynamicCache
-from ...modeling_attn_mask_utils import _prepare_4d_causal_attention_mask, _prepare_4d_causal_attention_mask_for_sdpa
 from ...modeling_outputs import (
     BaseModelOutputWithPast,
     CausalLMOutputWithPast,
     SequenceClassifierOutputWithPast,
     TokenClassifierOutput,
 )
->>>>>>> 92d1d97c
 from ...modeling_utils import PreTrainedModel
 from ...utils import (
     add_start_docstrings,
@@ -108,30 +102,6 @@
         self.base = base
         inv_freq = 1.0 / (self.base ** (torch.arange(0, self.dim, 2, dtype=torch.int64).float().to(device) / self.dim))
         self.register_buffer("inv_freq", inv_freq, persistent=False)
-        # For BC we register cos and sin cached
-        self.max_seq_len_cached = max_position_embeddings
-        t = torch.arange(self.max_seq_len_cached, device=device, dtype=torch.int64).type_as(self.inv_freq)
-        freqs = torch.outer(t, self.inv_freq)
-        # Different from paper, but it uses a different permutation in order to obtain the same calculation
-        emb = torch.cat((freqs, freqs), dim=-1)
-        self.register_buffer("_cos_cached", emb.cos().to(torch.get_default_dtype()), persistent=False)
-        self.register_buffer("_sin_cached", emb.sin().to(torch.get_default_dtype()), persistent=False)
-
-    @property
-    def sin_cached(self):
-        logger.warning_once(
-            "The sin_cached attribute will be removed in 4.39. Bear in mind that its contents changed in v4.38. Use "
-            "the forward method of RoPE from now on instead. It is not used in the `MistralAttention` class"
-        )
-        return self._sin_cached
-
-    @property
-    def cos_cached(self):
-        logger.warning_once(
-            "The cos_cached attribute will be removed in 4.39. Bear in mind that its contents changed in v4.38. Use "
-            "the forward method of RoPE from now on instead. It is not used in the `MistralAttention` class"
-        )
-        return self._cos_cached
 
     @torch.no_grad()
     # Copied from transformers.models.llama.modeling_llama.LlamaRotaryEmbedding.forward
@@ -672,16 +642,9 @@
             key_states = key_states.contiguous()
             value_states = value_states.contiguous()
 
-<<<<<<< HEAD
-        # We dispatch to SDPA's Flash Attention or Efficient kernels via this if statement instead of an
-        # inline conditional assignment to support both torch.compile's `dynamic=True` and `fullgraph=True`
-        is_causal = True if causal_mask is None and q_len > 1 else False
-=======
         # We dispatch to SDPA's Flash Attention or Efficient kernels via this `is_causal` if statement instead of an inline conditional assignment
         # in SDPA to support both torch.compile's dynamic shapes and full graph options. An inline conditional prevents dynamic shapes from compiling.
-        # The q_len > 1 is necessary to match with AttentionMaskConverter.to_causal_4d that does not create a causal mask in case q_len == 1.
-        is_causal = True if self.is_causal and attention_mask is None and q_len > 1 else False
->>>>>>> 92d1d97c
+        is_causal = True if causal_mask is None and q_len > 1 else False
 
         attn_output = torch.nn.functional.scaled_dot_product_attention(
             query_states,
