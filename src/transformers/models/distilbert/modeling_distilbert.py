# coding=utf-8
# Copyright 2019-present, the HuggingFace Inc. team, The Google AI Language Team and Facebook, Inc.
#
# Licensed under the Apache License, Version 2.0 (the "License");
# you may not use this file except in compliance with the License.
# You may obtain a copy of the License at
#
#     http://www.apache.org/licenses/LICENSE-2.0
#
# Unless required by applicable law or agreed to in writing, software
# distributed under the License is distributed on an "AS IS" BASIS,
# WITHOUT WARRANTIES OR CONDITIONS OF ANY KIND, either express or implied.
# See the License for the specific language governing permissions and
# limitations under the License.
"""
 PyTorch DistilBERT model adapted in part from Facebook, Inc XLM model (https://github.com/facebookresearch/XLM) and in
 part from HuggingFace PyTorch version of Google AI Bert model (https://github.com/google-research/bert)
"""


import math

import numpy as np
import torch
from packaging import version
from torch import nn
from torch.nn import BCEWithLogitsLoss, CrossEntropyLoss, MSELoss

from ...activations import gelu
from ...deepspeed import is_deepspeed_zero3_enabled
from ...file_utils import (
    add_code_sample_docstrings,
    add_start_docstrings,
    add_start_docstrings_to_model_forward,
    replace_return_docstrings,
)
from ...modeling_outputs import (
    BaseModelOutput,
    CausalLMOutput,
    MaskedLMOutput,
    MultipleChoiceModelOutput,
    QuestionAnsweringModelOutput,
    SequenceClassifierOutput,
    TokenClassifierOutput,
)
from ...modeling_utils import (
    PreTrainedModel,
    apply_chunking_to_forward,
    find_pruneable_heads_and_indices,
    prune_linear_layer,
)
from ...utils import logging
from .configuration_distilbert import DistilBertConfig


logger = logging.get_logger(__name__)
_CHECKPOINT_FOR_DOC = "distilbert-base-uncased"
_CONFIG_FOR_DOC = "DistilBertConfig"
_TOKENIZER_FOR_DOC = "DistilBertTokenizer"

DISTILBERT_PRETRAINED_MODEL_ARCHIVE_LIST = [
    "distilbert-base-uncased",
    "distilbert-base-uncased-distilled-squad",
    "distilbert-base-cased",
    "distilbert-base-cased-distilled-squad",
    "distilbert-base-german-cased",
    "distilbert-base-multilingual-cased",
    "distilbert-base-uncased-finetuned-sst-2-english",
    # See all DistilBERT models at https://huggingface.co/models?filter=distilbert
]


# UTILS AND BUILDING BLOCKS OF THE ARCHITECTURE #


def create_sinusoidal_embeddings(n_pos, dim, out):
    if is_deepspeed_zero3_enabled():
        import deepspeed

        with deepspeed.zero.GatheredParameters(out, modifier_rank=0):
            if torch.distributed.get_rank() == 0:
                _create_sinusoidal_embeddings(n_pos=n_pos, dim=dim, out=out)
    else:
        _create_sinusoidal_embeddings(n_pos=n_pos, dim=dim, out=out)


def _create_sinusoidal_embeddings(n_pos, dim, out):
    position_enc = np.array([[pos / np.power(10000, 2 * (j // 2) / dim) for j in range(dim)] for pos in range(n_pos)])
    out.requires_grad = False
    out[:, 0::2] = torch.FloatTensor(np.sin(position_enc[:, 0::2]))
    out[:, 1::2] = torch.FloatTensor(np.cos(position_enc[:, 1::2]))
    out.detach_()


class Embeddings(nn.Module):

    def __init__(self, config):
        super().__init__()
        self.word_embeddings = nn.Embedding(config.vocab_size, config.dim, padding_idx=config.pad_token_id)
        self.position_embeddings = nn.Embedding(config.max_position_embeddings, config.dim)
        if config.sinusoidal_pos_embds:
            create_sinusoidal_embeddings(
                n_pos=config.max_position_embeddings, dim=config.dim, out=self.position_embeddings.weight
            )

        self.LayerNorm = nn.LayerNorm(config.dim, eps=1e-12)
        self.dropout = nn.Dropout(config.dropout)
        if version.parse(torch.__version__) > version.parse("1.6.0"):
            self.register_buffer(
                "position_ids", torch.arange(config.max_position_embeddings).expand((1, -1)), persistent=False
            )

        # position_ids (1, len position emb) is contiguous in memory and exported when serialized
        self.register_buffer("position_ids", torch.arange(config.max_position_embeddings).expand((1, -1)))
        self.position_embedding_type = getattr(config, "position_embedding_type", "absolute")


    def forward(self, input_ids, position_ids=None, past_key_values_length=0):
        """
        Parameters:
            input_ids: torch.tensor(bs, max_seq_length) The token ids to embed.

        Returns: torch.tensor(bs, max_seq_length, dim) The embedded tokens (plus position embeddings, no token_type
        embeddings)
        """
        seq_length = input_ids.size(1)

        # Setting the position-ids to the registered buffer in constructor, it helps
        # when tracing the model without passing position-ids, solves
        # isues similar to issue #5664
        if hasattr(self, "position_ids"):
            position_ids = self.position_ids[:, :seq_length]
        else:
            position_ids = torch.arange(seq_length, dtype=torch.long, device=input_ids.device)  # (max_seq_length)
            position_ids = position_ids.unsqueeze(0).expand_as(input_ids)  # (bs, max_seq_length)

        word_embeddings = self.word_embeddings(input_ids)  # (bs, max_seq_length, dim)
        position_embeddings = self.position_embeddings(position_ids)  # (bs, max_seq_length, dim)

        embeddings = word_embeddings + position_embeddings  # (bs, max_seq_length, dim)
        embeddings = self.LayerNorm(embeddings)  # (bs, max_seq_length, dim)
        embeddings = self.dropout(embeddings)  # (bs, max_seq_length, dim)
        return embeddings


class MultiHeadSelfAttention(nn.Module):
    def __init__(self, config):
        super().__init__()

        self.n_heads = config.n_heads
        self.dim = config.dim
        self.dropout = nn.Dropout(p=config.attention_dropout)

        assert self.dim % self.n_heads == 0

        self.q_lin = nn.Linear(in_features=config.dim, out_features=config.dim)
        self.k_lin = nn.Linear(in_features=config.dim, out_features=config.dim)
        self.v_lin = nn.Linear(in_features=config.dim, out_features=config.dim)
        self.out_lin = nn.Linear(in_features=config.dim, out_features=config.dim)

        self.is_decoder = config.is_decoder
        
        self.pruned_heads = set()

    def prune_heads(self, heads):
        attention_head_size = self.dim // self.n_heads
        if len(heads) == 0:
            return
        heads, index = find_pruneable_heads_and_indices(heads, self.n_heads, attention_head_size, self.pruned_heads)
        # Prune linear layers
        self.q_lin = prune_linear_layer(self.q_lin, index)
        self.k_lin = prune_linear_layer(self.k_lin, index)
        self.v_lin = prune_linear_layer(self.v_lin, index)
        self.out_lin = prune_linear_layer(self.out_lin, index, dim=1)
        # Update hyper params
        self.n_heads = self.n_heads - len(heads)
        self.dim = attention_head_size * self.n_heads
        self.pruned_heads = self.pruned_heads.union(heads)

    def forward(
        self,
        query,
        key,
        value,
        mask,
        attention_mask=None,
        head_mask=None,
        encoder_hidden_states=None,
        encoder_attention_mask=None,
        past_key_values=None,
        output_attentions=False,
    ):
        """
        Parameters:
            query: torch.tensor(bs, seq_length, dim)
            key: torch.tensor(bs, seq_length, dim)
            value: torch.tensor(bs, seq_length, dim)
            mask: torch.tensor(bs, seq_length)

        Returns:
            weights: torch.tensor(bs, n_heads, seq_length, seq_length) Attention weights context: torch.tensor(bs,
            seq_length, dim) Contextualized layer. Optional: only if `output_attentions=True`
        """
        bs, q_length, dim = query.size()
        k_length = key.size(1)
        # assert dim == self.dim, f'Dimensions do not match: {dim} input vs {self.dim} configured'
        # assert key.size() == value.size()

        dim_per_head = self.dim // self.n_heads

        mask_reshp = (bs, 1, 1, k_length)

        def shape(x):
            """separate heads"""
            return x.view(bs, -1, self.n_heads, dim_per_head).transpose(1, 2)

        def unshape(x):
            """group heads"""
            return x.transpose(1, 2).contiguous().view(bs, -1, self.n_heads * dim_per_head)

        # q = shape(self.q_lin(query))  # (bs, n_heads, q_length, dim_per_head)
        # k = shape(self.k_lin(key))  # (bs, n_heads, k_length, dim_per_head)
        # v = shape(self.v_lin(value))  # (bs, n_heads, k_length, dim_per_head)

        # If this is instantiated as a cross-attention module, the keys
        # and values come from an encoder; the attention mask needs to be
        # such that the encoder's padding tokens are not attended to.
        is_cross_attention = encoder_hidden_states is not None

        if is_cross_attention and past_key_values is not None:
            # reuse k,v, cross_attentions
            k = past_key_values[0]
            v = past_key_values[1]
            attention_mask = encoder_attention_mask
        elif is_cross_attention:
            k = shape(self.k_lin(key))  # (bs, n_heads, k_length, dim_per_head)
            v = shape(self.v_lin(value))  # (bs, n_heads, k_length, dim_per_head)
            attention_mask = encoder_attention_mask
        elif past_key_values is not None:
            k = shape(self.k_lin(key))  # (bs, n_heads, k_length, dim_per_head)
            v = shape(self.v_lin(value))  # (bs, n_heads, k_length, dim_per_head)
            k = torch.cat([past_key_values[0], k], dim=2)
            v = torch.cat([past_key_values[1], v], dim=2)
        else:
            k = shape(self.k_lin(key))  # (bs, n_heads, k_length, dim_per_head)
            v = shape(self.v_lin(value))  # (bs, n_heads, k_length, dim_per_head)

        q = shape(self.q_lin(query))  # (bs, n_heads, q_length, dim_per_head)

        q = q / math.sqrt(dim_per_head)  # (bs, n_heads, q_length, dim_per_head)
        scores = torch.matmul(q, k.transpose(2, 3))  # (bs, n_heads, q_length, k_length)
        mask = (mask == 0).view(mask_reshp).expand_as(scores)  # (bs, n_heads, q_length, k_length)
        scores = scores.masked_fill(mask, -float("inf"))  # (bs, n_heads, q_length, k_length)

        weights = nn.functional.softmax(scores, dim=-1)  # (bs, n_heads, q_length, k_length)
        weights = self.dropout(weights)  # (bs, n_heads, q_length, k_length)

        # Mask heads if we want to
        if head_mask is not None:
            weights = weights * head_mask

        context = torch.matmul(weights, v)  # (bs, n_heads, q_length, dim_per_head)
        context = unshape(context)  # (bs, q_length, dim)
        context = self.out_lin(context)  # (bs, q_length, dim)

        if self.is_decoder:
            context = context + (past_key_values,)

        if output_attentions:
            return (context, weights)
        else:
            return (context,)


class FFN(nn.Module):
    def __init__(self, config):
        super().__init__()
        self.dropout = nn.Dropout(p=config.dropout)
        self.chunk_size_feed_forward = config.chunk_size_feed_forward
        self.seq_len_dim = 1
        self.lin1 = nn.Linear(in_features=config.dim, out_features=config.hidden_dim)
        self.lin2 = nn.Linear(in_features=config.hidden_dim, out_features=config.dim)
        assert config.activation in ["relu", "gelu"], f"activation ({config.activation}) must be in ['relu', 'gelu']"
        self.activation = gelu if config.activation == "gelu" else nn.ReLU()

    def forward(self, input):
        return apply_chunking_to_forward(self.ff_chunk, self.chunk_size_feed_forward, self.seq_len_dim, input)

    def ff_chunk(self, input):
        x = self.lin1(input)
        x = self.activation(x)
        x = self.lin2(x)
        x = self.dropout(x)
        return x


class TransformerBlock(nn.Module):
    def __init__(self, config):
        super().__init__()

        assert config.dim % config.n_heads == 0

        self.attention = MultiHeadSelfAttention(config)
        self.sa_layer_norm = nn.LayerNorm(normalized_shape=config.dim, eps=1e-12)

        self.ffn = FFN(config)
        self.output_layer_norm = nn.LayerNorm(normalized_shape=config.dim, eps=1e-12)

    def forward(
        self,
        x,
        attn_mask=None,
        head_mask=None,
        encoder_hidden_states=None,
        encoder_attention_mask=None,
        past_key_values=None,
        output_attentions=False,
    ):
        """
        Parameters:
            x: torch.tensor(bs, seq_length, dim)
            attn_mask: torch.tensor(bs, seq_length)

        Returns:
            sa_weights: torch.tensor(bs, n_heads, seq_length, seq_length) The attention weights ffn_output:
            torch.tensor(bs, seq_length, dim) The output of the transformer block contextualization.
        """
        # Self-Attention
        sa_output = self.attention(
            query=x,
            key=x,
            value=x,
            mask=attn_mask,
            head_mask=head_mask,
            output_attentions=output_attentions,
        )
        if output_attentions:
            sa_output, sa_weights = sa_output  # (bs, seq_length, dim), (bs, n_heads, seq_length, seq_length)
        else:  # To handle these `output_attentions` or `output_hidden_states` cases returning tuples
            assert type(sa_output) == tuple
            sa_output = sa_output[0]
        sa_output = self.sa_layer_norm(sa_output + x)  # (bs, seq_length, dim)

        # Feed Forward Network
        ffn_output = self.ffn(sa_output)  # (bs, seq_length, dim)
        ffn_output = self.output_layer_norm(ffn_output + sa_output)  # (bs, seq_length, dim)

        output = (ffn_output,)
        if output_attentions:
            output = (sa_weights,) + output
        return output


class Transformer(nn.Module):
    def __init__(self, config):
        super().__init__()
        self.n_layers = config.n_layers
        self.layer = nn.ModuleList([TransformerBlock(config) for _ in range(config.n_layers)])

    def forward(
        self,
        x,
        attn_mask=None,
        head_mask=None,
        encoder_hidden_states=None,
        encoder_attention_mask=None,
        past_key_values=None,
        output_attentions=False,
        output_hidden_states=False,
        return_dict=None,
    ):  # docstyle-ignore
        """
        Parameters:
            x: torch.tensor(bs, seq_length, dim) Input sequence embedded.
            attn_mask: torch.tensor(bs, seq_length) Attention mask on the sequence.

        Returns:
            hidden_state: torch.tensor(bs, seq_length, dim) Sequence of hidden states in the last (top)
            layer all_hidden_states: Tuple[torch.tensor(bs, seq_length, dim)]
                Tuple of length n_layers with the hidden states from each layer.
                Optional: only if output_hidden_states=True
            all_attentions: Tuple[torch.tensor(bs, n_heads, seq_length, seq_length)]
                Tuple of length n_layers with the attention weights from each layer
                Optional: only if output_attentions=True
        """
        all_hidden_states = () if output_hidden_states else None
        all_attentions = () if output_attentions else None

        hidden_state = x
        for i, layer_module in enumerate(self.layer):
            if output_hidden_states:
                all_hidden_states = all_hidden_states + (hidden_state,)

            layer_outputs = layer_module(
                x=hidden_state, attn_mask=attn_mask, head_mask=head_mask[i], output_attentions=output_attentions
            )
            hidden_state = layer_outputs[-1]

            if output_attentions:
                assert len(layer_outputs) == 2
                attentions = layer_outputs[0]
                all_attentions = all_attentions + (attentions,)
            else:
                assert len(layer_outputs) == 1

        # Add last layer
        if output_hidden_states:
            all_hidden_states = all_hidden_states + (hidden_state,)

        if not return_dict:
            return tuple(v for v in [hidden_state, all_hidden_states, all_attentions] if v is not None)
        return BaseModelOutput(
            last_hidden_state=hidden_state, hidden_states=all_hidden_states, attentions=all_attentions
        )


class DistilBertPredictionHeadTransform(nn.Module):
    def __init__(self, config):
        super().__init__()
        self.dense = nn.Linear(config.hidden_size, config.hidden_size)
        if isinstance(config.activation, str):
            self.transform_act_fn = ACT2FN[config.activation]
        else:
            self.transform_act_fn = config.activation
        self.LayerNorm = nn.LayerNorm(config.hidden_size, eps=config.layer_norm_eps)

    def forward(self, hidden_states):
        hidden_states = self.dense(hidden_states)
        hidden_states = self.transform_act_fn(hidden_states)
        hidden_states = self.LayerNorm(hidden_states)
        return hidden_states


class DistilBertLMPredictionHead(nn.Module):
    def __init__(self, config):
        super().__init__()
        self.transform = DistilBertPredictionHeadTransform(config)

        # The output weights are the same as the input embeddings, but there is
        # an output-only bias for each token.
        self.decoder = nn.Linear(config.hidden_size, config.vocab_size, bias=False)

        self.bias = nn.Parameter(torch.zeros(config.vocab_size))

        # Need a link between the two variables so that the bias is correctly resized with `resize_token_embeddings`
        self.decoder.bias = self.bias

    def forward(self, hidden_states):
        hidden_states = self.transform(hidden_states)
        hidden_states = self.decoder(hidden_states)
        return hidden_states


class DistilBertOnlyMLMHead(nn.Module):
    def __init__(self, config):
        super().__init__()
        self.decoder = nn.Linear(config.hidden_size, config.vocab_size, bias=False)
        self.predictions = DistilBertLMPredictionHead(config)

    def forward(self, sequence_output):
        prediction_scores = self.predictions(sequence_output)
        return prediction_scores


# INTERFACE FOR ENCODER AND TASK SPECIFIC MODEL #
class DistilBertPreTrainedModel(PreTrainedModel):
    """
    An abstract class to handle weights initialization and a simple interface for downloading and loading pretrained
    models.
    """

    config_class = DistilBertConfig
    load_tf_weights = None
    base_model_prefix = "distilbert"

    def _init_weights(self, module):
        """Initialize the weights."""
        if isinstance(module, nn.Linear):
            # Slightly different from the TF version which uses truncated_normal for initialization
            # cf https://github.com/pytorch/pytorch/pull/5617
            module.weight.data.normal_(mean=0.0, std=self.config.initializer_range)
            if module.bias is not None:
                module.bias.data.zero_()
        elif isinstance(module, nn.Embedding):
            module.weight.data.normal_(mean=0.0, std=self.config.initializer_range)
            if module.padding_idx is not None:
                module.weight.data[module.padding_idx].zero_()
        elif isinstance(module, nn.LayerNorm):
            module.bias.data.zero_()
            module.weight.data.fill_(1.0)


DISTILBERT_START_DOCSTRING = r"""

    This model inherits from [`PreTrainedModel`]. Check the superclass documentation for the generic methods the
    library implements for all its model (such as downloading or saving, resizing the input embeddings, pruning heads
    etc.)

    This model is also a PyTorch [torch.nn.Module](https://pytorch.org/docs/stable/nn.html#torch.nn.Module) subclass.
    Use it as a regular PyTorch Module and refer to the PyTorch documentation for all matter related to general usage
    and behavior.

    Parameters:
        config ([`DistilBertConfig`]): Model configuration class with all the parameters of the model.
            Initializing with a config file does not load the weights associated with the model, only the
            configuration. Check out the [`~PreTrainedModel.from_pretrained`] method to load the model weights.
"""

DISTILBERT_INPUTS_DOCSTRING = r"""
    Args:
        input_ids (`torch.LongTensor` of shape `({0})`):
            Indices of input sequence tokens in the vocabulary.

            Indices can be obtained using [`DistilBertTokenizer`]. See [`PreTrainedTokenizer.encode`] and
            [`PreTrainedTokenizer.__call__`] for details.

            [What are input IDs?](../glossary#input-ids)
        attention_mask (`torch.FloatTensor` of shape `({0})`, *optional*):
            Mask to avoid performing attention on padding token indices. Mask values selected in `[0, 1]`:

            - 1 for tokens that are **not masked**,
            - 0 for tokens that are **masked**.

            [What are attention masks?](../glossary#attention-mask)
        head_mask (`torch.FloatTensor` of shape `(num_heads,)` or `(num_layers, num_heads)`, *optional*):
            Mask to nullify selected heads of the self-attention modules. Mask values selected in `[0, 1]`:

            - 1 indicates the head is **not masked**,
            - 0 indicates the head is **masked**.

        inputs_embeds (`torch.FloatTensor` of shape `({0}, hidden_size)`, *optional*):
            Optionally, instead of passing `input_ids` you can choose to directly pass an embedded representation. This
            is useful if you want more control over how to convert `input_ids` indices into associated vectors than the
            model's internal embedding lookup matrix.
        output_attentions (`bool`, *optional*):
            Whether or not to return the attentions tensors of all attention layers. See `attentions` under returned
            tensors for more detail.
        output_hidden_states (`bool`, *optional*):
            Whether or not to return the hidden states of all layers. See `hidden_states` under returned tensors for
            more detail.
        return_dict (`bool`, *optional*):
            Whether or not to return a [`~file_utils.ModelOutput`] instead of a plain tuple.
"""


@add_start_docstrings(
    "The bare DistilBERT encoder/transformer outputting raw hidden-states without any specific head on top.",
    DISTILBERT_START_DOCSTRING,
)
class DistilBertModel(DistilBertPreTrainedModel):
    def __init__(self, config):
        super().__init__(config)

        self.embeddings = Embeddings(config)  # Embeddings
        self.transformer = Transformer(config)  # Encoder

        # Initialize weights and apply final processing
        self.post_init()

    def get_position_embeddings(self) -> nn.Embedding:
        """
        Returns the position embeddings
        """
        return self.embeddings.position_embeddings

    def resize_position_embeddings(self, new_num_position_embeddings: int):
        """
        Resizes position embeddings of the model if `new_num_position_embeddings != config.max_position_embeddings`.

        Arguments:
            new_num_position_embeddings (`int`):
                The number of new position embedding matrix. If position embeddings are learned, increasing the size
                will add newly initialized vectors at the end, whereas reducing the size will remove vectors from the
                end. If position embeddings are not learned (*e.g.* sinusoidal position embeddings), increasing the
                size will add correct vectors at the end following the position encoding algorithm, whereas reducing
                the size will remove vectors from the end.
        """
        num_position_embeds_diff = new_num_position_embeddings - self.config.max_position_embeddings

        # no resizing needs to be done if the length stays the same
        if num_position_embeds_diff == 0:
            return

        logger.info(f"Setting `config.max_position_embeddings={new_num_position_embeddings}`...")
        self.config.max_position_embeddings = new_num_position_embeddings

        old_position_embeddings_weight = self.embeddings.position_embeddings.weight.clone()

        self.embeddings.position_embeddings = nn.Embedding(self.config.max_position_embeddings, self.config.dim)

        if self.config.sinusoidal_pos_embds:
            create_sinusoidal_embeddings(
                n_pos=self.config.max_position_embeddings, dim=self.config.dim, out=self.position_embeddings.weight
            )
        else:
            with torch.no_grad():
                if num_position_embeds_diff > 0:
                    self.embeddings.position_embeddings.weight[:-num_position_embeds_diff] = nn.Parameter(
                        old_position_embeddings_weight
                    )
                else:
                    self.embeddings.position_embeddings.weight = nn.Parameter(
                        old_position_embeddings_weight[:num_position_embeds_diff]
                    )
        # move position_embeddings to correct device
        self.embeddings.position_embeddings.to(self.device)

    def get_input_embeddings(self):
        return self.embeddings.word_embeddings

    def set_input_embeddings(self, new_embeddings):
        self.embeddings.word_embeddings = new_embeddings

    def _prune_heads(self, heads_to_prune):
        """
        Prunes heads of the model. heads_to_prune: dict of {layer_num: list of heads to prune in this layer} See base
        class PreTrainedModel
        """
        for layer, heads in heads_to_prune.items():
            self.transformer.layer[layer].attention.prune_heads(heads)

    @add_start_docstrings_to_model_forward(DISTILBERT_INPUTS_DOCSTRING.format("batch_size, num_choices"))
    @add_code_sample_docstrings(
        processor_class=_TOKENIZER_FOR_DOC,
        checkpoint=_CHECKPOINT_FOR_DOC,
        output_type=BaseModelOutput,
        config_class=_CONFIG_FOR_DOC,
    )
    def forward(
        self,
        input_ids=None,
        attention_mask=None,
        head_mask=None,
        inputs_embeds=None,
        encoder_hidden_states=None,
        encoder_attention_mask=None,
        past_key_values=None,
        output_attentions=None,
        output_hidden_states=None,
        return_dict=None,
    ):
        output_attentions = output_attentions if output_attentions is not None else self.config.output_attentions
        output_hidden_states = (
            output_hidden_states if output_hidden_states is not None else self.config.output_hidden_states
        )
        return_dict = return_dict if return_dict is not None else self.config.use_return_dict

        if input_ids is not None and inputs_embeds is not None:
            raise ValueError("You cannot specify both input_ids and inputs_embeds at the same time")
        elif input_ids is not None:
            input_shape = input_ids.size()
            batch_size, seq_length = input_shape
        elif inputs_embeds is not None:
            input_shape = inputs_embeds.size()[:-1]
            batch_size, seq_length = input_shape
        else:
            raise ValueError("You have to specify either input_ids or inputs_embeds")

        device = input_ids.device if input_ids is not None else inputs_embeds.device

        # past_key_values_length
        past_key_values_length = past_key_values[0][0].shape[2] if past_key_values is not None else 0

        # if attention_mask is None:
        #     attention_mask = torch.ones(input_shape, device=device)  # (bs, seq_length)
        if attention_mask is None:
            attention_mask = torch.ones(((batch_size, seq_length + past_key_values_length)), device=device)

        # Prepare head mask if needed
        head_mask = self.get_head_mask(head_mask, self.config.num_hidden_layers)

        if inputs_embeds is None:
            inputs_embeds = self.embeddings(input_ids)  # (bs, seq_length, dim)
        return self.transformer(
            x=inputs_embeds,
            attn_mask=attention_mask,
            head_mask=head_mask,
            output_attentions=output_attentions,
            output_hidden_states=output_hidden_states,
            return_dict=return_dict,
        )


@add_start_docstrings(
<<<<<<< HEAD
    """DistilBERT Model with a `language modeling` head on top for CLM fine-tuning. """, DISTILBERT_START_DOCSTRING
)
class DistilBertForCausalLM(DistilBertPreTrainedModel):

    authorized_unexpected_keys = [r"pooler"]
    authorized_missing_keys = [r"position_ids", r"predictions.decoder.bias"]

    def __init__(self, config):
        super().__init__(config)

        if not config.is_decoder:
            logger.warning("If you want to use `DistilBertLMHeadModel` as a standalone, add `is_decoder=True.`")

        self.distilbert = DistilBertModel(config)
        self.lm_head = DistilBertOnlyMLMHead(config)

        self.init_weights()

    def get_output_embeddings(self):
        return self.lm_head.decoder

    def set_output_embeddings(self, new_embeddings):
        self.lm_head.decoder = new_embeddings

    @add_start_docstrings_to_model_forward(DISTILBERT_INPUTS_DOCSTRING.format("batch_size, sequence_length"))
    @replace_return_docstrings(output_type=CausalLMOutput, config_class=_CONFIG_FOR_DOC)
    def forward(
        self,
        input_ids=None,
        attention_mask=None,
        head_mask=None,
        encoder_hidden_states=None,
        encoder_attention_mask=None,
        past_key_values=None,
        inputs_embeds=None,
        labels=None,
        output_attentions=None,
        output_hidden_states=None,
        return_dict=None,
    ):
        r"""
        encoder_hidden_states  (:obj:`torch.FloatTensor` of shape :obj:`(batch_size, sequence_length, hidden_size)`, `optional`):
            Sequence of hidden-states at the output of the last layer of the encoder. Used in the cross-attention if
            the model is configured as a decoder.
        encoder_attention_mask (:obj:`torch.FloatTensor` of shape :obj:`(batch_size, sequence_length)`, `optional`):
            Mask to avoid performing attention on the padding token indices of the encoder input. This mask is used in
            the cross-attention if the model is configured as a decoder. Mask values selected in ``[0, 1]``:

            - 1 for tokens that are **not masked**,
            - 0 for tokens that are **maked**.
        labels (:obj:`torch.LongTensor` of shape :obj:`(batch_size, sequence_length)`, `optional`):
            Labels for computing the left-to-right language modeling loss (next word prediction). Indices should be in
            ``[-100, 0, ..., config.vocab_size]`` (see ``input_ids`` docstring) Tokens with indices set to ``-100`` are
            ignored (masked), the loss is only computed for the tokens with labels n ``[0, ..., config.vocab_size]``

        Returns:

        Example::

            >>> from transformers import DistilBertTokenizer, DistilBertLMHeadModel, DistilBertConfig
            >>> import torch

            >>> tokenizer = DistilBertTokenizer.from_pretrained('bert-base-cased')
            >>> config = DistilBertConfig.from_pretrained("bert-base-cased")
            >>> config.is_decoder = True
            >>> model = DistilBertLMHeadModel.from_pretrained('bert-base-cased', config=config, return_dict=True)

            >>> inputs = tokenizer("Hello, my dog is cute", return_tensors="pt")
            >>> outputs = model(**inputs)

            >>> prediction_logits = outputs.logits
        """
        return_dict = return_dict if return_dict is not None else self.config.use_return_dict

        outputs = self.distilbert(
            input_ids,
            attention_mask=attention_mask,
            head_mask=head_mask,
            inputs_embeds=inputs_embeds,
            output_attentions=output_attentions,
            output_hidden_states=output_hidden_states,
            return_dict=return_dict,
        )

        sequence_output = outputs[0]
        prediction_scores = self.lm_head(sequence_output)

        lm_loss = None
        if labels is not None:
            # we are doing next-token prediction; shift prediction scores and input ids by one
            shifted_prediction_scores = prediction_scores[:, :-1, :].contiguous()
            labels = labels[:, 1:].contiguous()
            loss_fct = CrossEntropyLoss()
            lm_loss = loss_fct(shifted_prediction_scores.view(-1, self.config.vocab_size), labels.view(-1))

        if not return_dict:
            output = (prediction_scores,) + outputs[1:]
            return ((lm_loss,) + output) if lm_loss is not None else output

        return CausalLMOutput(
            loss=lm_loss,
            logits=prediction_scores,
            hidden_states=outputs.hidden_states,
            attentions=outputs.attentions,
        )

    def prepare_inputs_for_generation(self, input_ids, attention_mask=None, **model_kwargs):
        input_shape = input_ids.shape

        # if model is used as a decoder in encoder-decoder model, the decoder attention mask is created on the fly
        if attention_mask is None:
            attention_mask = input_ids.new_ones(input_shape)

        return {"input_ids": input_ids, "attention_mask": attention_mask}


@add_start_docstrings(
    """DistilBert Model with a `masked language modeling` head on top. """,
=======
    """DistilBert Model with a `masked language modeling` head on top.""",
>>>>>>> 65cb94ff
    DISTILBERT_START_DOCSTRING,
)
class DistilBertForMaskedLM(DistilBertPreTrainedModel):
    def __init__(self, config):
        super().__init__(config)

        self.distilbert = DistilBertModel(config)
        self.vocab_transform = nn.Linear(config.dim, config.dim)
        self.vocab_layer_norm = nn.LayerNorm(config.dim, eps=1e-12)
        self.vocab_projector = nn.Linear(config.dim, config.vocab_size)

        # Initialize weights and apply final processing
        self.post_init()

        self.mlm_loss_fct = nn.CrossEntropyLoss()

    def get_position_embeddings(self) -> nn.Embedding:
        """
        Returns the position embeddings
        """
        return self.distilbert.get_position_embeddings()

    def resize_position_embeddings(self, new_num_position_embeddings: int):
        """
        Resizes position embeddings of the model if `new_num_position_embeddings != config.max_position_embeddings`.

        Arguments:
            new_num_position_embeddings (`int`):
                The number of new position embedding matrix. If position embeddings are learned, increasing the size
                will add newly initialized vectors at the end, whereas reducing the size will remove vectors from the
                end. If position embeddings are not learned (*e.g.* sinusoidal position embeddings), increasing the
                size will add correct vectors at the end following the position encoding algorithm, whereas reducing
                the size will remove vectors from the end.
        """
        self.distilbert.resize_position_embeddings(new_num_position_embeddings)

    def get_output_embeddings(self):
        return self.vocab_projector

    def set_output_embeddings(self, new_embeddings):
        self.vocab_projector = new_embeddings

    @add_start_docstrings_to_model_forward(DISTILBERT_INPUTS_DOCSTRING.format("batch_size, num_choices"))
    @add_code_sample_docstrings(
        processor_class=_TOKENIZER_FOR_DOC,
        checkpoint=_CHECKPOINT_FOR_DOC,
        output_type=MaskedLMOutput,
        config_class=_CONFIG_FOR_DOC,
    )
    def forward(
        self,
        input_ids=None,
        attention_mask=None,
        head_mask=None,
        inputs_embeds=None,
        labels=None,
        output_attentions=None,
        output_hidden_states=None,
        return_dict=None,
    ):
        r"""
        labels (`torch.LongTensor` of shape `(batch_size, sequence_length)`, *optional*):
            Labels for computing the masked language modeling loss. Indices should be in `[-100, 0, ...,
            config.vocab_size]` (see `input_ids` docstring) Tokens with indices set to `-100` are ignored (masked), the
            loss is only computed for the tokens with labels in `[0, ..., config.vocab_size]`.
        """
        return_dict = return_dict if return_dict is not None else self.config.use_return_dict

        dlbrt_output = self.distilbert(
            input_ids=input_ids,
            attention_mask=attention_mask,
            head_mask=head_mask,
            inputs_embeds=inputs_embeds,
            output_attentions=output_attentions,
            output_hidden_states=output_hidden_states,
            return_dict=return_dict,
        )
        hidden_states = dlbrt_output[0]  # (bs, seq_length, dim)
        prediction_logits = self.vocab_transform(hidden_states)  # (bs, seq_length, dim)
        prediction_logits = gelu(prediction_logits)  # (bs, seq_length, dim)
        prediction_logits = self.vocab_layer_norm(prediction_logits)  # (bs, seq_length, dim)
        prediction_logits = self.vocab_projector(prediction_logits)  # (bs, seq_length, vocab_size)

        mlm_loss = None
        if labels is not None:
            mlm_loss = self.mlm_loss_fct(prediction_logits.view(-1, prediction_logits.size(-1)), labels.view(-1))

        if not return_dict:
            output = (prediction_logits,) + dlbrt_output[1:]
            return ((mlm_loss,) + output) if mlm_loss is not None else output

        return MaskedLMOutput(
            loss=mlm_loss,
            logits=prediction_logits,
            hidden_states=dlbrt_output.hidden_states,
            attentions=dlbrt_output.attentions,
        )


@add_start_docstrings(
    """
    DistilBert Model transformer with a sequence classification/regression head on top (a linear layer on top of the
    pooled output) e.g. for GLUE tasks.
    """,
    DISTILBERT_START_DOCSTRING,
)
class DistilBertForSequenceClassification(DistilBertPreTrainedModel):
    def __init__(self, config):
        super().__init__(config)
        self.num_labels = config.num_labels
        self.config = config

        self.distilbert = DistilBertModel(config)
        self.pre_classifier = nn.Linear(config.dim, config.dim)
        self.classifier = nn.Linear(config.dim, config.num_labels)
        self.dropout = nn.Dropout(config.seq_classif_dropout)

        # Initialize weights and apply final processing
        self.post_init()

    def get_position_embeddings(self) -> nn.Embedding:
        """
        Returns the position embeddings
        """
        return self.distilbert.get_position_embeddings()

    def resize_position_embeddings(self, new_num_position_embeddings: int):
        """
        Resizes position embeddings of the model if `new_num_position_embeddings != config.max_position_embeddings`.

        Arguments:
            new_num_position_embeddings (`int`):
                The number of new position embedding matrix. If position embeddings are learned, increasing the size
                will add newly initialized vectors at the end, whereas reducing the size will remove vectors from the
                end. If position embeddings are not learned (*e.g.* sinusoidal position embeddings), increasing the
                size will add correct vectors at the end following the position encoding algorithm, whereas reducing
                the size will remove vectors from the end.
        """
        self.distilbert.resize_position_embeddings(new_num_position_embeddings)

    @add_start_docstrings_to_model_forward(DISTILBERT_INPUTS_DOCSTRING.format("batch_size, sequence_length"))
    @add_code_sample_docstrings(
        processor_class=_TOKENIZER_FOR_DOC,
        checkpoint=_CHECKPOINT_FOR_DOC,
        output_type=SequenceClassifierOutput,
        config_class=_CONFIG_FOR_DOC,
    )
    def forward(
        self,
        input_ids=None,
        attention_mask=None,
        head_mask=None,
        inputs_embeds=None,
        labels=None,
        output_attentions=None,
        output_hidden_states=None,
        return_dict=None,
    ):
        r"""
        labels (`torch.LongTensor` of shape `(batch_size,)`, *optional*):
            Labels for computing the sequence classification/regression loss. Indices should be in `[0, ...,
            config.num_labels - 1]`. If `config.num_labels == 1` a regression loss is computed (Mean-Square loss), If
            `config.num_labels > 1` a classification loss is computed (Cross-Entropy).
        """
        return_dict = return_dict if return_dict is not None else self.config.use_return_dict

        distilbert_output = self.distilbert(
            input_ids=input_ids,
            attention_mask=attention_mask,
            head_mask=head_mask,
            inputs_embeds=inputs_embeds,
            output_attentions=output_attentions,
            output_hidden_states=output_hidden_states,
            return_dict=return_dict,
        )
        hidden_state = distilbert_output[0]  # (bs, seq_len, dim)
        pooled_output = hidden_state[:, 0]  # (bs, dim)
        pooled_output = self.pre_classifier(pooled_output)  # (bs, dim)
        pooled_output = nn.ReLU()(pooled_output)  # (bs, dim)
        pooled_output = self.dropout(pooled_output)  # (bs, dim)
        logits = self.classifier(pooled_output)  # (bs, num_labels)

        loss = None
        if labels is not None:
            if self.config.problem_type is None:
                if self.num_labels == 1:
                    self.config.problem_type = "regression"
                elif self.num_labels > 1 and (labels.dtype == torch.long or labels.dtype == torch.int):
                    self.config.problem_type = "single_label_classification"
                else:
                    self.config.problem_type = "multi_label_classification"

            if self.config.problem_type == "regression":
                loss_fct = MSELoss()
                if self.num_labels == 1:
                    loss = loss_fct(logits.squeeze(), labels.squeeze())
                else:
                    loss = loss_fct(logits, labels)
            elif self.config.problem_type == "single_label_classification":
                loss_fct = CrossEntropyLoss()
                loss = loss_fct(logits.view(-1, self.num_labels), labels.view(-1))
            elif self.config.problem_type == "multi_label_classification":
                loss_fct = BCEWithLogitsLoss()
                loss = loss_fct(logits, labels)

        if not return_dict:
            output = (logits,) + distilbert_output[1:]
            return ((loss,) + output) if loss is not None else output

        return SequenceClassifierOutput(
            loss=loss,
            logits=logits,
            hidden_states=distilbert_output.hidden_states,
            attentions=distilbert_output.attentions,
        )


@add_start_docstrings(
    """
    DistilBert Model with a span classification head on top for extractive question-answering tasks like SQuAD (a
    linear layers on top of the hidden-states output to compute `span start logits` and `span end logits`).
    """,
    DISTILBERT_START_DOCSTRING,
)
class DistilBertForQuestionAnswering(DistilBertPreTrainedModel):
    def __init__(self, config):
        super().__init__(config)

        self.distilbert = DistilBertModel(config)
        self.qa_outputs = nn.Linear(config.dim, config.num_labels)
        assert config.num_labels == 2
        self.dropout = nn.Dropout(config.qa_dropout)

        # Initialize weights and apply final processing
        self.post_init()

    def get_position_embeddings(self) -> nn.Embedding:
        """
        Returns the position embeddings
        """
        return self.distilbert.get_position_embeddings()

    def resize_position_embeddings(self, new_num_position_embeddings: int):
        """
        Resizes position embeddings of the model if `new_num_position_embeddings != config.max_position_embeddings`.

        Arguments:
            new_num_position_embeddings (`int`):
                The number of new position embedding matrix. If position embeddings are learned, increasing the size
                will add newly initialized vectors at the end, whereas reducing the size will remove vectors from the
                end. If position embeddings are not learned (*e.g.* sinusoidal position embeddings), increasing the
                size will add correct vectors at the end following the position encoding algorithm, whereas reducing
                the size will remove vectors from the end.
        """
        self.distilbert.resize_position_embeddings(new_num_position_embeddings)

    @add_start_docstrings_to_model_forward(DISTILBERT_INPUTS_DOCSTRING.format("batch_size, num_choices"))
    @add_code_sample_docstrings(
        processor_class=_TOKENIZER_FOR_DOC,
        checkpoint=_CHECKPOINT_FOR_DOC,
        output_type=QuestionAnsweringModelOutput,
        config_class=_CONFIG_FOR_DOC,
    )
    def forward(
        self,
        input_ids=None,
        attention_mask=None,
        head_mask=None,
        inputs_embeds=None,
        start_positions=None,
        end_positions=None,
        output_attentions=None,
        output_hidden_states=None,
        return_dict=None,
    ):
        r"""
        start_positions (`torch.LongTensor` of shape `(batch_size,)`, *optional*):
            Labels for position (index) of the start of the labelled span for computing the token classification loss.
            Positions are clamped to the length of the sequence (`sequence_length`). Position outside of the sequence
            are not taken into account for computing the loss.
        end_positions (`torch.LongTensor` of shape `(batch_size,)`, *optional*):
            Labels for position (index) of the end of the labelled span for computing the token classification loss.
            Positions are clamped to the length of the sequence (`sequence_length`). Position outside of the sequence
            are not taken into account for computing the loss.
        """
        return_dict = return_dict if return_dict is not None else self.config.use_return_dict

        distilbert_output = self.distilbert(
            input_ids=input_ids,
            attention_mask=attention_mask,
            head_mask=head_mask,
            inputs_embeds=inputs_embeds,
            output_attentions=output_attentions,
            output_hidden_states=output_hidden_states,
            return_dict=return_dict,
        )
        hidden_states = distilbert_output[0]  # (bs, max_query_len, dim)

        hidden_states = self.dropout(hidden_states)  # (bs, max_query_len, dim)
        logits = self.qa_outputs(hidden_states)  # (bs, max_query_len, 2)
        start_logits, end_logits = logits.split(1, dim=-1)
        start_logits = start_logits.squeeze(-1).contiguous()  # (bs, max_query_len)
        end_logits = end_logits.squeeze(-1).contiguous()  # (bs, max_query_len)

        total_loss = None
        if start_positions is not None and end_positions is not None:
            # If we are on multi-GPU, split add a dimension
            if len(start_positions.size()) > 1:
                start_positions = start_positions.squeeze(-1)
            if len(end_positions.size()) > 1:
                end_positions = end_positions.squeeze(-1)
            # sometimes the start/end positions are outside our model inputs, we ignore these terms
            ignored_index = start_logits.size(1)
            start_positions = start_positions.clamp(0, ignored_index)
            end_positions = end_positions.clamp(0, ignored_index)

            loss_fct = nn.CrossEntropyLoss(ignore_index=ignored_index)
            start_loss = loss_fct(start_logits, start_positions)
            end_loss = loss_fct(end_logits, end_positions)
            total_loss = (start_loss + end_loss) / 2

        if not return_dict:
            output = (start_logits, end_logits) + distilbert_output[1:]
            return ((total_loss,) + output) if total_loss is not None else output

        return QuestionAnsweringModelOutput(
            loss=total_loss,
            start_logits=start_logits,
            end_logits=end_logits,
            hidden_states=distilbert_output.hidden_states,
            attentions=distilbert_output.attentions,
        )


@add_start_docstrings(
    """
    DistilBert Model with a token classification head on top (a linear layer on top of the hidden-states output) e.g.
    for Named-Entity-Recognition (NER) tasks.
    """,
    DISTILBERT_START_DOCSTRING,
)
class DistilBertForTokenClassification(DistilBertPreTrainedModel):
    def __init__(self, config):
        super().__init__(config)
        self.num_labels = config.num_labels

        self.distilbert = DistilBertModel(config)
        self.dropout = nn.Dropout(config.dropout)
        self.classifier = nn.Linear(config.hidden_size, config.num_labels)

        # Initialize weights and apply final processing
        self.post_init()

    def get_position_embeddings(self) -> nn.Embedding:
        """
        Returns the position embeddings
        """
        return self.distilbert.get_position_embeddings()

    def resize_position_embeddings(self, new_num_position_embeddings: int):
        """
        Resizes position embeddings of the model if `new_num_position_embeddings != config.max_position_embeddings`.

        Arguments:
            new_num_position_embeddings (`int`):
                The number of new position embedding matrix. If position embeddings are learned, increasing the size
                will add newly initialized vectors at the end, whereas reducing the size will remove vectors from the
                end. If position embeddings are not learned (*e.g.* sinusoidal position embeddings), increasing the
                size will add correct vectors at the end following the position encoding algorithm, whereas reducing
                the size will remove vectors from the end.
        """
        self.distilbert.resize_position_embeddings(new_num_position_embeddings)

    @add_start_docstrings_to_model_forward(DISTILBERT_INPUTS_DOCSTRING)
    @add_code_sample_docstrings(
        processor_class=_TOKENIZER_FOR_DOC,
        checkpoint=_CHECKPOINT_FOR_DOC,
        output_type=TokenClassifierOutput,
        config_class=_CONFIG_FOR_DOC,
    )
    def forward(
        self,
        input_ids=None,
        attention_mask=None,
        head_mask=None,
        inputs_embeds=None,
        labels=None,
        output_attentions=None,
        output_hidden_states=None,
        return_dict=None,
    ):
        r"""
        labels (`torch.LongTensor` of shape `(batch_size, sequence_length)`, *optional*):
            Labels for computing the token classification loss. Indices should be in `[0, ..., config.num_labels - 1]`.
        """
        return_dict = return_dict if return_dict is not None else self.config.use_return_dict

        outputs = self.distilbert(
            input_ids,
            attention_mask=attention_mask,
            head_mask=head_mask,
            inputs_embeds=inputs_embeds,
            output_attentions=output_attentions,
            output_hidden_states=output_hidden_states,
            return_dict=return_dict,
        )

        sequence_output = outputs[0]

        sequence_output = self.dropout(sequence_output)
        logits = self.classifier(sequence_output)

        loss = None
        if labels is not None:
            loss_fct = CrossEntropyLoss()
            # Only keep active parts of the loss
            if attention_mask is not None:
                active_loss = attention_mask.view(-1) == 1
                active_logits = logits.view(-1, self.num_labels)
                active_labels = torch.where(
                    active_loss, labels.view(-1), torch.tensor(loss_fct.ignore_index).type_as(labels)
                )
                loss = loss_fct(active_logits, active_labels)
            else:
                loss = loss_fct(logits.view(-1, self.num_labels), labels.view(-1))

        if not return_dict:
            output = (logits,) + outputs[1:]
            return ((loss,) + output) if loss is not None else output

        return TokenClassifierOutput(
            loss=loss,
            logits=logits,
            hidden_states=outputs.hidden_states,
            attentions=outputs.attentions,
        )


@add_start_docstrings(
    """
    DistilBert Model with a multiple choice classification head on top (a linear layer on top of the pooled output and
    a softmax) e.g. for RocStories/SWAG tasks.
    """,
    DISTILBERT_START_DOCSTRING,
)
class DistilBertForMultipleChoice(DistilBertPreTrainedModel):
    def __init__(self, config):
        super().__init__(config)

        self.distilbert = DistilBertModel(config)
        self.pre_classifier = nn.Linear(config.dim, config.dim)
        self.classifier = nn.Linear(config.dim, 1)
        self.dropout = nn.Dropout(config.seq_classif_dropout)

        # Initialize weights and apply final processing
        self.post_init()

    def get_position_embeddings(self) -> nn.Embedding:
        """
        Returns the position embeddings
        """
        return self.distilbert.get_position_embeddings()

    def resize_position_embeddings(self, new_num_position_embeddings: int):
        """
        Resizes position embeddings of the model if `new_num_position_embeddings != config.max_position_embeddings`.

        Arguments:
            new_num_position_embeddings (`int`)
                The number of new position embeddings. If position embeddings are learned, increasing the size will add
                newly initialized vectors at the end, whereas reducing the size will remove vectors from the end. If
                position embeddings are not learned (*e.g.* sinusoidal position embeddings), increasing the size will
                add correct vectors at the end following the position encoding algorithm, whereas reducing the size
                will remove vectors from the end.
        """
        self.distilbert.resize_position_embeddings(new_num_position_embeddings)

    @add_start_docstrings_to_model_forward(
        DISTILBERT_INPUTS_DOCSTRING.format("batch_size, num_choices, sequence_length")
    )
    @replace_return_docstrings(output_type=MultipleChoiceModelOutput, config_class=_CONFIG_FOR_DOC)
    def forward(
        self,
        input_ids=None,
        attention_mask=None,
        head_mask=None,
        inputs_embeds=None,
        labels=None,
        output_attentions=None,
        output_hidden_states=None,
        return_dict=None,
    ):
        r"""
        labels (`torch.LongTensor` of shape `(batch_size,)`, *optional*):
            Labels for computing the multiple choice classification loss. Indices should be in `[0, ...,
            num_choices-1]` where `num_choices` is the size of the second dimension of the input tensors. (See
            `input_ids` above)

        Returns:

        Examples:

        ```python
        >>> from transformers import DistilBertTokenizer, DistilBertForMultipleChoice
        >>> import torch

        >>> tokenizer = DistilBertTokenizer.from_pretrained("distilbert-base-cased")
        >>> model = DistilBertForMultipleChoice.from_pretrained("distilbert-base-cased")

        >>> prompt = "In Italy, pizza served in formal settings, such as at a restaurant, is presented unsliced."
        >>> choice0 = "It is eaten with a fork and a knife."
        >>> choice1 = "It is eaten while held in the hand."
        >>> labels = torch.tensor(0).unsqueeze(0)  # choice0 is correct (according to Wikipedia ;)), batch size 1

        >>> encoding = tokenizer([[prompt, choice0], [prompt, choice1]], return_tensors="pt", padding=True)
        >>> outputs = model(**{k: v.unsqueeze(0) for k, v in encoding.items()}, labels=labels)  # batch size is 1

        >>> # the linear classifier still needs to be trained
        >>> loss = outputs.loss
        >>> logits = outputs.logits
        ```"""
        return_dict = return_dict if return_dict is not None else self.config.use_return_dict
        num_choices = input_ids.shape[1] if input_ids is not None else inputs_embeds.shape[1]

        input_ids = input_ids.view(-1, input_ids.size(-1)) if input_ids is not None else None
        attention_mask = attention_mask.view(-1, attention_mask.size(-1)) if attention_mask is not None else None
        inputs_embeds = (
            inputs_embeds.view(-1, inputs_embeds.size(-2), inputs_embeds.size(-1))
            if inputs_embeds is not None
            else None
        )

        outputs = self.distilbert(
            input_ids,
            attention_mask=attention_mask,
            head_mask=head_mask,
            inputs_embeds=inputs_embeds,
            output_attentions=output_attentions,
            output_hidden_states=output_hidden_states,
            return_dict=return_dict,
        )

        hidden_state = outputs[0]  # (bs * num_choices, seq_len, dim)
        pooled_output = hidden_state[:, 0]  # (bs * num_choices, dim)
        pooled_output = self.pre_classifier(pooled_output)  # (bs * num_choices, dim)
        pooled_output = nn.ReLU()(pooled_output)  # (bs * num_choices, dim)
        pooled_output = self.dropout(pooled_output)  # (bs * num_choices, dim)
        logits = self.classifier(pooled_output)  # (bs * num_choices, 1)

        reshaped_logits = logits.view(-1, num_choices)  # (bs, num_choices)

        loss = None
        if labels is not None:
            loss_fct = CrossEntropyLoss()
            loss = loss_fct(reshaped_logits, labels)

        if not return_dict:
            output = (reshaped_logits,) + outputs[1:]
            return ((loss,) + output) if loss is not None else output

        return MultipleChoiceModelOutput(
            loss=loss,
            logits=reshaped_logits,
            hidden_states=outputs.hidden_states,
            attentions=outputs.attentions,
        )<|MERGE_RESOLUTION|>--- conflicted
+++ resolved
@@ -682,128 +682,7 @@
 
 
 @add_start_docstrings(
-<<<<<<< HEAD
-    """DistilBERT Model with a `language modeling` head on top for CLM fine-tuning. """, DISTILBERT_START_DOCSTRING
-)
-class DistilBertForCausalLM(DistilBertPreTrainedModel):
-
-    authorized_unexpected_keys = [r"pooler"]
-    authorized_missing_keys = [r"position_ids", r"predictions.decoder.bias"]
-
-    def __init__(self, config):
-        super().__init__(config)
-
-        if not config.is_decoder:
-            logger.warning("If you want to use `DistilBertLMHeadModel` as a standalone, add `is_decoder=True.`")
-
-        self.distilbert = DistilBertModel(config)
-        self.lm_head = DistilBertOnlyMLMHead(config)
-
-        self.init_weights()
-
-    def get_output_embeddings(self):
-        return self.lm_head.decoder
-
-    def set_output_embeddings(self, new_embeddings):
-        self.lm_head.decoder = new_embeddings
-
-    @add_start_docstrings_to_model_forward(DISTILBERT_INPUTS_DOCSTRING.format("batch_size, sequence_length"))
-    @replace_return_docstrings(output_type=CausalLMOutput, config_class=_CONFIG_FOR_DOC)
-    def forward(
-        self,
-        input_ids=None,
-        attention_mask=None,
-        head_mask=None,
-        encoder_hidden_states=None,
-        encoder_attention_mask=None,
-        past_key_values=None,
-        inputs_embeds=None,
-        labels=None,
-        output_attentions=None,
-        output_hidden_states=None,
-        return_dict=None,
-    ):
-        r"""
-        encoder_hidden_states  (:obj:`torch.FloatTensor` of shape :obj:`(batch_size, sequence_length, hidden_size)`, `optional`):
-            Sequence of hidden-states at the output of the last layer of the encoder. Used in the cross-attention if
-            the model is configured as a decoder.
-        encoder_attention_mask (:obj:`torch.FloatTensor` of shape :obj:`(batch_size, sequence_length)`, `optional`):
-            Mask to avoid performing attention on the padding token indices of the encoder input. This mask is used in
-            the cross-attention if the model is configured as a decoder. Mask values selected in ``[0, 1]``:
-
-            - 1 for tokens that are **not masked**,
-            - 0 for tokens that are **maked**.
-        labels (:obj:`torch.LongTensor` of shape :obj:`(batch_size, sequence_length)`, `optional`):
-            Labels for computing the left-to-right language modeling loss (next word prediction). Indices should be in
-            ``[-100, 0, ..., config.vocab_size]`` (see ``input_ids`` docstring) Tokens with indices set to ``-100`` are
-            ignored (masked), the loss is only computed for the tokens with labels n ``[0, ..., config.vocab_size]``
-
-        Returns:
-
-        Example::
-
-            >>> from transformers import DistilBertTokenizer, DistilBertLMHeadModel, DistilBertConfig
-            >>> import torch
-
-            >>> tokenizer = DistilBertTokenizer.from_pretrained('bert-base-cased')
-            >>> config = DistilBertConfig.from_pretrained("bert-base-cased")
-            >>> config.is_decoder = True
-            >>> model = DistilBertLMHeadModel.from_pretrained('bert-base-cased', config=config, return_dict=True)
-
-            >>> inputs = tokenizer("Hello, my dog is cute", return_tensors="pt")
-            >>> outputs = model(**inputs)
-
-            >>> prediction_logits = outputs.logits
-        """
-        return_dict = return_dict if return_dict is not None else self.config.use_return_dict
-
-        outputs = self.distilbert(
-            input_ids,
-            attention_mask=attention_mask,
-            head_mask=head_mask,
-            inputs_embeds=inputs_embeds,
-            output_attentions=output_attentions,
-            output_hidden_states=output_hidden_states,
-            return_dict=return_dict,
-        )
-
-        sequence_output = outputs[0]
-        prediction_scores = self.lm_head(sequence_output)
-
-        lm_loss = None
-        if labels is not None:
-            # we are doing next-token prediction; shift prediction scores and input ids by one
-            shifted_prediction_scores = prediction_scores[:, :-1, :].contiguous()
-            labels = labels[:, 1:].contiguous()
-            loss_fct = CrossEntropyLoss()
-            lm_loss = loss_fct(shifted_prediction_scores.view(-1, self.config.vocab_size), labels.view(-1))
-
-        if not return_dict:
-            output = (prediction_scores,) + outputs[1:]
-            return ((lm_loss,) + output) if lm_loss is not None else output
-
-        return CausalLMOutput(
-            loss=lm_loss,
-            logits=prediction_scores,
-            hidden_states=outputs.hidden_states,
-            attentions=outputs.attentions,
-        )
-
-    def prepare_inputs_for_generation(self, input_ids, attention_mask=None, **model_kwargs):
-        input_shape = input_ids.shape
-
-        # if model is used as a decoder in encoder-decoder model, the decoder attention mask is created on the fly
-        if attention_mask is None:
-            attention_mask = input_ids.new_ones(input_shape)
-
-        return {"input_ids": input_ids, "attention_mask": attention_mask}
-
-
-@add_start_docstrings(
-    """DistilBert Model with a `masked language modeling` head on top. """,
-=======
     """DistilBert Model with a `masked language modeling` head on top.""",
->>>>>>> 65cb94ff
     DISTILBERT_START_DOCSTRING,
 )
 class DistilBertForMaskedLM(DistilBertPreTrainedModel):
