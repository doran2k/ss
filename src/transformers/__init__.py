--- conflicted
+++ resolved
@@ -1211,7 +1211,6 @@
             "GPTJPreTrainedModel",
         ]
     )
-<<<<<<< HEAD
     _import_structure["models.groupvit"].extend(
         [
             "GROUPVIT_PRETRAINED_MODEL_ARCHIVE_LIST",
@@ -1219,14 +1218,14 @@
             "GroupViTPreTrainedModel",
             "GroupViTTextModel",
             "GroupViTVisionModel",
-=======
+        ]
+    )
     _import_structure["models.codegen"].extend(
         [
             "CODEGEN_PRETRAINED_MODEL_ARCHIVE_LIST",
             "CodeGenForCausalLM",
             "CodeGenModel",
             "CodeGenPreTrainedModel",
->>>>>>> db2644b9
         ]
     )
     _import_structure["models.hubert"].extend(
