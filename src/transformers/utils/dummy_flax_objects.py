# This file is autogenerated by the command `make fix-copies`, do not edit.
from ..file_utils import requires_backends


class FlaxForcedBOSTokenLogitsProcessor:
    def __init__(self, *args, **kwargs):
        requires_backends(self, ["flax"])

    @classmethod
    def from_pretrained(cls, *args, **kwargs):
        requires_backends(cls, ["flax"])


class FlaxForcedEOSTokenLogitsProcessor:
    def __init__(self, *args, **kwargs):
        requires_backends(self, ["flax"])

    @classmethod
    def from_pretrained(cls, *args, **kwargs):
        requires_backends(cls, ["flax"])


class FlaxLogitsProcessor:
    def __init__(self, *args, **kwargs):
        requires_backends(self, ["flax"])

    @classmethod
    def from_pretrained(cls, *args, **kwargs):
        requires_backends(cls, ["flax"])


class FlaxLogitsProcessorList:
    def __init__(self, *args, **kwargs):
        requires_backends(self, ["flax"])

    @classmethod
    def from_pretrained(cls, *args, **kwargs):
        requires_backends(cls, ["flax"])


class FlaxLogitsWarper:
    def __init__(self, *args, **kwargs):
        requires_backends(self, ["flax"])


class FlaxMinLengthLogitsProcessor:
    def __init__(self, *args, **kwargs):
        requires_backends(self, ["flax"])

    @classmethod
    def from_pretrained(cls, *args, **kwargs):
        requires_backends(cls, ["flax"])


class FlaxTemperatureLogitsWarper:
    def __init__(self, *args, **kwargs):
        requires_backends(self, ["flax"])


class FlaxTopKLogitsWarper:
    def __init__(self, *args, **kwargs):
        requires_backends(self, ["flax"])


class FlaxTopPLogitsWarper:
    def __init__(self, *args, **kwargs):
        requires_backends(self, ["flax"])


class FlaxPreTrainedModel:
    def __init__(self, *args, **kwargs):
        requires_backends(self, ["flax"])

    @classmethod
    def from_pretrained(cls, *args, **kwargs):
        requires_backends(cls, ["flax"])


FLAX_MODEL_FOR_CAUSAL_LM_MAPPING = None


FLAX_MODEL_FOR_IMAGE_CLASSIFICATION_MAPPING = None


FLAX_MODEL_FOR_MASKED_LM_MAPPING = None


FLAX_MODEL_FOR_MULTIPLE_CHOICE_MAPPING = None


FLAX_MODEL_FOR_NEXT_SENTENCE_PREDICTION_MAPPING = None


FLAX_MODEL_FOR_PRETRAINING_MAPPING = None


FLAX_MODEL_FOR_QUESTION_ANSWERING_MAPPING = None


FLAX_MODEL_FOR_SEQ_TO_SEQ_CAUSAL_LM_MAPPING = None


FLAX_MODEL_FOR_SEQUENCE_CLASSIFICATION_MAPPING = None


FLAX_MODEL_FOR_TOKEN_CLASSIFICATION_MAPPING = None


FLAX_MODEL_MAPPING = None


class FlaxAutoModel:
    def __init__(self, *args, **kwargs):
        requires_backends(self, ["flax"])

    @classmethod
    def from_pretrained(cls, *args, **kwargs):
        requires_backends(cls, ["flax"])


class FlaxAutoModelForCausalLM:
    def __init__(self, *args, **kwargs):
        requires_backends(self, ["flax"])

    @classmethod
    def from_pretrained(cls, *args, **kwargs):
        requires_backends(cls, ["flax"])


class FlaxAutoModelForImageClassification:
    def __init__(self, *args, **kwargs):
        requires_backends(self, ["flax"])

    @classmethod
    def from_pretrained(cls, *args, **kwargs):
        requires_backends(cls, ["flax"])


class FlaxAutoModelForMaskedLM:
    def __init__(self, *args, **kwargs):
        requires_backends(self, ["flax"])

    @classmethod
    def from_pretrained(cls, *args, **kwargs):
        requires_backends(cls, ["flax"])


class FlaxAutoModelForMultipleChoice:
    def __init__(self, *args, **kwargs):
        requires_backends(self, ["flax"])

    @classmethod
    def from_pretrained(cls, *args, **kwargs):
        requires_backends(cls, ["flax"])


class FlaxAutoModelForNextSentencePrediction:
    def __init__(self, *args, **kwargs):
        requires_backends(self, ["flax"])

    @classmethod
    def from_pretrained(cls, *args, **kwargs):
        requires_backends(cls, ["flax"])


class FlaxAutoModelForPreTraining:
    def __init__(self, *args, **kwargs):
        requires_backends(self, ["flax"])

    @classmethod
    def from_pretrained(cls, *args, **kwargs):
        requires_backends(cls, ["flax"])


class FlaxAutoModelForQuestionAnswering:
    def __init__(self, *args, **kwargs):
        requires_backends(self, ["flax"])

    @classmethod
    def from_pretrained(cls, *args, **kwargs):
        requires_backends(cls, ["flax"])


class FlaxAutoModelForSeq2SeqLM:
    def __init__(self, *args, **kwargs):
        requires_backends(self, ["flax"])

    @classmethod
    def from_pretrained(cls, *args, **kwargs):
        requires_backends(cls, ["flax"])


class FlaxAutoModelForSequenceClassification:
    def __init__(self, *args, **kwargs):
        requires_backends(self, ["flax"])

    @classmethod
    def from_pretrained(cls, *args, **kwargs):
        requires_backends(cls, ["flax"])


class FlaxAutoModelForTokenClassification:
    def __init__(self, *args, **kwargs):
        requires_backends(self, ["flax"])

    @classmethod
    def from_pretrained(cls, *args, **kwargs):
        requires_backends(cls, ["flax"])


class FlaxBartForConditionalGeneration:
    def __init__(self, *args, **kwargs):
        requires_backends(self, ["flax"])

    @classmethod
    def from_pretrained(cls, *args, **kwargs):
        requires_backends(cls, ["flax"])


class FlaxBartForQuestionAnswering:
    def __init__(self, *args, **kwargs):
        requires_backends(self, ["flax"])

    @classmethod
    def from_pretrained(cls, *args, **kwargs):
        requires_backends(cls, ["flax"])


class FlaxBartForSequenceClassification:
    def __init__(self, *args, **kwargs):
        requires_backends(self, ["flax"])

    @classmethod
    def from_pretrained(cls, *args, **kwargs):
        requires_backends(cls, ["flax"])


class FlaxBartModel:
    def __init__(self, *args, **kwargs):
        requires_backends(self, ["flax"])

    @classmethod
    def from_pretrained(cls, *args, **kwargs):
        requires_backends(cls, ["flax"])


class FlaxBartPreTrainedModel:
    def __init__(self, *args, **kwargs):
        requires_backends(self, ["flax"])

    @classmethod
    def from_pretrained(cls, *args, **kwargs):
        requires_backends(cls, ["flax"])


class FlaxBertForMaskedLM:
    def __init__(self, *args, **kwargs):
        requires_backends(self, ["flax"])

    @classmethod
    def from_pretrained(cls, *args, **kwargs):
        requires_backends(cls, ["flax"])


class FlaxBertForMultipleChoice:
    def __init__(self, *args, **kwargs):
        requires_backends(self, ["flax"])

    @classmethod
    def from_pretrained(cls, *args, **kwargs):
        requires_backends(cls, ["flax"])


class FlaxBertForNextSentencePrediction:
    def __init__(self, *args, **kwargs):
        requires_backends(self, ["flax"])


class FlaxBertForPreTraining:
    def __init__(self, *args, **kwargs):
        requires_backends(self, ["flax"])


class FlaxBertForQuestionAnswering:
    def __init__(self, *args, **kwargs):
        requires_backends(self, ["flax"])

    @classmethod
    def from_pretrained(cls, *args, **kwargs):
        requires_backends(cls, ["flax"])


class FlaxBertForSequenceClassification:
    def __init__(self, *args, **kwargs):
        requires_backends(self, ["flax"])

    @classmethod
    def from_pretrained(cls, *args, **kwargs):
        requires_backends(cls, ["flax"])


class FlaxBertForTokenClassification:
    def __init__(self, *args, **kwargs):
        requires_backends(self, ["flax"])

    @classmethod
    def from_pretrained(cls, *args, **kwargs):
        requires_backends(cls, ["flax"])


class FlaxBertModel:
    def __init__(self, *args, **kwargs):
        requires_backends(self, ["flax"])

    @classmethod
    def from_pretrained(cls, *args, **kwargs):
        requires_backends(cls, ["flax"])


class FlaxBertPreTrainedModel:
    def __init__(self, *args, **kwargs):
        requires_backends(self, ["flax"])

    @classmethod
    def from_pretrained(cls, *args, **kwargs):
        requires_backends(cls, ["flax"])


class FlaxBigBirdForMaskedLM:
    def __init__(self, *args, **kwargs):
        requires_backends(self, ["flax"])

    @classmethod
    def from_pretrained(cls, *args, **kwargs):
        requires_backends(cls, ["flax"])


class FlaxBigBirdForMultipleChoice:
    def __init__(self, *args, **kwargs):
        requires_backends(self, ["flax"])

    @classmethod
    def from_pretrained(cls, *args, **kwargs):
        requires_backends(cls, ["flax"])


class FlaxBigBirdForPreTraining:
    def __init__(self, *args, **kwargs):
        requires_backends(self, ["flax"])


class FlaxBigBirdForQuestionAnswering:
    def __init__(self, *args, **kwargs):
        requires_backends(self, ["flax"])

    @classmethod
    def from_pretrained(cls, *args, **kwargs):
        requires_backends(cls, ["flax"])


class FlaxBigBirdForSequenceClassification:
    def __init__(self, *args, **kwargs):
        requires_backends(self, ["flax"])

    @classmethod
    def from_pretrained(cls, *args, **kwargs):
        requires_backends(cls, ["flax"])


class FlaxBigBirdForTokenClassification:
    def __init__(self, *args, **kwargs):
        requires_backends(self, ["flax"])

    @classmethod
    def from_pretrained(cls, *args, **kwargs):
        requires_backends(cls, ["flax"])


class FlaxBigBirdModel:
    def __init__(self, *args, **kwargs):
        requires_backends(self, ["flax"])

    @classmethod
    def from_pretrained(cls, *args, **kwargs):
        requires_backends(cls, ["flax"])


class FlaxBigBirdPreTrainedModel:
    def __init__(self, *args, **kwargs):
        requires_backends(self, ["flax"])

    @classmethod
    def from_pretrained(cls, *args, **kwargs):
        requires_backends(cls, ["flax"])


class FlaxCLIPModel:
    def __init__(self, *args, **kwargs):
        requires_backends(self, ["flax"])

    @classmethod
    def from_pretrained(cls, *args, **kwargs):
        requires_backends(cls, ["flax"])


class FlaxCLIPPreTrainedModel:
    def __init__(self, *args, **kwargs):
        requires_backends(self, ["flax"])

    @classmethod
    def from_pretrained(cls, *args, **kwargs):
        requires_backends(cls, ["flax"])


class FlaxCLIPTextModel:
    def __init__(self, *args, **kwargs):
        requires_backends(self, ["flax"])

    @classmethod
    def from_pretrained(cls, *args, **kwargs):
        requires_backends(cls, ["flax"])


class FlaxCLIPTextPreTrainedModel:
    def __init__(self, *args, **kwargs):
        requires_backends(self, ["flax"])

    @classmethod
    def from_pretrained(cls, *args, **kwargs):
        requires_backends(cls, ["flax"])


class FlaxCLIPVisionModel:
    def __init__(self, *args, **kwargs):
        requires_backends(self, ["flax"])

    @classmethod
    def from_pretrained(cls, *args, **kwargs):
        requires_backends(cls, ["flax"])


class FlaxCLIPVisionPreTrainedModel:
    def __init__(self, *args, **kwargs):
        requires_backends(self, ["flax"])

    @classmethod
    def from_pretrained(cls, *args, **kwargs):
        requires_backends(cls, ["flax"])


class FlaxElectraForMaskedLM:
    def __init__(self, *args, **kwargs):
        requires_backends(self, ["flax"])

    @classmethod
    def from_pretrained(cls, *args, **kwargs):
        requires_backends(cls, ["flax"])


class FlaxElectraForMultipleChoice:
    def __init__(self, *args, **kwargs):
        requires_backends(self, ["flax"])

    @classmethod
    def from_pretrained(cls, *args, **kwargs):
        requires_backends(cls, ["flax"])


class FlaxElectraForPreTraining:
    def __init__(self, *args, **kwargs):
        requires_backends(self, ["flax"])


class FlaxElectraForQuestionAnswering:
    def __init__(self, *args, **kwargs):
        requires_backends(self, ["flax"])

    @classmethod
    def from_pretrained(cls, *args, **kwargs):
        requires_backends(cls, ["flax"])


class FlaxElectraForSequenceClassification:
    def __init__(self, *args, **kwargs):
        requires_backends(self, ["flax"])

    @classmethod
    def from_pretrained(cls, *args, **kwargs):
        requires_backends(cls, ["flax"])


class FlaxElectraForTokenClassification:
    def __init__(self, *args, **kwargs):
        requires_backends(self, ["flax"])

    @classmethod
    def from_pretrained(cls, *args, **kwargs):
        requires_backends(cls, ["flax"])


class FlaxElectraModel:
    def __init__(self, *args, **kwargs):
        requires_backends(self, ["flax"])

    @classmethod
    def from_pretrained(cls, *args, **kwargs):
        requires_backends(cls, ["flax"])


class FlaxElectraPreTrainedModel:
    def __init__(self, *args, **kwargs):
        requires_backends(self, ["flax"])

    @classmethod
    def from_pretrained(cls, *args, **kwargs):
        requires_backends(cls, ["flax"])


class FlaxGPT2LMHeadModel:
    def __init__(self, *args, **kwargs):
        requires_backends(self, ["flax"])

    @classmethod
    def from_pretrained(cls, *args, **kwargs):
        requires_backends(cls, ["flax"])


class FlaxGPT2Model:
    def __init__(self, *args, **kwargs):
        requires_backends(self, ["flax"])

    @classmethod
    def from_pretrained(cls, *args, **kwargs):
        requires_backends(cls, ["flax"])


class FlaxGPT2PreTrainedModel:
    def __init__(self, *args, **kwargs):
        requires_backends(self, ["flax"])

    @classmethod
    def from_pretrained(cls, *args, **kwargs):
        requires_backends(cls, ["flax"])


<<<<<<< HEAD
class FlaxMBartForConditionalGeneration:
=======
class FlaxGPTNeoForCausalLM:
>>>>>>> 2d42915a
    def __init__(self, *args, **kwargs):
        requires_backends(self, ["flax"])

    @classmethod
    def from_pretrained(cls, *args, **kwargs):
        requires_backends(cls, ["flax"])


<<<<<<< HEAD
class FlaxMBartForQuestionAnswering:
=======
class FlaxGPTNeoModel:
>>>>>>> 2d42915a
    def __init__(self, *args, **kwargs):
        requires_backends(self, ["flax"])

    @classmethod
    def from_pretrained(cls, *args, **kwargs):
        requires_backends(cls, ["flax"])


<<<<<<< HEAD
class FlaxMBartForSequenceClassification:
    def __init__(self, *args, **kwargs):
        requires_backends(self, ["flax"])

    @classmethod
    def from_pretrained(cls, *args, **kwargs):
        requires_backends(cls, ["flax"])


class FlaxMBartModel:
    def __init__(self, *args, **kwargs):
        requires_backends(self, ["flax"])

    @classmethod
    def from_pretrained(cls, *args, **kwargs):
        requires_backends(cls, ["flax"])


class FlaxMBartPreTrainedModel:
=======
class FlaxGPTNeoPreTrainedModel:
>>>>>>> 2d42915a
    def __init__(self, *args, **kwargs):
        requires_backends(self, ["flax"])

    @classmethod
    def from_pretrained(cls, *args, **kwargs):
        requires_backends(cls, ["flax"])


class FlaxRobertaForMaskedLM:
    def __init__(self, *args, **kwargs):
        requires_backends(self, ["flax"])

    @classmethod
    def from_pretrained(cls, *args, **kwargs):
        requires_backends(cls, ["flax"])


class FlaxRobertaForMultipleChoice:
    def __init__(self, *args, **kwargs):
        requires_backends(self, ["flax"])

    @classmethod
    def from_pretrained(cls, *args, **kwargs):
        requires_backends(cls, ["flax"])


class FlaxRobertaForQuestionAnswering:
    def __init__(self, *args, **kwargs):
        requires_backends(self, ["flax"])

    @classmethod
    def from_pretrained(cls, *args, **kwargs):
        requires_backends(cls, ["flax"])


class FlaxRobertaForSequenceClassification:
    def __init__(self, *args, **kwargs):
        requires_backends(self, ["flax"])

    @classmethod
    def from_pretrained(cls, *args, **kwargs):
        requires_backends(cls, ["flax"])


class FlaxRobertaForTokenClassification:
    def __init__(self, *args, **kwargs):
        requires_backends(self, ["flax"])

    @classmethod
    def from_pretrained(cls, *args, **kwargs):
        requires_backends(cls, ["flax"])


class FlaxRobertaModel:
    def __init__(self, *args, **kwargs):
        requires_backends(self, ["flax"])

    @classmethod
    def from_pretrained(cls, *args, **kwargs):
        requires_backends(cls, ["flax"])


class FlaxRobertaPreTrainedModel:
    def __init__(self, *args, **kwargs):
        requires_backends(self, ["flax"])

    @classmethod
    def from_pretrained(cls, *args, **kwargs):
        requires_backends(cls, ["flax"])


class FlaxT5ForConditionalGeneration:
    def __init__(self, *args, **kwargs):
        requires_backends(self, ["flax"])

    @classmethod
    def from_pretrained(cls, *args, **kwargs):
        requires_backends(cls, ["flax"])


class FlaxT5Model:
    def __init__(self, *args, **kwargs):
        requires_backends(self, ["flax"])

    @classmethod
    def from_pretrained(cls, *args, **kwargs):
        requires_backends(cls, ["flax"])


class FlaxT5PreTrainedModel:
    def __init__(self, *args, **kwargs):
        requires_backends(self, ["flax"])

    @classmethod
    def from_pretrained(cls, *args, **kwargs):
        requires_backends(cls, ["flax"])


class FlaxViTForImageClassification:
    def __init__(self, *args, **kwargs):
        requires_backends(self, ["flax"])


class FlaxViTModel:
    def __init__(self, *args, **kwargs):
        requires_backends(self, ["flax"])

    @classmethod
    def from_pretrained(cls, *args, **kwargs):
        requires_backends(cls, ["flax"])


class FlaxViTPreTrainedModel:
    def __init__(self, *args, **kwargs):
        requires_backends(self, ["flax"])

    @classmethod
    def from_pretrained(cls, *args, **kwargs):
        requires_backends(cls, ["flax"])


class FlaxWav2Vec2ForCTC:
    def __init__(self, *args, **kwargs):
        requires_backends(self, ["flax"])


class FlaxWav2Vec2ForPreTraining:
    def __init__(self, *args, **kwargs):
        requires_backends(self, ["flax"])


class FlaxWav2Vec2Model:
    def __init__(self, *args, **kwargs):
        requires_backends(self, ["flax"])

    @classmethod
    def from_pretrained(cls, *args, **kwargs):
        requires_backends(cls, ["flax"])


class FlaxWav2Vec2PreTrainedModel:
    def __init__(self, *args, **kwargs):
        requires_backends(self, ["flax"])

    @classmethod
    def from_pretrained(cls, *args, **kwargs):
        requires_backends(cls, ["flax"])<|MERGE_RESOLUTION|>--- conflicted
+++ resolved
@@ -543,33 +543,24 @@
         requires_backends(cls, ["flax"])
 
 
-<<<<<<< HEAD
-class FlaxMBartForConditionalGeneration:
-=======
 class FlaxGPTNeoForCausalLM:
->>>>>>> 2d42915a
-    def __init__(self, *args, **kwargs):
-        requires_backends(self, ["flax"])
-
-    @classmethod
-    def from_pretrained(cls, *args, **kwargs):
-        requires_backends(cls, ["flax"])
-
-
-<<<<<<< HEAD
-class FlaxMBartForQuestionAnswering:
-=======
+    def __init__(self, *args, **kwargs):
+        requires_backends(self, ["flax"])
+
+    @classmethod
+    def from_pretrained(cls, *args, **kwargs):
+        requires_backends(cls, ["flax"])
+
+
 class FlaxGPTNeoModel:
->>>>>>> 2d42915a
-    def __init__(self, *args, **kwargs):
-        requires_backends(self, ["flax"])
-
-    @classmethod
-    def from_pretrained(cls, *args, **kwargs):
-        requires_backends(cls, ["flax"])
-
-
-<<<<<<< HEAD
+    def __init__(self, *args, **kwargs):
+        requires_backends(self, ["flax"])
+
+    @classmethod
+    def from_pretrained(cls, *args, **kwargs):
+        requires_backends(cls, ["flax"])
+
+
 class FlaxMBartForSequenceClassification:
     def __init__(self, *args, **kwargs):
         requires_backends(self, ["flax"])
@@ -588,10 +579,7 @@
         requires_backends(cls, ["flax"])
 
 
-class FlaxMBartPreTrainedModel:
-=======
 class FlaxGPTNeoPreTrainedModel:
->>>>>>> 2d42915a
     def __init__(self, *args, **kwargs):
         requires_backends(self, ["flax"])
 
