--- conflicted
+++ resolved
@@ -24,11 +24,6 @@
     require_bitsandbytes,
     require_read_token,
     require_torch,
-<<<<<<< HEAD
-    require_torch_gpu,
-    require_torch_multi_gpu,
-=======
->>>>>>> 19dabe96
     slow,
     torch_device,
 )
