# coding=utf-8
# Copyright 2022 The HuggingFace Inc. team.
#
# Licensed under the Apache License, Version 2.0 (the "License");
# you may not use this file except in compliance with the License.
# You may obtain a copy of the License at
#
#     http://www.apache.org/licenses/LICENSE-2.0
#
# Unless required by applicable law or agreed to in writing, software
# distributed under the License is distributed on an "AS IS" BASIS,
# WITHOUT WARRANTIES OR CONDITIONS OF ANY KIND, either express or implied.
# See the License for the specific language governing permissions and
# limitations under the License.

import argparse
import copy
import os
import random
from dataclasses import dataclass
from typing import Any, Dict, List, Optional
import glob
import yaml


COMMON_ENV_VARIABLES = {
    "OMP_NUM_THREADS": 1,
    "TRANSFORMERS_IS_CI": True,
    "PYTEST_TIMEOUT": 120,
    "RUN_PIPELINE_TESTS": False,
    "RUN_PT_TF_CROSS_TESTS": False,
    "RUN_PT_FLAX_CROSS_TESTS": False,
}
# Disable the use of {"s": None} as the output is way too long, causing the navigation on CircleCI impractical
COMMON_PYTEST_OPTIONS = {"max-worker-restart": 0, "dist": "loadfile", "v": None}
DEFAULT_DOCKER_IMAGE = [{"image": "cimg/python:3.8.12"}]


class EmptyJob:
    job_name = "empty"

    def to_dict(self):
        return {
            "docker": copy.deepcopy(DEFAULT_DOCKER_IMAGE),
            "steps":["checkout"],
        }


@dataclass
class CircleCIJob:
    name: str
    additional_env: Dict[str, Any] = None
    cache_name: str = None
    cache_version: str = "0.8.2"
    docker_image: List[Dict[str, str]] = None
    install_steps: List[str] = None
    marker: Optional[str] = None
    parallelism: Optional[int] = 1
    pytest_num_workers: int = 12
    pytest_options: Dict[str, Any] = None
    resource_class: Optional[str] = "2xlarge"
    tests_to_run: Optional[List[str]] = None
    # This should be only used for doctest job!
    command_timeout: Optional[int] = None

    def __post_init__(self):
        # Deal with defaults for mutable attributes.
        if self.additional_env is None:
            self.additional_env = {}
        if self.cache_name is None:
            self.cache_name = self.name
        if self.docker_image is None:
            # Let's avoid changing the default list and make a copy.
            self.docker_image = copy.deepcopy(DEFAULT_DOCKER_IMAGE)
        if self.install_steps is None:
            self.install_steps = []
        if self.pytest_options is None:
            self.pytest_options = {}
        if isinstance(self.tests_to_run, str):
            self.tests_to_run = [self.tests_to_run]
        if self.parallelism is None:
            self.parallelism = 1

    def to_dict(self):
        env = COMMON_ENV_VARIABLES.copy()
        env.update(self.additional_env)

        cache_branch_prefix = os.environ.get("CIRCLE_BRANCH", "pull")
        if cache_branch_prefix != "main":
            cache_branch_prefix = "pull"

        job = {
            "docker": self.docker_image,
            "environment": env,
        }
        if self.resource_class is not None:
            job["resource_class"] = self.resource_class
        if self.parallelism is not None:
            job["parallelism"] = self.parallelism
        steps = [
            "checkout",
            {"attach_workspace": {"at": "test_preparation"}},
        ]
        steps.extend([{"run": l} for l in self.install_steps])
        steps.append({"run": {"name": "Show installed libraries and their size", "command": """du -h -d 1 "$(pip -V | cut -d ' ' -f 4 | sed 's/pip//g')" | grep -vE "dist-info|_distutils_hack|__pycache__" | sort -h | tee installed.txt || true"""}})
        steps.append({"run": {"name": "Show installed libraries and their versions", "command": """pip list --format=freeze | tee installed.txt || true"""}})

        steps.append({"run":{"name":"Show biggest libraries","command":"""dpkg-query --show --showformat='${Installed-Size}\t${Package}\n' | sort -rh | head -25 | sort -h | awk '{ package=$2; sub(".*/", "", package); printf("%.5f GB %s\n", $1/1024/1024, package)}' || true"""}})
        steps.append({"store_artifacts": {"path": "installed.txt"}})

        all_options = {**COMMON_PYTEST_OPTIONS, **self.pytest_options}
        pytest_flags = [f"--{key}={value}" if (value is not None or key in ["doctest-modules"]) else f"-{key}" for key, value in all_options.items()]
        pytest_flags.append(
            f"--make-reports={self.name}" if "examples" in self.name else f"--make-reports=tests_{self.name}"
        )

        steps.append({"run": {"name": "Create `test-results` directory", "command": "mkdir test-results"}})
        test_command = ""
        if self.command_timeout:
            test_command = f"timeout {self.command_timeout} "
        # junit familiy xunit1 is necessary to support splitting on test name or class name with circleci split
        test_command += f"python3 -m pytest -rsfE -p no:warnings -o junit_family=xunit1 --tb=short --junitxml=test-results/junit.xml -n {self.pytest_num_workers} " + " ".join(pytest_flags)

        if self.parallelism == 1:
            if self.tests_to_run is None:
                test_command += " << pipeline.parameters.tests_to_run >>"
            else:
                test_command += " " + " ".join(self.tests_to_run)
        else:
            # We need explicit list instead of `pipeline.parameters.tests_to_run` (only available at job runtime)
            tests = self.tests_to_run
            if tests is None:
                folder = os.environ["test_preparation_dir"]
                test_file = os.path.join(folder, "filtered_test_list.txt")
                if os.path.exists(test_file): # We take this job's tests from the filtered test_list.txt
                    with open(test_file) as f:
                        tests = f.read().split(" ")

            # expand the test list
            if tests == ["tests"]:
                tests = [os.path.join("tests", x) for x in os.listdir("tests")]
            expanded_tests = []
            for test in tests:
                if test.endswith(".py"):
                    expanded_tests.append(test)
                elif test == "tests/models":
                    if "tokenization" in self.name:
                        expanded_tests.extend(glob.glob("tests/models/**/test_tokenization*.py", recursive=True))
                    elif self.name in ["flax","torch","tf"]:
                        name = self.name if self.name != "torch" else ""
                        if self.name == "torch":
                            all_tests = glob.glob(f"tests/models/**/test_modeling_{name}*.py", recursive=True) 
                            filtered = [k for k in all_tests if ("_tf_") not in k and "_flax_" not in k]
                            expanded_tests.extend(filtered)
                        else:
                            expanded_tests.extend(glob.glob(f"tests/models/**/test_modeling_{name}*.py", recursive=True))
                    else:
                        expanded_tests.extend(glob.glob("tests/models/**/test_modeling*.py", recursive=True))
                elif test == "tests/pipelines":
                    expanded_tests.extend(glob.glob("tests/models/**/test_modeling*.py", recursive=True)) 
                else:
                    expanded_tests.append(test)
            tests = " ".join(expanded_tests)

            # Each executor to run ~10 tests
            n_executors = max(len(expanded_tests) // 10, 1)
            # Avoid empty test list on some executor(s) or launching too many executors
            if n_executors > self.parallelism:
                n_executors = self.parallelism
            job["parallelism"] = n_executors

            # Need to be newline separated for the command `circleci tests split` below
            command = f'echo {tests} | tr " " "\\n" >> tests.txt'
            steps.append({"run": {"name": "Get tests", "command": command}})

            command = 'TESTS=$(circleci tests split tests.txt) && echo $TESTS > splitted_tests.txt'
            steps.append({"run": {"name": "Split tests", "command": command}})

            steps.append({"store_artifacts": {"path": "tests.txt"}})
            steps.append({"store_artifacts": {"path": "splitted_tests.txt"}})

            test_command = ""
            if self.command_timeout:
                test_command = f"timeout {self.command_timeout} "
            test_command += f"python3 -m pytest -rsfE -p no:warnings --tb=short  -o junit_family=xunit1 --junitxml=test-results/junit.xml -n {self.pytest_num_workers} " + " ".join(pytest_flags)
            test_command += " $(cat splitted_tests.txt)"
        if self.marker is not None:
            test_command += f" -m {self.marker}"

        if self.name == "pr_documentation_tests":
            # can't use ` | tee tee tests_output.txt` as usual
            test_command += " > tests_output.txt"
            # Save the return code, so we can check if it is timeout in the next step.
            test_command += '; touch "$?".txt'
            # Never fail the test step for the doctest job. We will check the results in the next step, and fail that
            # step instead if the actual test failures are found. This is to avoid the timeout being reported as test
            # failure.
            test_command = f"({test_command}) || true"
        else:
            test_command = f"({test_command} | tee tests_output.txt)"
        steps.append({"run": {"name": "Run tests", "command": test_command}})

        steps.append({"run": {"name": "Skipped tests", "when": "always", "command": f"python3 .circleci/parse_test_outputs.py --file tests_output.txt --skip"}})
        steps.append({"run": {"name": "Failed tests",  "when": "always", "command": f"python3 .circleci/parse_test_outputs.py --file tests_output.txt --fail"}})
        steps.append({"run": {"name": "Errors",        "when": "always", "command": f"python3 .circleci/parse_test_outputs.py --file tests_output.txt --errors"}})

        steps.append({"store_test_results": {"path": "test-results"}})
        steps.append({"store_artifacts": {"path": "tests_output.txt"}})
        steps.append({"store_artifacts": {"path": "test-results/junit.xml"}})
        steps.append({"store_artifacts": {"path": "reports"}})

        job["steps"] = steps
        return job

    @property
    def job_name(self):
        return self.name if "examples" in self.name else f"tests_{self.name}"


# JOBS
torch_and_tf_job = CircleCIJob(
    "torch_and_tf",
    docker_image=[{"image":"huggingface/transformers-torch-tf-light"}],
    install_steps=["uv venv && uv pip install ."],
    additional_env={"RUN_PT_TF_CROSS_TESTS": True},
    marker="is_pt_tf_cross_test",
    pytest_options={"rA": None, "durations": 0},
)


torch_and_flax_job = CircleCIJob(
    "torch_and_flax",
    additional_env={"RUN_PT_FLAX_CROSS_TESTS": True},
    docker_image=[{"image":"huggingface/transformers-torch-jax-light"}],
    install_steps=["uv venv && uv pip install ."],
    marker="is_pt_flax_cross_test",
    pytest_options={"rA": None, "durations": 0},
)

torch_job = CircleCIJob(
    "torch",
    docker_image=[{"image": "huggingface/transformers-torch-light"}],
    install_steps=["uv venv && uv pip install ."],
    parallelism=6,
    pytest_num_workers=16
)

tokenization_job = CircleCIJob(
    "tokenization",
    docker_image=[{"image": "huggingface/transformers-torch-light"}],
    install_steps=["uv venv && uv pip install ."],
    parallelism=6,
    pytest_num_workers=16
)


tf_job = CircleCIJob(
    "tf",
    docker_image=[{"image":"huggingface/transformers-tf-light"}],
    install_steps=["uv venv", "uv pip install -e."],
    parallelism=6,
    pytest_num_workers=16,
)


flax_job = CircleCIJob(
    "flax",
    docker_image=[{"image":"huggingface/transformers-jax-light"}],
    install_steps=["uv venv && uv pip install ."],
    parallelism=6,
    pytest_num_workers=16
)


pipelines_torch_job = CircleCIJob(
    "pipelines_torch",
    additional_env={"RUN_PIPELINE_TESTS": True},
    docker_image=[{"image":"huggingface/transformers-torch-light"}],
    install_steps=["uv venv && uv pip install ."],
    marker="is_pipeline_test",
)


pipelines_tf_job = CircleCIJob(
    "pipelines_tf",
    additional_env={"RUN_PIPELINE_TESTS": True},
    docker_image=[{"image":"huggingface/transformers-tf-light"}],
    install_steps=["uv venv && uv pip install ."],
    marker="is_pipeline_test",
)


custom_tokenizers_job = CircleCIJob(
    "custom_tokenizers",
    additional_env={"RUN_CUSTOM_TOKENIZERS": True},
    docker_image=[{"image": "huggingface/transformers-custom-tokenizers"}],
    install_steps=["uv venv","uv pip install -e ."],
    parallelism=None,
    resource_class=None,
    tests_to_run=[
        "./tests/models/bert_japanese/test_tokenization_bert_japanese.py",
        "./tests/models/openai/test_tokenization_openai.py",
        "./tests/models/clip/test_tokenization_clip.py",
    ],
)


examples_torch_job = CircleCIJob(
    "examples_torch",
    additional_env={"OMP_NUM_THREADS": 8},
    cache_name="torch_examples",
    docker_image=[{"image":"huggingface/transformers-examples-torch"}],
    install_steps=["uv venv && uv pip install ."],
    pytest_num_workers=1,
)


examples_tensorflow_job = CircleCIJob(
    "examples_tensorflow",
    cache_name="tensorflow_examples",
    docker_image=[{"image":"huggingface/transformers-examples-tf"}],
    install_steps=["uv venv && uv pip install ."],
    parallelism=8
)


hub_job = CircleCIJob(
    "hub",
    additional_env={"HUGGINGFACE_CO_STAGING": True},
    docker_image=[{"image":"huggingface/transformers-torch-light"}],
    install_steps=[
        "uv venv && uv pip install .",
        'git config --global user.email "ci@dummy.com"',
        'git config --global user.name "ci"',
    ],
    marker="is_staging_test",
    pytest_num_workers=1,
)


onnx_job = CircleCIJob(
    "onnx",
    docker_image=[{"image":"huggingface/transformers-torch-tf-light"}],
    install_steps=[
        "uv venv && uv pip install .",
        "uv pip install --upgrade eager pip",
        "uv pip install .[torch,tf,testing,sentencepiece,onnxruntime,vision,rjieba]",
    ],
    pytest_options={"k onnx": None},
    pytest_num_workers=1,
)


exotic_models_job = CircleCIJob(
    "exotic_models",
    install_steps=["uv venv && uv pip install ."],
    docker_image=[{"image":"huggingface/transformers-exotic-models"}],
    tests_to_run=[
        "tests/models/*layoutlmv*",
        "tests/models/*nat",
        "tests/models/deta",
        "tests/models/udop",
        "tests/models/nougat",
    ],
    pytest_num_workers=12,
    parallelism=4,
    pytest_options={"durations": 100},
)


repo_utils_job = CircleCIJob(
    "repo_utils",
    docker_image=[{"image":"huggingface/transformers-consistency"}],
    install_steps=["uv venv && uv pip install ."],
    parallelism=None,
    pytest_num_workers=1,
    resource_class="large",
    tests_to_run="tests/repo_utils",
)


# We also include a `dummy.py` file in the files to be doc-tested to prevent edge case failure. Otherwise, the pytest
# hangs forever during test collection while showing `collecting 0 items / 21 errors`. (To see this, we have to remove
# the bash output redirection.)
py_command = 'from utils.tests_fetcher import get_doctest_files; to_test = get_doctest_files() + ["dummy.py"]; to_test = " ".join(to_test); print(to_test)'
py_command = f"$(python3 -c '{py_command}')"
command = f'echo "{py_command}" > pr_documentation_tests_temp.txt'
doc_test_job = CircleCIJob(
    "pr_documentation_tests",
    docker_image=[{"image":"huggingface/transformers-consistency"}],
    additional_env={"TRANSFORMERS_VERBOSITY": "error", "DATASETS_VERBOSITY": "error", "SKIP_CUDA_DOCTEST": "1"},
    install_steps=[
        # Add an empty file to keep the test step running correctly even no file is selected to be tested.
        "touch dummy.py",
        {
            "name": "Get files to test",
            "command": command,
        },
        {
            "name": "Show information in `Get files to test`",
            "command":
                "cat pr_documentation_tests_temp.txt"
        },
        {
            "name": "Get the last line in `pr_documentation_tests.txt`",
            "command":
                "tail -n1 pr_documentation_tests_temp.txt | tee pr_documentation_tests.txt"
        },
    ],
    tests_to_run="$(cat pr_documentation_tests.txt)",  # noqa
    pytest_options={"-doctest-modules": None, "doctest-glob": "*.md", "dist": "loadfile", "rvsA": None},
    command_timeout=1200,  # test cannot run longer than 1200 seconds
    pytest_num_workers=1,
)

REGULAR_TESTS = [
    torch_and_tf_job,
    torch_and_flax_job,
    torch_job,
    tf_job,
    flax_job,
    hub_job,
<<<<<<< HEAD
    onnx_job
=======
    onnx_job,
    exotic_models_job,
    tokenization_job
>>>>>>> 4208c428
]
EXAMPLES_TESTS = [
    examples_torch_job,
    examples_tensorflow_job,
]
PIPELINE_TESTS = [
    pipelines_torch_job,
    pipelines_tf_job,
]
REPO_UTIL_TESTS = [repo_utils_job]
DOC_TESTS = [doc_test_job]


def create_circleci_config(folder=None):
    if folder is None:
        folder = os.getcwd()
    # Used in CircleCIJob.to_dict() to expand the test list (for using parallelism)
    os.environ["test_preparation_dir"] = folder
    jobs = []
    all_test_file = os.path.join(folder, "test_list.txt")
    if os.path.exists(all_test_file):
        with open(all_test_file) as f:
            all_test_list = f.read()
    else:
        all_test_list = []
    if len(all_test_list) > 0:
        jobs.extend(PIPELINE_TESTS)

    test_file = os.path.join(folder, "filtered_test_list.txt")
    if os.path.exists(test_file):
        with open(test_file) as f:
            test_list = f.read()
    else:
        test_list = []
    if len(test_list) > 0:
        jobs.extend(REGULAR_TESTS)

        extended_tests_to_run = set(test_list.split())
        # Extend the test files for cross test jobs
        for job in jobs:
            if job.job_name in ["tests_torch_and_tf", "tests_torch_and_flax"]:
                for test_path in copy.copy(extended_tests_to_run):
                    dir_path, fn = os.path.split(test_path)
                    if fn.startswith("test_modeling_tf_"):
                        fn = fn.replace("test_modeling_tf_", "test_modeling_")
                    elif fn.startswith("test_modeling_flax_"):
                        fn = fn.replace("test_modeling_flax_", "test_modeling_")
                    else:
                        if job.job_name == "test_torch_and_tf":
                            fn = fn.replace("test_modeling_", "test_modeling_tf_")
                        elif job.job_name == "test_torch_and_flax":
                            fn = fn.replace("test_modeling_", "test_modeling_flax_")
                    new_test_file = str(os.path.join(dir_path, fn))
                    if os.path.isfile(new_test_file):
                        if new_test_file not in extended_tests_to_run:
                            extended_tests_to_run.add(new_test_file)
        extended_tests_to_run = sorted(extended_tests_to_run)
        for job in jobs:
            if job.job_name in ["tests_torch_and_tf", "tests_torch_and_flax"]:
                job.tests_to_run = extended_tests_to_run
        fn = "filtered_test_list_cross_tests.txt"
        f_path = os.path.join(folder, fn)
        with open(f_path, "w") as fp:
            fp.write(" ".join(extended_tests_to_run))

    example_file = os.path.join(folder, "examples_test_list.txt")
    if os.path.exists(example_file) and os.path.getsize(example_file) > 0:
        with open(example_file, "r", encoding="utf-8") as f:
            example_tests = f.read()
        for job in EXAMPLES_TESTS:
            framework = job.name.replace("examples_", "").replace("torch", "pytorch")
            if example_tests == "all":
                job.tests_to_run = [f"examples/{framework}"]
            else:
                job.tests_to_run = [f for f in example_tests.split(" ") if f.startswith(f"examples/{framework}")]

            if len(job.tests_to_run) > 0:
                jobs.append(job)

    custom_file = os.path.join(folder, "custom_test_list.txt")
    if os.path.exists(custom_file) and os.path.getsize(custom_file) > 0:
        with open(custom_file, "r", encoding="utf-8") as f:
            custom_tokenizer_tests = f.read()
        if custom_tokenizer_tests != "all":
            custom_tokenizers_job.tests_to_run = custom_tokenizer_tests
        if len(job.tests_to_run) > 0:
            jobs.append(custom_tokenizers_job)

    exotic_file = os.path.join(folder, "exotic_test_list.txt")
    if os.path.exists(exotic_file) and os.path.getsize(exotic_file) > 0:
        with open(exotic_file, "r", encoding="utf-8") as f:
            exotic_model_tests = f.read()
            if exotic_model_tests != "all":
                exotic_models_job.tests_to_run = exotic_model_tests
        if len(job.tests_to_run) > 0:
            jobs.append(exotic_models_job)

    doctest_file = os.path.join(folder, "doctest_list.txt")
    if os.path.exists(doctest_file):
        with open(doctest_file) as f:
            doctest_list = f.read()
    else:
        doctest_list = []
    if len(doctest_list) > 0:
        jobs.extend(DOC_TESTS)

    repo_util_file = os.path.join(folder, "test_repo_utils.txt")
    if os.path.exists(repo_util_file) and os.path.getsize(repo_util_file) > 0:
        jobs.extend(REPO_UTIL_TESTS)

    if len(jobs) == 0:
        jobs = [EmptyJob()]
    config = {"version": "2.1"}
    config["parameters"] = {
        # Only used to accept the parameters from the trigger
        "nightly": {"type": "boolean", "default": False},
        "tests_to_run": {"type": "string", "default": test_list},
    }
    config["jobs"] = {j.job_name: j.to_dict() for j in jobs}
    config["workflows"] = {"version": 2, "run_tests": {"jobs": [j.job_name for j in jobs]}}
    with open(os.path.join(folder, "generated_config.yml"), "w") as f:
        f.write(yaml.dump(config, indent=2, width=1000000, sort_keys=False))


if __name__ == "__main__":
    parser = argparse.ArgumentParser()
    parser.add_argument(
        "--fetcher_folder", type=str, default=None, help="Only test that all tests and modules are accounted for."
    )
    args = parser.parse_args()

    create_circleci_config(args.fetcher_folder)<|MERGE_RESOLUTION|>--- conflicted
+++ resolved
@@ -420,13 +420,8 @@
     tf_job,
     flax_job,
     hub_job,
-<<<<<<< HEAD
     onnx_job
-=======
-    onnx_job,
-    exotic_models_job,
     tokenization_job
->>>>>>> 4208c428
 ]
 EXAMPLES_TESTS = [
     examples_torch_job,
