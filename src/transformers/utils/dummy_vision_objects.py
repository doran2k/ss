--- conflicted
+++ resolved
@@ -303,7 +303,6 @@
         requires_backends(self, ["vision"])
 
 
-<<<<<<< HEAD
 class Kosmos2_5ImageProcessor(metaclass=DummyObject):
     _backends = ["vision"]
 
@@ -312,9 +311,13 @@
 
 
 class Kosmos2_5Processor(metaclass=DummyObject):
-=======
+    _backends = ["vision"]
+
+    def __init__(self, *args, **kwargs):
+        requires_backends(self, ["vision"])
+
+
 class InstructBlipVideoImageProcessor(metaclass=DummyObject):
->>>>>>> e6550295
     _backends = ["vision"]
 
     def __init__(self, *args, **kwargs):
