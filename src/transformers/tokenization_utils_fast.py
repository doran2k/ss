--- conflicted
+++ resolved
@@ -693,28 +693,6 @@
 
         kwargs = self.init_kwargs.copy()
         # Map pad/cls/mask token at the Transformers level
-<<<<<<< HEAD
-        if special_tokens_map is not None:
-            special_tokens_list = SpecialTokensMixin.SPECIAL_TOKENS_ATTRIBUTES.copy()
-            special_tokens_list.remove("additional_special_tokens")
-            for token in special_tokens_list:
-                # Get the private one to avoid unnecessary warnings.
-                if getattr(self, f"_{token}") is not None:
-                    special_token = getattr(self, token)
-                    if special_token in special_tokens_map:
-                        special_token_full = getattr(self, f"_{token}")
-                        if isinstance(special_token_full, AddedToken):
-                            # Create an added token with the same paramters except the content
-                            kwargs[token] = AddedToken(
-                                special_tokens_map[special_token],
-                                single_word=special_token_full.single_word,
-                                lstrip=special_token_full.lstrip,
-                                rstrip=special_token_full.rstrip,
-                                normalized=special_token_full.normalized,
-                            )
-                        else:
-                            kwargs[token] = special_tokens_map[special_token]
-=======
         special_tokens_list = SpecialTokensMixin.SPECIAL_TOKENS_ATTRIBUTES.copy()
         special_tokens_list.remove("additional_special_tokens")
         for token in special_tokens_list:
@@ -722,10 +700,20 @@
             if getattr(self, f"_{token}") is not None:
                 special_token = getattr(self, token)
                 if special_tokens_map is not None and special_token in special_tokens_map:
-                    kwargs[token] = special_tokens_map[special_token]
-                elif kwargs.get(token, None) != special_token:
+                    special_token = special_tokens_map[special_token]
+
+                special_token_full = getattr(self, f"_{token}")
+                if isinstance(special_token_full, AddedToken):
+                    # Create an added token with the same paramters except the content
+                    kwargs[token] = AddedToken(
+                        special_tokens_map[special_token],
+                        single_word=special_token_full.single_word,
+                        lstrip=special_token_full.lstrip,
+                        rstrip=special_token_full.rstrip,
+                        normalized=special_token_full.normalized,
+                    )
+                else:
                     kwargs[token] = special_token
->>>>>>> f4b9355b
 
         additional_special_tokens = self.additional_special_tokens
         if new_special_tokens is not None:
