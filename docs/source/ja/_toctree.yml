- sections:
  - local: index
    title: 🤗 Transformers
  - local: quicktour
    title: クイックツアー
  - local: installation
    title: インストール
  title: Get started
- sections:
  - local: pipeline_tutorial
    title: パイプラインを使用して推論を実行する
  - local: autoclass_tutorial
    title: AutoClass を使用して移植可能なコードを作成する
  - local: preprocessing
    title: データの前処理
  - local: training
    title: 事前トレーニングされたモデルを微調整する
  - local: run_scripts
    title: スクリプトを使用してトレーニングする
  - local: accelerate
    title: 🤗 Accelerate を使用して分散トレーニングをセットアップする
  - local: peft
    title: 🤗 PEFT を使用してアダプターをロードしてトレーニングする
  - local: model_sharing
    title: モデルを共有する
  - local: transformers_agents
    title: エージェント
  - local: llm_tutorial
    title: LLM を使用した生成
  title: Tutorials
- sections:
  - isExpanded: false
    sections:
    - local: generation_strategies
      title: 生成戦略をカスタマイズする
    title: Generation
  title: Task Guides
- sections:
  - local: fast_tokenizers
    title: 🤗 トークナイザーの高速トークナイザーを使用する
  - local: multilingual
    title: 多言語モデルで推論を実行する
  - local: create_a_model
    title: モデル固有の API を使用する
  - local: custom_models
    title: カスタムモデルを共有する
  - local: chat_templating
    title: チャットモデルのテンプレート
  - local: serialization
    title: ONNX へのエクスポート
  - local: tflite
    title: TFLite へのエクスポート
  - local: torchscript
    title: トーチスクリプトへのエクスポート
  - local: benchmarks
    title: ベンチマーク
  - local: community
    title: コミュニティリソース
  - local: custom_tools
    title: カスタムツールとプロンプト
  - local: troubleshooting
    title: トラブルシューティング
  title: 開発者ガイド
- sections:
  - local: performance
    title: 概要
  - sections:
    - local: perf_train_gpu_one
      title: 単一の GPU で効率的にトレーニングするための方法とツール
    - local: perf_train_gpu_many
      title: 複数の GPU と並列処理
    - local: perf_train_cpu
      title: CPU での効率的なトレーニング
    - local: perf_train_cpu_many
      title: 分散CPUトレーニング
    - local: perf_train_tpu
      title: TPU に関するトレーニング
    - local: perf_train_tpu_tf
      title: TensorFlow を使用した TPU のトレーニング
    - local: perf_train_special
      title: 特殊なハードウェアに関するトレーニング
    - local: perf_hardware
      title: トレーニング用のカスタム ハードウェア
    - local: hpo_train
      title: Trainer API を使用したハイパーパラメータ検索
    title: 効率的なトレーニングテクニック
  - sections:
    - local: perf_infer_cpu
      title: CPUでの推論
    - local: perf_infer_gpu_one
      title: 1 つの GPU での推論
    - local: perf_infer_gpu_many
      title: 多くの GPU での推論
    - local: perf_infer_special
      title: 特殊なハードウェアでの推論
    title: 推論の最適化
  - local: big_models
    title: 大きなモデルのインスタンス化
  - local: tf_xla
    title: TensorFlowモデルのXLA統合
  - local: perf_torch_compile
    title: torch.compile()を使用した推論の最適化
  title: パフォーマンスとスケーラビリティ
- sections:
  - local: add_new_model
    title: 🤗 Transformersにモデルを追加する方法
  - local: add_tensorflow_model
    title: 🤗 TransformersモデルをTensorFlowに変換する方法
  - local: testing
    title: テスト
  - local: pr_checks
    title: プルリクエストのチェック
  title: 貢献する
- sections:
  - local: philosophy
    title: フィロソフィー
  - local: glossary
    title: 用語集
  - local: task_summary
    title: 🤗 Transformersの機能
  - local: tasks_explained
    title: 🤗 Transformersがタスクを解決する方法
  - local: model_summary
    title: Transformerモデルファミリー
  - local: tokenizer_summary
    title: トークナイザーの概要
  - local: attention
    title: 注意機構
  - local: pad_truncation
    title: パディングと切り詰め
  - local: bertology
    title: BERTology
  - local: perplexity
    title: 固定長モデルのパープレキシティ
  - local: pipeline_webserver
    title: Webサーバー推論用パイプライン
  - local: model_memory_anatomy
    title: モデルトレーニングの解剖学
  title: コンセプチュアルガイド
- sections:
  - sections:
    - local: main_classes/agent
      title: エージェントとツール
    - local: model_doc/auto
      title: Auto Classes
    - local: main_classes/callback
      title: コールバック
    - local: main_classes/configuration
      title: 構成
    - local: main_classes/data_collator
      title: データ照合者
    - local: main_classes/keras_callbacks
      title: Keras コールバック
    - local: main_classes/logging
      title: ロギング
    - local: main_classes/model
      title: モデル
    - local: main_classes/text_generation
      title: テキストの生成
    - local: main_classes/onnx
      title: ONNX
    - local: main_classes/optimizer_schedules
      title: 最適化
    - local: main_classes/output
      title: モデルの出力
    - local: main_classes/pipelines
      title: パイプライン
    - local: main_classes/processors
      title: プロセッサー
    - local: main_classes/quantization
      title: 量子化
    - local: main_classes/tokenizer
      title: トークナイザー
    - local: main_classes/trainer
      title: トレーナー
    - local: main_classes/deepspeed
      title: ディープスピードの統合
    - local: main_classes/feature_extractor
      title: 特徴抽出器
    - local: main_classes/image_processor
      title: 画像処理プロセッサ
    title: 主要なクラス
  - sections:
    - isExpanded: false
      sections:
<<<<<<< HEAD
      - local: model_doc/bart
        title: BART
      - local: model_doc/barthez
        title: BARThez
      - local: model_doc/bartpho
        title: BARTpho
      - local: model_doc/bert
        title: BERT
      - local: model_doc/bert-generation
        title: BertGeneration
      - local: model_doc/bert-japanese
        title: BertJapanese
      - local: model_doc/bertweet
        title: Bertweet
      - local: model_doc/big_bird
        title: BigBird
      - local: model_doc/bigbird_pegasus
        title: BigBirdPegasus
      - local: model_doc/biogpt
        title: BioGpt
      - local: model_doc/blenderbot
        title: Blenderbot
=======
      - local: model_doc/albert
        title: ALBERT
      title: 文章モデル
    - isExpanded: false
      sections:
      - local: model_doc/audio-spectrogram-transformer
        title: Audio Spectrogram Transformer
      title: 音声モデル
    - isExpanded: false
      sections:
      - local: model_doc/align
        title: ALIGN
      - local: model_doc/altclip
        title: AltCLIP
      title: マルチモーダルモデル
    - isExpanded: false
      sections:
      - local: model_doc/autoformer
        title: Autoformer
      title: 時系列モデル
    title: モデル
>>>>>>> 913d03dc
  - sections:
    - local: internal/modeling_utils
      title: カスタムレイヤーとユーティリティ
    - local: internal/pipelines_utils
      title: パイプライン用のユーティリティ
    - local: internal/tokenization_utils
      title: ト=ークナイザー用のユーティリティ
    - local: internal/trainer_utils
      title: トレーナー用ユーティリティ
    - local: internal/generation_utils
      title: 発電用ユーティリティ
    - local: internal/image_processing_utils
      title: 画像プロセッサ用ユーティリティ
    - local: internal/audio_utils
      title: オーディオ処理用のユーティリティ
    - local: internal/file_utils
      title: 一般公共事業
    - local: internal/time_series_utils
      title: 時系列用のユーティリティ
    title: 内部ヘルパー
  title: API<|MERGE_RESOLUTION|>--- conflicted
+++ resolved
@@ -183,7 +183,6 @@
   - sections:
     - isExpanded: false
       sections:
-<<<<<<< HEAD
       - local: model_doc/bart
         title: BART
       - local: model_doc/barthez
@@ -206,7 +205,6 @@
         title: BioGpt
       - local: model_doc/blenderbot
         title: Blenderbot
-=======
       - local: model_doc/albert
         title: ALBERT
       title: 文章モデル
@@ -228,7 +226,6 @@
         title: Autoformer
       title: 時系列モデル
     title: モデル
->>>>>>> 913d03dc
   - sections:
     - local: internal/modeling_utils
       title: カスタムレイヤーとユーティリティ
