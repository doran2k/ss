<!--Copyright 2020 The HuggingFace Team. All rights reserved.

Licensed under the Apache License, Version 2.0 (the "License"); you may not use this file except in compliance with
the License. You may obtain a copy of the License at

http://www.apache.org/licenses/LICENSE-2.0

Unless required by applicable law or agreed to in writing, software distributed under the License is distributed on
an "AS IS" BASIS, WITHOUT WARRANTIES OR CONDITIONS OF ANY KIND, either express or implied. See the License for the
specific language governing permissions and limitations under the License.

⚠️ Note that this file is in Markdown but contain specific syntax for our doc-builder (similar to MDX) that may not be
rendered properly in your Markdown viewer.
-->

# 🤗 Transformers

State-of-the-art Machine Learning for [PyTorch](https://pytorch.org/), [TensorFlow](https://www.tensorflow.org/), and [JAX](https://jax.readthedocs.io/en/latest/).

🤗 Transformers provides APIs and tools to easily download and train state-of-the-art pretrained models. Using pretrained models can reduce your compute costs, carbon footprint, and save you the time and resources required to train a model from scratch. These models support common tasks in different modalities, such as:

📝 **Natural Language Processing**: text classification, named entity recognition, question answering, language modeling, summarization, translation, multiple choice, and text generation.<br>
🖼️ **Computer Vision**: image classification, object detection, and segmentation.<br>
🗣️ **Audio**: automatic speech recognition and audio classification.<br>
🐙 **Multimodal**: table question answering, optical character recognition, information extraction from scanned documents, video classification, and visual question answering.

🤗 Transformers support framework interoperability between PyTorch, TensorFlow, and JAX. This provides the flexibility to use a different framework at each stage of a model's life; train a model in three lines of code in one framework, and load it for inference in another. Models can also be exported to a format like ONNX and TorchScript for deployment in production environments.

Join the growing community on the [Hub](https://huggingface.co/models), [forum](https://discuss.huggingface.co/), or [Discord](https://discord.com/invite/JfAtkvEtRb) today!

## If you are looking for custom support from the Hugging Face team

<a target="_blank" href="https://huggingface.co/support">
    <img alt="HuggingFace Expert Acceleration Program" src="https://cdn-media.huggingface.co/marketing/transformers/new-support-improved.png" style="width: 100%; max-width: 600px; border: 1px solid #eee; border-radius: 4px; box-shadow: 0 1px 2px 0 rgba(0, 0, 0, 0.05);">
</a>

## Contents

The documentation is organized into five sections:

- **GET STARTED** provides a quick tour of the library and installation instructions to get up and running.
- **TUTORIALS** are a great place to start if you're a beginner. This section will help you gain the basic skills you need to start using the library.
- **HOW-TO GUIDES** show you how to achieve a specific goal, like finetuning a pretrained model for language modeling or how to write and share a custom model.
- **CONCEPTUAL GUIDES** offers more discussion and explanation of the underlying concepts and ideas behind models, tasks, and the design philosophy of 🤗 Transformers.
- **API** describes all classes and functions:

  - **MAIN CLASSES** details the most important classes like configuration, model, tokenizer, and pipeline.
  - **MODELS** details the classes and functions related to each model implemented in the library.
  - **INTERNAL HELPERS** details utility classes and functions used internally.


## Supported models and frameworks

The table below represents the current support in the library for each of those models, whether they have a Python
tokenizer (called "slow"). A "fast" tokenizer backed by the 🤗 Tokenizers library, whether they have support in Jax (via
Flax), PyTorch, and/or TensorFlow.

<!--This table is updated automatically from the auto modules with _make fix-copies_. Do not update manually!-->

|                                  Model                                   | PyTorch support | TensorFlow support | Flax Support |
|:------------------------------------------------------------------------:|:---------------:|:------------------:|:------------:|
|                        [ALBERT](model_doc/albert)                        |       ✅        |         ✅         |      ✅      |
|                         [ALIGN](model_doc/align)                         |       ✅        |         ❌         |      ❌      |
|                       [AltCLIP](model_doc/altclip)                       |       ✅        |         ❌         |      ❌      |
| [Audio Spectrogram Transformer](model_doc/audio-spectrogram-transformer) |       ✅        |         ❌         |      ❌      |
|                    [Autoformer](model_doc/autoformer)                    |       ✅        |         ❌         |      ❌      |
|                          [Bark](model_doc/bark)                          |       ✅        |         ❌         |      ❌      |
|                          [BART](model_doc/bart)                          |       ✅        |         ✅         |      ✅      |
|                       [BARThez](model_doc/barthez)                       |       ✅        |         ✅         |      ✅      |
|                       [BARTpho](model_doc/bartpho)                       |       ✅        |         ✅         |      ✅      |
|                          [BEiT](model_doc/beit)                          |       ✅        |         ❌         |      ✅      |
|                          [BERT](model_doc/bert)                          |       ✅        |         ✅         |      ✅      |
|               [Bert Generation](model_doc/bert-generation)               |       ✅        |         ❌         |      ❌      |
|                 [BertJapanese](model_doc/bert-japanese)                  |       ✅        |         ✅         |      ✅      |
|                      [BERTweet](model_doc/bertweet)                      |       ✅        |         ✅         |      ✅      |
|                      [BigBird](model_doc/big_bird)                       |       ✅        |         ❌         |      ✅      |
|               [BigBird-Pegasus](model_doc/bigbird_pegasus)               |       ✅        |         ❌         |      ❌      |
|                        [BioGpt](model_doc/biogpt)                        |       ✅        |         ❌         |      ❌      |
|                           [BiT](model_doc/bit)                           |       ✅        |         ❌         |      ❌      |
|                    [Blenderbot](model_doc/blenderbot)                    |       ✅        |         ✅         |      ✅      |
|              [BlenderbotSmall](model_doc/blenderbot-small)               |       ✅        |         ✅         |      ✅      |
|                          [BLIP](model_doc/blip)                          |       ✅        |         ✅         |      ❌      |
|                        [BLIP-2](model_doc/blip-2)                        |       ✅        |         ❌         |      ❌      |
|                         [BLOOM](model_doc/bloom)                         |       ✅        |         ❌         |      ✅      |
|                          [BORT](model_doc/bort)                          |       ✅        |         ✅         |      ✅      |
|                   [BridgeTower](model_doc/bridgetower)                   |       ✅        |         ❌         |      ❌      |
|                          [BROS](model_doc/bros)                          |       ✅        |         ❌         |      ❌      |
|                          [ByT5](model_doc/byt5)                          |       ✅        |         ✅         |      ✅      |
|                     [CamemBERT](model_doc/camembert)                     |       ✅        |         ✅         |      ❌      |
|                        [CANINE](model_doc/canine)                        |       ✅        |         ❌         |      ❌      |
|                  [Chinese-CLIP](model_doc/chinese_clip)                  |       ✅        |         ❌         |      ❌      |
|                          [CLAP](model_doc/clap)                          |       ✅        |         ❌         |      ❌      |
|                          [CLIP](model_doc/clip)                          |       ✅        |         ✅         |      ✅      |
|                       [CLIPSeg](model_doc/clipseg)                       |       ✅        |         ❌         |      ❌      |
|                          [CLVP](model_doc/clvp)                          |       ✅        |         ❌         |      ❌      |
|                       [CodeGen](model_doc/codegen)                       |       ✅        |         ❌         |      ❌      |
|                    [CodeLlama](model_doc/code_llama)                     |       ✅        |         ❌         |      ✅      |
<<<<<<< HEAD
|                        [CogVLM](model_doc/cogvlm)                        |       ✅        |         ❌         |      ❌      |
=======
|                        [Cohere](model_doc/cohere)                        |       ✅        |         ❌         |      ❌      |
>>>>>>> 8e9a2207
|              [Conditional DETR](model_doc/conditional_detr)              |       ✅        |         ❌         |      ❌      |
|                      [ConvBERT](model_doc/convbert)                      |       ✅        |         ✅         |      ❌      |
|                      [ConvNeXT](model_doc/convnext)                      |       ✅        |         ✅         |      ❌      |
|                    [ConvNeXTV2](model_doc/convnextv2)                    |       ✅        |         ✅         |      ❌      |
|                           [CPM](model_doc/cpm)                           |       ✅        |         ✅         |      ✅      |
|                       [CPM-Ant](model_doc/cpmant)                        |       ✅        |         ❌         |      ❌      |
|                          [CTRL](model_doc/ctrl)                          |       ✅        |         ✅         |      ❌      |
|                           [CvT](model_doc/cvt)                           |       ✅        |         ✅         |      ❌      |
|                   [Data2VecAudio](model_doc/data2vec)                    |       ✅        |         ❌         |      ❌      |
|                    [Data2VecText](model_doc/data2vec)                    |       ✅        |         ❌         |      ❌      |
|                   [Data2VecVision](model_doc/data2vec)                   |       ✅        |         ✅         |      ❌      |
|                       [DeBERTa](model_doc/deberta)                       |       ✅        |         ✅         |      ❌      |
|                    [DeBERTa-v2](model_doc/deberta-v2)                    |       ✅        |         ✅         |      ❌      |
|          [Decision Transformer](model_doc/decision_transformer)          |       ✅        |         ❌         |      ❌      |
|               [Deformable DETR](model_doc/deformable_detr)               |       ✅        |         ❌         |      ❌      |
|                          [DeiT](model_doc/deit)                          |       ✅        |         ✅         |      ❌      |
|                        [DePlot](model_doc/deplot)                        |       ✅        |         ❌         |      ❌      |
|                [Depth Anything](model_doc/depth_anything)                |       ✅        |         ❌         |      ❌      |
|                          [DETA](model_doc/deta)                          |       ✅        |         ❌         |      ❌      |
|                          [DETR](model_doc/detr)                          |       ✅        |         ❌         |      ❌      |
|                      [DialoGPT](model_doc/dialogpt)                      |       ✅        |         ✅         |      ✅      |
|                         [DiNAT](model_doc/dinat)                         |       ✅        |         ❌         |      ❌      |
|                        [DINOv2](model_doc/dinov2)                        |       ✅        |         ❌         |      ❌      |
|                    [DistilBERT](model_doc/distilbert)                    |       ✅        |         ✅         |      ✅      |
|                           [DiT](model_doc/dit)                           |       ✅        |         ❌         |      ✅      |
|                       [DonutSwin](model_doc/donut)                       |       ✅        |         ❌         |      ❌      |
|                           [DPR](model_doc/dpr)                           |       ✅        |         ✅         |      ❌      |
|                           [DPT](model_doc/dpt)                           |       ✅        |         ❌         |      ❌      |
|               [EfficientFormer](model_doc/efficientformer)               |       ✅        |         ✅         |      ❌      |
|                  [EfficientNet](model_doc/efficientnet)                  |       ✅        |         ❌         |      ❌      |
|                       [ELECTRA](model_doc/electra)                       |       ✅        |         ✅         |      ✅      |
|                       [EnCodec](model_doc/encodec)                       |       ✅        |         ❌         |      ❌      |
|               [Encoder decoder](model_doc/encoder-decoder)               |       ✅        |         ✅         |      ✅      |
|                         [ERNIE](model_doc/ernie)                         |       ✅        |         ❌         |      ❌      |
|                       [ErnieM](model_doc/ernie_m)                        |       ✅        |         ❌         |      ❌      |
|                           [ESM](model_doc/esm)                           |       ✅        |         ✅         |      ❌      |
|              [FairSeq Machine-Translation](model_doc/fsmt)               |       ✅        |         ❌         |      ❌      |
|                        [Falcon](model_doc/falcon)                        |       ✅        |         ❌         |      ❌      |
|         [FastSpeech2Conformer](model_doc/fastspeech2_conformer)          |       ✅        |         ❌         |      ❌      |
|                       [FLAN-T5](model_doc/flan-t5)                       |       ✅        |         ✅         |      ✅      |
|                      [FLAN-UL2](model_doc/flan-ul2)                      |       ✅        |         ✅         |      ✅      |
|                      [FlauBERT](model_doc/flaubert)                      |       ✅        |         ✅         |      ❌      |
|                         [FLAVA](model_doc/flava)                         |       ✅        |         ❌         |      ❌      |
|                          [FNet](model_doc/fnet)                          |       ✅        |         ❌         |      ❌      |
|                      [FocalNet](model_doc/focalnet)                      |       ✅        |         ❌         |      ❌      |
|                  [Funnel Transformer](model_doc/funnel)                  |       ✅        |         ✅         |      ❌      |
|                          [Fuyu](model_doc/fuyu)                          |       ✅        |         ❌         |      ❌      |
|                         [Gemma](model_doc/gemma)                         |       ✅        |         ❌         |      ✅      |
|                           [GIT](model_doc/git)                           |       ✅        |         ❌         |      ❌      |
|                          [GLPN](model_doc/glpn)                          |       ✅        |         ❌         |      ❌      |
|                       [GPT Neo](model_doc/gpt_neo)                       |       ✅        |         ❌         |      ✅      |
|                      [GPT NeoX](model_doc/gpt_neox)                      |       ✅        |         ❌         |      ❌      |
|             [GPT NeoX Japanese](model_doc/gpt_neox_japanese)             |       ✅        |         ❌         |      ❌      |
|                         [GPT-J](model_doc/gptj)                          |       ✅        |         ✅         |      ✅      |
|                       [GPT-Sw3](model_doc/gpt-sw3)                       |       ✅        |         ✅         |      ✅      |
|                   [GPTBigCode](model_doc/gpt_bigcode)                    |       ✅        |         ❌         |      ❌      |
|               [GPTSAN-japanese](model_doc/gptsan-japanese)               |       ✅        |         ❌         |      ❌      |
|                    [Graphormer](model_doc/graphormer)                    |       ✅        |         ❌         |      ❌      |
|                      [GroupViT](model_doc/groupvit)                      |       ✅        |         ✅         |      ❌      |
|                       [HerBERT](model_doc/herbert)                       |       ✅        |         ✅         |      ✅      |
|                        [Hubert](model_doc/hubert)                        |       ✅        |         ✅         |      ❌      |
|                        [I-BERT](model_doc/ibert)                         |       ✅        |         ❌         |      ❌      |
|                       [IDEFICS](model_doc/idefics)                       |       ✅        |         ❌         |      ❌      |
|                      [ImageGPT](model_doc/imagegpt)                      |       ✅        |         ❌         |      ❌      |
|                      [Informer](model_doc/informer)                      |       ✅        |         ❌         |      ❌      |
|                  [InstructBLIP](model_doc/instructblip)                  |       ✅        |         ❌         |      ❌      |
|                       [Jukebox](model_doc/jukebox)                       |       ✅        |         ❌         |      ❌      |
|                      [KOSMOS-2](model_doc/kosmos-2)                      |       ✅        |         ❌         |      ❌      |
|                      [LayoutLM](model_doc/layoutlm)                      |       ✅        |         ✅         |      ❌      |
|                    [LayoutLMv2](model_doc/layoutlmv2)                    |       ✅        |         ❌         |      ❌      |
|                    [LayoutLMv3](model_doc/layoutlmv3)                    |       ✅        |         ✅         |      ❌      |
|                     [LayoutXLM](model_doc/layoutxlm)                     |       ✅        |         ❌         |      ❌      |
|                           [LED](model_doc/led)                           |       ✅        |         ✅         |      ❌      |
|                         [LeViT](model_doc/levit)                         |       ✅        |         ❌         |      ❌      |
|                          [LiLT](model_doc/lilt)                          |       ✅        |         ❌         |      ❌      |
|                         [LLaMA](model_doc/llama)                         |       ✅        |         ❌         |      ✅      |
|                        [Llama2](model_doc/llama2)                        |       ✅        |         ❌         |      ✅      |
|                         [LLaVa](model_doc/llava)                         |       ✅        |         ❌         |      ❌      |
|                    [LLaVA-NeXT](model_doc/llava_next)                    |       ✅        |         ❌         |      ❌      |
|                    [Longformer](model_doc/longformer)                    |       ✅        |         ✅         |      ❌      |
|                        [LongT5](model_doc/longt5)                        |       ✅        |         ❌         |      ✅      |
|                          [LUKE](model_doc/luke)                          |       ✅        |         ❌         |      ❌      |
|                        [LXMERT](model_doc/lxmert)                        |       ✅        |         ✅         |      ❌      |
|                        [M-CTC-T](model_doc/mctct)                        |       ✅        |         ❌         |      ❌      |
|                       [M2M100](model_doc/m2m_100)                        |       ✅        |         ❌         |      ❌      |
|                    [MADLAD-400](model_doc/madlad-400)                    |       ✅        |         ✅         |      ✅      |
|                         [Mamba](model_doc/mamba)                         |       ✅        |         ❌         |      ❌      |
|                        [Marian](model_doc/marian)                        |       ✅        |         ✅         |      ✅      |
|                      [MarkupLM](model_doc/markuplm)                      |       ✅        |         ❌         |      ❌      |
|                   [Mask2Former](model_doc/mask2former)                   |       ✅        |         ❌         |      ❌      |
|                    [MaskFormer](model_doc/maskformer)                    |       ✅        |         ❌         |      ❌      |
|                        [MatCha](model_doc/matcha)                        |       ✅        |         ❌         |      ❌      |
|                         [mBART](model_doc/mbart)                         |       ✅        |         ✅         |      ✅      |
|                      [mBART-50](model_doc/mbart50)                       |       ✅        |         ✅         |      ✅      |
|                          [MEGA](model_doc/mega)                          |       ✅        |         ❌         |      ❌      |
|                 [Megatron-BERT](model_doc/megatron-bert)                 |       ✅        |         ❌         |      ❌      |
|                 [Megatron-GPT2](model_doc/megatron_gpt2)                 |       ✅        |         ✅         |      ✅      |
|                       [MGP-STR](model_doc/mgp-str)                       |       ✅        |         ❌         |      ❌      |
|                       [Mistral](model_doc/mistral)                       |       ✅        |         ❌         |      ✅      |
|                       [Mixtral](model_doc/mixtral)                       |       ✅        |         ❌         |      ❌      |
|                         [mLUKE](model_doc/mluke)                         |       ✅        |         ❌         |      ❌      |
|                           [MMS](model_doc/mms)                           |       ✅        |         ✅         |      ✅      |
|                    [MobileBERT](model_doc/mobilebert)                    |       ✅        |         ✅         |      ❌      |
|                  [MobileNetV1](model_doc/mobilenet_v1)                   |       ✅        |         ❌         |      ❌      |
|                  [MobileNetV2](model_doc/mobilenet_v2)                   |       ✅        |         ❌         |      ❌      |
|                     [MobileViT](model_doc/mobilevit)                     |       ✅        |         ✅         |      ❌      |
|                   [MobileViTV2](model_doc/mobilevitv2)                   |       ✅        |         ❌         |      ❌      |
|                         [MPNet](model_doc/mpnet)                         |       ✅        |         ✅         |      ❌      |
|                           [MPT](model_doc/mpt)                           |       ✅        |         ❌         |      ❌      |
|                           [MRA](model_doc/mra)                           |       ✅        |         ❌         |      ❌      |
|                           [MT5](model_doc/mt5)                           |       ✅        |         ✅         |      ✅      |
|                      [MusicGen](model_doc/musicgen)                      |       ✅        |         ❌         |      ❌      |
|               [MusicGen Melody](model_doc/musicgen_melody)               |       ✅        |         ❌         |      ❌      |
|                           [MVP](model_doc/mvp)                           |       ✅        |         ❌         |      ❌      |
|                           [NAT](model_doc/nat)                           |       ✅        |         ❌         |      ❌      |
|                         [Nezha](model_doc/nezha)                         |       ✅        |         ❌         |      ❌      |
|                          [NLLB](model_doc/nllb)                          |       ✅        |         ❌         |      ❌      |
|                      [NLLB-MOE](model_doc/nllb-moe)                      |       ✅        |         ❌         |      ❌      |
|                        [Nougat](model_doc/nougat)                        |       ✅        |         ✅         |      ✅      |
|                 [Nyströmformer](model_doc/nystromformer)                 |       ✅        |         ❌         |      ❌      |
|                     [OneFormer](model_doc/oneformer)                     |       ✅        |         ❌         |      ❌      |
|                    [OpenAI GPT](model_doc/openai-gpt)                    |       ✅        |         ✅         |      ❌      |
|                      [OpenAI GPT-2](model_doc/gpt2)                      |       ✅        |         ✅         |      ✅      |
|                    [OpenLlama](model_doc/open-llama)                     |       ✅        |         ❌         |      ❌      |
|                           [OPT](model_doc/opt)                           |       ✅        |         ✅         |      ✅      |
|                       [OWL-ViT](model_doc/owlvit)                        |       ✅        |         ❌         |      ❌      |
|                         [OWLv2](model_doc/owlv2)                         |       ✅        |         ❌         |      ❌      |
|                  [PatchTSMixer](model_doc/patchtsmixer)                  |       ✅        |         ❌         |      ❌      |
|                      [PatchTST](model_doc/patchtst)                      |       ✅        |         ❌         |      ❌      |
|                       [Pegasus](model_doc/pegasus)                       |       ✅        |         ✅         |      ✅      |
|                     [PEGASUS-X](model_doc/pegasus_x)                     |       ✅        |         ❌         |      ❌      |
|                     [Perceiver](model_doc/perceiver)                     |       ✅        |         ❌         |      ❌      |
|                     [Persimmon](model_doc/persimmon)                     |       ✅        |         ❌         |      ❌      |
|                           [Phi](model_doc/phi)                           |       ✅        |         ❌         |      ❌      |
|                       [PhoBERT](model_doc/phobert)                       |       ✅        |         ✅         |      ✅      |
|                    [Pix2Struct](model_doc/pix2struct)                    |       ✅        |         ❌         |      ❌      |
|                        [PLBart](model_doc/plbart)                        |       ✅        |         ❌         |      ❌      |
|                    [PoolFormer](model_doc/poolformer)                    |       ✅        |         ❌         |      ❌      |
|                     [Pop2Piano](model_doc/pop2piano)                     |       ✅        |         ❌         |      ❌      |
|                    [ProphetNet](model_doc/prophetnet)                    |       ✅        |         ❌         |      ❌      |
|                           [PVT](model_doc/pvt)                           |       ✅        |         ❌         |      ❌      |
|                        [PVTv2](model_doc/pvt_v2)                         |       ✅        |         ❌         |      ❌      |
|                       [QDQBert](model_doc/qdqbert)                       |       ✅        |         ❌         |      ❌      |
|                         [Qwen2](model_doc/qwen2)                         |       ✅        |         ❌         |      ❌      |
|                           [RAG](model_doc/rag)                           |       ✅        |         ✅         |      ❌      |
|                         [REALM](model_doc/realm)                         |       ✅        |         ❌         |      ❌      |
|                      [Reformer](model_doc/reformer)                      |       ✅        |         ❌         |      ❌      |
|                        [RegNet](model_doc/regnet)                        |       ✅        |         ✅         |      ✅      |
|                       [RemBERT](model_doc/rembert)                       |       ✅        |         ✅         |      ❌      |
|                        [ResNet](model_doc/resnet)                        |       ✅        |         ✅         |      ✅      |
|                     [RetriBERT](model_doc/retribert)                     |       ✅        |         ❌         |      ❌      |
|                       [RoBERTa](model_doc/roberta)                       |       ✅        |         ✅         |      ✅      |
|          [RoBERTa-PreLayerNorm](model_doc/roberta-prelayernorm)          |       ✅        |         ✅         |      ✅      |
|                      [RoCBert](model_doc/roc_bert)                       |       ✅        |         ❌         |      ❌      |
|                      [RoFormer](model_doc/roformer)                      |       ✅        |         ✅         |      ✅      |
|                          [RWKV](model_doc/rwkv)                          |       ✅        |         ❌         |      ❌      |
|                           [SAM](model_doc/sam)                           |       ✅        |         ✅         |      ❌      |
|                  [SeamlessM4T](model_doc/seamless_m4t)                   |       ✅        |         ❌         |      ❌      |
|                [SeamlessM4Tv2](model_doc/seamless_m4t_v2)                |       ✅        |         ❌         |      ❌      |
|                     [SegFormer](model_doc/segformer)                     |       ✅        |         ✅         |      ❌      |
|                        [SegGPT](model_doc/seggpt)                        |       ✅        |         ❌         |      ❌      |
|                           [SEW](model_doc/sew)                           |       ✅        |         ❌         |      ❌      |
|                         [SEW-D](model_doc/sew-d)                         |       ✅        |         ❌         |      ❌      |
|                        [SigLIP](model_doc/siglip)                        |       ✅        |         ❌         |      ❌      |
|        [Speech Encoder decoder](model_doc/speech-encoder-decoder)        |       ✅        |         ❌         |      ✅      |
|                 [Speech2Text](model_doc/speech_to_text)                  |       ✅        |         ✅         |      ❌      |
|                      [SpeechT5](model_doc/speecht5)                      |       ✅        |         ❌         |      ❌      |
|                      [Splinter](model_doc/splinter)                      |       ✅        |         ❌         |      ❌      |
|                   [SqueezeBERT](model_doc/squeezebert)                   |       ✅        |         ❌         |      ❌      |
|                      [StableLm](model_doc/stablelm)                      |       ✅        |         ❌         |      ❌      |
|                    [Starcoder2](model_doc/starcoder2)                    |       ✅        |         ❌         |      ❌      |
|                    [SuperPoint](model_doc/superpoint)                    |       ✅        |         ❌         |      ❌      |
|                   [SwiftFormer](model_doc/swiftformer)                   |       ✅        |         ❌         |      ❌      |
|                    [Swin Transformer](model_doc/swin)                    |       ✅        |         ✅         |      ❌      |
|                 [Swin Transformer V2](model_doc/swinv2)                  |       ✅        |         ❌         |      ❌      |
|                       [Swin2SR](model_doc/swin2sr)                       |       ✅        |         ❌         |      ❌      |
|           [SwitchTransformers](model_doc/switch_transformers)            |       ✅        |         ❌         |      ❌      |
|                            [T5](model_doc/t5)                            |       ✅        |         ✅         |      ✅      |
|                        [T5v1.1](model_doc/t5v1.1)                        |       ✅        |         ✅         |      ✅      |
|             [Table Transformer](model_doc/table-transformer)             |       ✅        |         ❌         |      ❌      |
|                         [TAPAS](model_doc/tapas)                         |       ✅        |         ✅         |      ❌      |
|                         [TAPEX](model_doc/tapex)                         |       ✅        |         ✅         |      ✅      |
|       [Time Series Transformer](model_doc/time_series_transformer)       |       ✅        |         ❌         |      ❌      |
|                   [TimeSformer](model_doc/timesformer)                   |       ✅        |         ❌         |      ❌      |
|        [Trajectory Transformer](model_doc/trajectory_transformer)        |       ✅        |         ❌         |      ❌      |
|                  [Transformer-XL](model_doc/transfo-xl)                  |       ✅        |         ✅         |      ❌      |
|                         [TrOCR](model_doc/trocr)                         |       ✅        |         ❌         |      ❌      |
|                          [TVLT](model_doc/tvlt)                          |       ✅        |         ❌         |      ❌      |
|                           [TVP](model_doc/tvp)                           |       ✅        |         ❌         |      ❌      |
|                          [UDOP](model_doc/udop)                          |       ✅        |         ❌         |      ❌      |
|                           [UL2](model_doc/ul2)                           |       ✅        |         ✅         |      ✅      |
|                          [UMT5](model_doc/umt5)                          |       ✅        |         ❌         |      ❌      |
|                     [UniSpeech](model_doc/unispeech)                     |       ✅        |         ❌         |      ❌      |
|                 [UniSpeechSat](model_doc/unispeech-sat)                  |       ✅        |         ❌         |      ❌      |
|                       [UnivNet](model_doc/univnet)                       |       ✅        |         ❌         |      ❌      |
|                       [UPerNet](model_doc/upernet)                       |       ✅        |         ❌         |      ❌      |
|                           [VAN](model_doc/van)                           |       ✅        |         ❌         |      ❌      |
|                      [VideoMAE](model_doc/videomae)                      |       ✅        |         ❌         |      ❌      |
|                          [ViLT](model_doc/vilt)                          |       ✅        |         ❌         |      ❌      |
|                      [VipLlava](model_doc/vipllava)                      |       ✅        |         ❌         |      ❌      |
|        [Vision Encoder decoder](model_doc/vision-encoder-decoder)        |       ✅        |         ✅         |      ✅      |
|       [VisionTextDualEncoder](model_doc/vision-text-dual-encoder)        |       ✅        |         ✅         |      ✅      |
|                   [VisualBERT](model_doc/visual_bert)                    |       ✅        |         ❌         |      ❌      |
|                           [ViT](model_doc/vit)                           |       ✅        |         ✅         |      ✅      |
|                    [ViT Hybrid](model_doc/vit_hybrid)                    |       ✅        |         ❌         |      ❌      |
|                        [VitDet](model_doc/vitdet)                        |       ✅        |         ❌         |      ❌      |
|                       [ViTMAE](model_doc/vit_mae)                        |       ✅        |         ✅         |      ❌      |
|                      [ViTMatte](model_doc/vitmatte)                      |       ✅        |         ❌         |      ❌      |
|                       [ViTMSN](model_doc/vit_msn)                        |       ✅        |         ❌         |      ❌      |
|                          [VITS](model_doc/vits)                          |       ✅        |         ❌         |      ❌      |
|                         [ViViT](model_doc/vivit)                         |       ✅        |         ❌         |      ❌      |
|                      [Wav2Vec2](model_doc/wav2vec2)                      |       ✅        |         ✅         |      ✅      |
|                 [Wav2Vec2-BERT](model_doc/wav2vec2-bert)                 |       ✅        |         ❌         |      ❌      |
|            [Wav2Vec2-Conformer](model_doc/wav2vec2-conformer)            |       ✅        |         ❌         |      ❌      |
|              [Wav2Vec2Phoneme](model_doc/wav2vec2_phoneme)               |       ✅        |         ✅         |      ✅      |
|                         [WavLM](model_doc/wavlm)                         |       ✅        |         ❌         |      ❌      |
|                       [Whisper](model_doc/whisper)                       |       ✅        |         ✅         |      ✅      |
|                        [X-CLIP](model_doc/xclip)                         |       ✅        |         ❌         |      ❌      |
|                         [X-MOD](model_doc/xmod)                          |       ✅        |         ❌         |      ❌      |
|                          [XGLM](model_doc/xglm)                          |       ✅        |         ✅         |      ✅      |
|                           [XLM](model_doc/xlm)                           |       ✅        |         ✅         |      ❌      |
|                [XLM-ProphetNet](model_doc/xlm-prophetnet)                |       ✅        |         ❌         |      ❌      |
|                   [XLM-RoBERTa](model_doc/xlm-roberta)                   |       ✅        |         ✅         |      ✅      |
|                [XLM-RoBERTa-XL](model_doc/xlm-roberta-xl)                |       ✅        |         ❌         |      ❌      |
|                         [XLM-V](model_doc/xlm-v)                         |       ✅        |         ✅         |      ✅      |
|                         [XLNet](model_doc/xlnet)                         |       ✅        |         ✅         |      ❌      |
|                         [XLS-R](model_doc/xls_r)                         |       ✅        |         ✅         |      ✅      |
|                 [XLSR-Wav2Vec2](model_doc/xlsr_wav2vec2)                 |       ✅        |         ✅         |      ✅      |
|                         [YOLOS](model_doc/yolos)                         |       ✅        |         ❌         |      ❌      |
|                          [YOSO](model_doc/yoso)                          |       ✅        |         ❌         |      ❌      |

<!-- End table--><|MERGE_RESOLUTION|>--- conflicted
+++ resolved
@@ -95,11 +95,8 @@
 |                          [CLVP](model_doc/clvp)                          |       ✅        |         ❌         |      ❌      |
 |                       [CodeGen](model_doc/codegen)                       |       ✅        |         ❌         |      ❌      |
 |                    [CodeLlama](model_doc/code_llama)                     |       ✅        |         ❌         |      ✅      |
-<<<<<<< HEAD
 |                        [CogVLM](model_doc/cogvlm)                        |       ✅        |         ❌         |      ❌      |
-=======
 |                        [Cohere](model_doc/cohere)                        |       ✅        |         ❌         |      ❌      |
->>>>>>> 8e9a2207
 |              [Conditional DETR](model_doc/conditional_detr)              |       ✅        |         ❌         |      ❌      |
 |                      [ConvBERT](model_doc/convbert)                      |       ✅        |         ✅         |      ❌      |
 |                      [ConvNeXT](model_doc/convnext)                      |       ✅        |         ✅         |      ❌      |
