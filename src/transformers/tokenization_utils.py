--- conflicted
+++ resolved
@@ -517,14 +517,11 @@
             `List[str]`: The list of tokens.
         """
         # Simple mapping string => AddedToken for special tokens with specific tokenization behaviors
-<<<<<<< HEAD
-=======
         all_special_tokens_extended = {
             str(t): t for t in self.all_special_tokens_extended if isinstance(t, AddedToken)
         }
         split_special_tokens = kwargs.pop("split_special_tokens", self.split_special_tokens)
 
->>>>>>> bc3e20dc
         text, kwargs = self.prepare_for_tokenization(text, **kwargs)
 
         if kwargs:
@@ -536,20 +533,14 @@
             pattern = r"(" + r"|".join(escaped_special_toks) + r")|" + r"(.+?)"
             text = re.sub(pattern, lambda m: m.groups()[0] or m.groups()[1].lower(), text)
 
-<<<<<<< HEAD
-        no_split_token = set(self.added_tokens_encoder.keys())  # don't split on any of the added tokens
-        # "This is something<special_token_1>  else"
-        tokens = self.tokens_trie.split(text)
-=======
-        # split_special_tokens: empty `no_split_token`
         if split_special_tokens:
             no_split_token = []
             tokens = [text]
         else:
-            no_split_token = set(self.unique_no_split_tokens)
+            no_split_token = set(self.added_tokens_encoder.keys())  # don't split on any of the added tokens
+            # "This is something<special_token_1>  else"
             tokens = self.tokens_trie.split(text)
 
->>>>>>> bc3e20dc
         # ["This is something", "<special_token_1>", "  else"]
         for i, token in enumerate(tokens):
             if token in no_split_token:
