__version__ = "2.1.1"

# Work around to update TensorFlow's absl.logging threshold which alters the
# default Python logging output behavior when present.
# see: https://github.com/abseil/abseil-py/issues/99
# and: https://github.com/tensorflow/tensorflow/issues/26691#issuecomment-500369493
try:
    import absl.logging
    absl.logging.set_verbosity('info')
    absl.logging.set_stderrthreshold('info')
    absl.logging._warn_preinit_stderr = False
except:
    pass

import logging

logger = logging.getLogger(__name__)  # pylint: disable=invalid-name

# Files and general utilities
from .file_utils import (TRANSFORMERS_CACHE, PYTORCH_TRANSFORMERS_CACHE, PYTORCH_PRETRAINED_BERT_CACHE,
                         cached_path, add_start_docstrings, add_end_docstrings,
                         WEIGHTS_NAME, TF2_WEIGHTS_NAME, TF_WEIGHTS_NAME, CONFIG_NAME,
                         is_tf_available, is_torch_available)

from .data import (is_sklearn_available,
                   InputExample, InputFeatures, DataProcessor,
                   glue_output_modes, glue_convert_examples_to_features,
                   glue_processors, glue_tasks_num_labels)

if is_sklearn_available():
    from .data import glue_compute_metrics

# Tokenizers
from .tokenization_utils import (PreTrainedTokenizer)
from .tokenization_auto import AutoTokenizer
from .tokenization_bert import BertTokenizer, BasicTokenizer, WordpieceTokenizer
from .tokenization_openai import OpenAIGPTTokenizer
from .tokenization_transfo_xl import (TransfoXLTokenizer, TransfoXLCorpus)
from .tokenization_gpt2 import GPT2Tokenizer
from .tokenization_ctrl import CTRLTokenizer
from .tokenization_xlnet import XLNetTokenizer, SPIECE_UNDERLINE
from .tokenization_xlm import XLMTokenizer
from .tokenization_roberta import RobertaTokenizer
from .tokenization_distilbert import DistilBertTokenizer
from .tokenization_camembert import CamembertTokenizer

# Configurations
from .configuration_utils import PretrainedConfig
from .configuration_auto import AutoConfig
from .configuration_bert import BertConfig, BERT_PRETRAINED_CONFIG_ARCHIVE_MAP
from .configuration_openai import OpenAIGPTConfig, OPENAI_GPT_PRETRAINED_CONFIG_ARCHIVE_MAP
from .configuration_transfo_xl import TransfoXLConfig, TRANSFO_XL_PRETRAINED_CONFIG_ARCHIVE_MAP
from .configuration_gpt2 import GPT2Config, GPT2_PRETRAINED_CONFIG_ARCHIVE_MAP
from .configuration_ctrl import CTRLConfig, CTRL_PRETRAINED_CONFIG_ARCHIVE_MAP
from .configuration_xlnet import XLNetConfig, XLNET_PRETRAINED_CONFIG_ARCHIVE_MAP
from .configuration_ctrl import CTRLConfig, CTRL_PRETRAINED_CONFIG_ARCHIVE_MAP
from .configuration_xlm import XLMConfig, XLM_PRETRAINED_CONFIG_ARCHIVE_MAP
from .configuration_roberta import RobertaConfig, ROBERTA_PRETRAINED_CONFIG_ARCHIVE_MAP
from .configuration_distilbert import DistilBertConfig, DISTILBERT_PRETRAINED_CONFIG_ARCHIVE_MAP
from .configuration_camembert import CamembertConfig, CAMEMBERT_PRETRAINED_CONFIG_ARCHIVE_MAP

# Modeling
if is_torch_available():
    from .modeling_utils import (PreTrainedModel, prune_layer, Conv1D)
    from .modeling_auto import (AutoModel, AutoModelForSequenceClassification, AutoModelForQuestionAnswering,
                                AutoModelWithLMHead)

    from .modeling_bert import (BertPreTrainedModel, BertModel, BertForPreTraining,
                                BertForMaskedLM, BertForNextSentencePrediction,
                                BertForSequenceClassification, BertForMultipleChoice,
                                BertForTokenClassification, BertForQuestionAnswering,
                                load_tf_weights_in_bert, BERT_PRETRAINED_MODEL_ARCHIVE_MAP)
    from .modeling_openai import (OpenAIGPTPreTrainedModel, OpenAIGPTModel,
                                OpenAIGPTLMHeadModel, OpenAIGPTDoubleHeadsModel,
                                load_tf_weights_in_openai_gpt, OPENAI_GPT_PRETRAINED_MODEL_ARCHIVE_MAP)
    from .modeling_transfo_xl import (TransfoXLPreTrainedModel, TransfoXLModel, TransfoXLLMHeadModel,
                                    AdaptiveEmbedding,
                                    load_tf_weights_in_transfo_xl, TRANSFO_XL_PRETRAINED_MODEL_ARCHIVE_MAP)
    from .modeling_gpt2 import (GPT2PreTrainedModel, GPT2Model,
                                GPT2LMHeadModel, GPT2DoubleHeadsModel,
                                load_tf_weights_in_gpt2, GPT2_PRETRAINED_MODEL_ARCHIVE_MAP)
    from .modeling_ctrl import (CTRLPreTrainedModel, CTRLModel,
                                CTRLLMHeadModel,
                                CTRL_PRETRAINED_MODEL_ARCHIVE_MAP)
    from .modeling_xlnet import (XLNetPreTrainedModel, XLNetModel, XLNetLMHeadModel,
                                XLNetForSequenceClassification, XLNetForMultipleChoice,
                                XLNetForQuestionAnsweringSimple, XLNetForQuestionAnswering,
                                load_tf_weights_in_xlnet, XLNET_PRETRAINED_MODEL_ARCHIVE_MAP)
    from .modeling_xlm import (XLMPreTrainedModel , XLMModel,
                            XLMWithLMHeadModel, XLMForSequenceClassification,
                            XLMForQuestionAnswering, XLMForQuestionAnsweringSimple,
                            XLM_PRETRAINED_MODEL_ARCHIVE_MAP)
    from .modeling_roberta import (RobertaForMaskedLM, RobertaModel,
                                RobertaForSequenceClassification, RobertaForMultipleChoice,
                                RobertaForTokenClassification,
                                ROBERTA_PRETRAINED_MODEL_ARCHIVE_MAP)
    from .modeling_distilbert import (DistilBertForMaskedLM, DistilBertModel,
                                DistilBertForSequenceClassification, DistilBertForQuestionAnswering,
                                DISTILBERT_PRETRAINED_MODEL_ARCHIVE_MAP)
<<<<<<< HEAD
    from .modeling_camembert import (CamembertForMaskedLM, CamembertModel,
                                CamembertForSequenceClassification, CamembertForMultipleChoice,
                                CAMEMBERT_PRETRAINED_MODEL_ARCHIVE_MAP)
=======
    from .modeling_encoder_decoder import PreTrainedEncoderDecoder, Model2Model
>>>>>>> 155c782a

    # Optimization
    from .optimization import (AdamW, ConstantLRSchedule, WarmupConstantSchedule, WarmupCosineSchedule,
                               WarmupCosineWithHardRestartsSchedule, WarmupLinearSchedule)


# TensorFlow
if is_tf_available():
    from .modeling_tf_utils import TFPreTrainedModel, TFSharedEmbeddings, TFSequenceSummary
    from .modeling_tf_auto import (TFAutoModel, TFAutoModelForSequenceClassification, TFAutoModelForQuestionAnswering,
                                   TFAutoModelWithLMHead)

    from .modeling_tf_bert import (TFBertPreTrainedModel, TFBertMainLayer, TFBertEmbeddings,
                                   TFBertModel, TFBertForPreTraining,
                                   TFBertForMaskedLM, TFBertForNextSentencePrediction,
                                   TFBertForSequenceClassification, TFBertForMultipleChoice,
                                   TFBertForTokenClassification, TFBertForQuestionAnswering,
                                   TF_BERT_PRETRAINED_MODEL_ARCHIVE_MAP)

    from .modeling_tf_gpt2 import (TFGPT2PreTrainedModel, TFGPT2MainLayer,
                                   TFGPT2Model, TFGPT2LMHeadModel, TFGPT2DoubleHeadsModel,
                                   TF_GPT2_PRETRAINED_MODEL_ARCHIVE_MAP)

    from .modeling_tf_openai import (TFOpenAIGPTPreTrainedModel, TFOpenAIGPTMainLayer,
                                     TFOpenAIGPTModel, TFOpenAIGPTLMHeadModel, TFOpenAIGPTDoubleHeadsModel,
                                     TF_OPENAI_GPT_PRETRAINED_MODEL_ARCHIVE_MAP)

    from .modeling_tf_transfo_xl import (TFTransfoXLPreTrainedModel, TFTransfoXLMainLayer,
                                         TFTransfoXLModel, TFTransfoXLLMHeadModel,
                                         TF_TRANSFO_XL_PRETRAINED_MODEL_ARCHIVE_MAP)

    from .modeling_tf_xlnet import (TFXLNetPreTrainedModel, TFXLNetMainLayer,
                                    TFXLNetModel, TFXLNetLMHeadModel,
                                    TFXLNetForSequenceClassification,
                                    TFXLNetForQuestionAnsweringSimple,
                                    TF_XLNET_PRETRAINED_MODEL_ARCHIVE_MAP)

    from .modeling_tf_xlm import (TFXLMPreTrainedModel, TFXLMMainLayer,
                                  TFXLMModel, TFXLMWithLMHeadModel,
                                  TFXLMForSequenceClassification,
                                  TFXLMForQuestionAnsweringSimple,
                                  TF_XLM_PRETRAINED_MODEL_ARCHIVE_MAP)

    from .modeling_tf_roberta import (TFRobertaPreTrainedModel, TFRobertaMainLayer,
                                      TFRobertaModel, TFRobertaForMaskedLM,
                                      TFRobertaForSequenceClassification,
                                      TFRobertaForTokenClassification,
                                      TF_ROBERTA_PRETRAINED_MODEL_ARCHIVE_MAP)

    from .modeling_tf_distilbert import (TFDistilBertPreTrainedModel, TFDistilBertMainLayer,
                                         TFDistilBertModel, TFDistilBertForMaskedLM,
                                         TFDistilBertForSequenceClassification,
                                         TFDistilBertForQuestionAnswering,
                                         TF_DISTILBERT_PRETRAINED_MODEL_ARCHIVE_MAP)

    from .modeling_tf_ctrl import (TFCTRLPreTrainedModel, TFCTRLModel,
                                    TFCTRLLMHeadModel,
                                    TF_CTRL_PRETRAINED_MODEL_ARCHIVE_MAP)

# TF 2.0 <=> PyTorch conversion utilities
from .modeling_tf_pytorch_utils import (convert_tf_weight_name_to_pt_weight_name,
                                        load_pytorch_checkpoint_in_tf2_model,
                                        load_pytorch_weights_in_tf2_model,
                                        load_pytorch_model_in_tf2_model,
                                        load_tf2_checkpoint_in_pytorch_model,
                                        load_tf2_weights_in_pytorch_model,
                                        load_tf2_model_in_pytorch_model)

if not is_tf_available() and not is_torch_available():
    logger.warning("Neither PyTorch nor TensorFlow >= 2.0 have been found."
                   "Models won't be available and only tokenizers, configuration"
                   "and file/data utilities can be used.")<|MERGE_RESOLUTION|>--- conflicted
+++ resolved
@@ -97,13 +97,10 @@
     from .modeling_distilbert import (DistilBertForMaskedLM, DistilBertModel,
                                 DistilBertForSequenceClassification, DistilBertForQuestionAnswering,
                                 DISTILBERT_PRETRAINED_MODEL_ARCHIVE_MAP)
-<<<<<<< HEAD
     from .modeling_camembert import (CamembertForMaskedLM, CamembertModel,
                                 CamembertForSequenceClassification, CamembertForMultipleChoice,
                                 CAMEMBERT_PRETRAINED_MODEL_ARCHIVE_MAP)
-=======
     from .modeling_encoder_decoder import PreTrainedEncoderDecoder, Model2Model
->>>>>>> 155c782a
 
     # Optimization
     from .optimization import (AdamW, ConstantLRSchedule, WarmupConstantSchedule, WarmupCosineSchedule,
