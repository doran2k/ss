--- conflicted
+++ resolved
@@ -85,11 +85,7 @@
     "timeout-decorator": "timeout-decorator",
     "tiktoken": "tiktoken",
     "timm": "timm<=1.0.11",
-<<<<<<< HEAD
-    "tokenizers": "tokenizers>=0.20,<0.21",
-=======
     "tokenizers": "tokenizers>=0.21,<0.22",
->>>>>>> a928d9c1
     "torch": "torch",
     "torchaudio": "torchaudio",
     "torchvision": "torchvision",
