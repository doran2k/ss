import json
import os
import shutil
import sys
import tempfile
import unittest
from unittest import TestCase
from unittest.mock import patch

import numpy as np
from datasets import Dataset

import faiss
<<<<<<< HEAD
from transformers.configuration_bart import BartConfig
from transformers.configuration_dpr import DPRConfig
from transformers.configuration_rag import RagConfig
from transformers.file_utils import is_datasets_available, \
    is_faiss_available, is_psutil_available, is_torch_available, is_ray_available
from transformers.retrieval_rag import CustomHFIndex
from transformers.tokenization_bart import BartTokenizer
from transformers.tokenization_bert import VOCAB_FILES_NAMES as DPR_VOCAB_FILES_NAMES
from transformers.tokenization_dpr import DPRQuestionEncoderTokenizer
from transformers.tokenization_roberta import VOCAB_FILES_NAMES as BART_VOCAB_FILES_NAMES
=======
from transformers import BartConfig, BartTokenizer, DPRConfig, DPRQuestionEncoderTokenizer, RagConfig
from transformers.file_utils import is_datasets_available, is_faiss_available, is_psutil_available, is_torch_available
from transformers.models.bert.tokenization_bert import VOCAB_FILES_NAMES as DPR_VOCAB_FILES_NAMES
from transformers.models.rag.retrieval_rag import CustomHFIndex
from transformers.models.roberta.tokenization_roberta import VOCAB_FILES_NAMES as BART_VOCAB_FILES_NAMES
from transformers.testing_utils import require_torch_non_multi_gpu_but_fix_me
>>>>>>> c89bdfbe

sys.path.append(os.path.join(os.getcwd()))  # noqa: E402 # noqa: E402 # isort:skip

from distributed_pytorch_retriever import RagPyTorchDistributedRetriever  # noqa: E402 # isort:skip
from distributed_ray_retriever import RagRayDistributedRetriever, RayRetriever
import ray


def require_distributed_retrieval(test_case):
    """
    Decorator marking a test that requires a set of dependencies necessary for pefrorm retrieval with
    :class:`~transformers.RagRetriever`.

    These tests are skipped when respective libraries are not installed.

    """
    if not (is_torch_available() and is_datasets_available() and
            is_faiss_available() and is_psutil_available() and
            is_ray_available()):
        test_case = unittest.skip("test requires PyTorch, Datasets, Faiss, "
                                  "psutil, Ray")(test_case)
    return test_case

@require_distributed_retrieval
class RagRetrieverTest(TestCase):
    def setUp(self):
        self.tmpdirname = tempfile.mkdtemp()
        self.retrieval_vector_size = 8

        # DPR tok
        vocab_tokens = [
            "[UNK]",
            "[CLS]",
            "[SEP]",
            "[PAD]",
            "[MASK]",
            "want",
            "##want",
            "##ed",
            "wa",
            "un",
            "runn",
            "##ing",
            ",",
            "low",
            "lowest",
        ]
        dpr_tokenizer_path = os.path.join(self.tmpdirname, "dpr_tokenizer")
        os.makedirs(dpr_tokenizer_path, exist_ok=True)
        self.vocab_file = os.path.join(dpr_tokenizer_path, DPR_VOCAB_FILES_NAMES["vocab_file"])
        with open(self.vocab_file, "w", encoding="utf-8") as vocab_writer:
            vocab_writer.write("".join([x + "\n" for x in vocab_tokens]))

        # BART tok
        vocab = [
            "l",
            "o",
            "w",
            "e",
            "r",
            "s",
            "t",
            "i",
            "d",
            "n",
            "\u0120",
            "\u0120l",
            "\u0120n",
            "\u0120lo",
            "\u0120low",
            "er",
            "\u0120lowest",
            "\u0120newer",
            "\u0120wider",
            "<unk>",
        ]
        vocab_tokens = dict(zip(vocab, range(len(vocab))))
        merges = ["#version: 0.2", "\u0120 l", "\u0120l o", "\u0120lo w", "e r", ""]
        self.special_tokens_map = {"unk_token": "<unk>"}

        bart_tokenizer_path = os.path.join(self.tmpdirname, "bart_tokenizer")
        os.makedirs(bart_tokenizer_path, exist_ok=True)
        self.vocab_file = os.path.join(bart_tokenizer_path, BART_VOCAB_FILES_NAMES["vocab_file"])
        self.merges_file = os.path.join(bart_tokenizer_path, BART_VOCAB_FILES_NAMES["merges_file"])
        with open(self.vocab_file, "w", encoding="utf-8") as fp:
            fp.write(json.dumps(vocab_tokens) + "\n")
        with open(self.merges_file, "w", encoding="utf-8") as fp:
            fp.write("\n".join(merges))

    def get_dpr_tokenizer(self) -> DPRQuestionEncoderTokenizer:
        return DPRQuestionEncoderTokenizer.from_pretrained(os.path.join(self.tmpdirname, "dpr_tokenizer"))

    def get_bart_tokenizer(self) -> BartTokenizer:
        return BartTokenizer.from_pretrained(os.path.join(self.tmpdirname, "bart_tokenizer"))

    def tearDown(self):
        shutil.rmtree(self.tmpdirname)

    def get_dummy_dataset(self):
        dataset = Dataset.from_dict(
            {
                "id": ["0", "1"],
                "text": ["foo", "bar"],
                "title": ["Foo", "Bar"],
                "embeddings": [np.ones(self.retrieval_vector_size),
                               2 * np.ones(self.retrieval_vector_size)],
            }
        )
        dataset.add_faiss_index("embeddings", string_factory="Flat",
                                metric_type=faiss.METRIC_INNER_PRODUCT)
        return dataset

    def get_dummy_pytorch_distributed_retriever(
        self, init_retrieval: bool, port=12345
    ) -> RagPyTorchDistributedRetriever:
        dataset = self.get_dummy_dataset()
        config = RagConfig(
            retrieval_vector_size=self.retrieval_vector_size,
            question_encoder=DPRConfig().to_dict(),
            generator=BartConfig().to_dict(),
        )
        with patch("transformers.models.rag.retrieval_rag.load_dataset") as mock_load_dataset:
            mock_load_dataset.return_value = dataset
            retriever = RagPyTorchDistributedRetriever(
                config,
                question_encoder_tokenizer=self.get_dpr_tokenizer(),
                generator_tokenizer=self.get_bart_tokenizer(),
            )
            if init_retrieval:
                retriever.init_retrieval(port)
        return retriever

    def get_dummy_ray_distributed_retriever(self, init_retrieval: bool) -> \
            RagRayDistributedRetriever:
        # Have to run in local mode because sys.path modifications at top of
        # file are not propogated to remote workers.
        # https://stackoverflow.com/questions/54338013/parallel-import-a-python-file-from-sibling-folder
        ray.init(local_mode=True)
        config = RagConfig(
            retrieval_vector_size=self.retrieval_vector_size,
            question_encoder=DPRConfig().to_dict(),
            generator=BartConfig().to_dict(),
        )
        remote_cls = ray.remote(RayRetriever)
        workers = [remote_cls.remote() for _ in range(1)]
        with patch(
                "transformers.retrieval_rag.load_dataset") as mock_load_dataset:
            mock_load_dataset.return_value = self.get_dummy_dataset()
            retriever = RagRayDistributedRetriever(
                config,
                question_encoder_tokenizer=self.get_dpr_tokenizer(),
                generator_tokenizer=self.get_bart_tokenizer(),
                retrieval_workers=workers,
            )
            if init_retrieval:
                retriever.init_retrieval()
        return retriever

    def get_dummy_custom_hf_index_pytorch_retriever(self, init_retrieval:
    bool, from_disk: bool, port=12345):
        dataset = self.get_dummy_dataset()
        config = RagConfig(
            retrieval_vector_size=self.retrieval_vector_size,
            question_encoder=DPRConfig().to_dict(),
            generator=BartConfig().to_dict(),
            index_name="custom",
        )
        if from_disk:
            config.passages_path = os.path.join(self.tmpdirname, "dataset")
            config.index_path = os.path.join(self.tmpdirname, "index.faiss")
            dataset.get_index("embeddings").save(os.path.join(self.tmpdirname, "index.faiss"))
            dataset.drop_index("embeddings")
            dataset.save_to_disk(os.path.join(self.tmpdirname, "dataset"))
            del dataset
            retriever = RagPyTorchDistributedRetriever(
                config,
                question_encoder_tokenizer=self.get_dpr_tokenizer(),
                generator_tokenizer=self.get_bart_tokenizer(),
            )
        else:
            retriever = RagPyTorchDistributedRetriever(
                config,
                question_encoder_tokenizer=self.get_dpr_tokenizer(),
                generator_tokenizer=self.get_bart_tokenizer(),
                index=CustomHFIndex(config.retrieval_vector_size, dataset),
            )
        if init_retrieval:
            retriever.init_retrieval(port)
        return retriever

<<<<<<< HEAD
    def get_dummy_custom_hf_index_ray_retriever(self, init_retrieval: bool,
                                                from_disk: bool):
        # Have to run in local mode because sys.path modifications at top of
        # file are not propogated to remote workers.
        # https://stackoverflow.com/questions/54338013/parallel-import-a-python-file-from-sibling-folder
        ray.init(local_mode=True)
        dataset = self.get_dummy_dataset()
        config = RagConfig(
            retrieval_vector_size=self.retrieval_vector_size,
            question_encoder=DPRConfig().to_dict(),
            generator=BartConfig().to_dict(),
            index_name="custom",
        )
        remote_cls = ray.remote(RayRetriever)
        workers = [remote_cls.remote() for _ in range(1)]
        if from_disk:
            config.passages_path = os.path.join(self.tmpdirname, "dataset")
            config.index_path = os.path.join(self.tmpdirname, "index.faiss")
            dataset.get_index("embeddings").save(os.path.join(self.tmpdirname, "index.faiss"))
            dataset.drop_index("embeddings")
            dataset.save_to_disk(os.path.join(self.tmpdirname, "dataset"))
            del dataset
            retriever = RagRayDistributedRetriever(config,
                                                   question_encoder_tokenizer=self.get_dpr_tokenizer(),
                                                   generator_tokenizer=self.get_bart_tokenizer(),
                                                   retrieval_workers=workers,
                                                   index=CustomHFIndex.load_from_disk(
                vector_size=config.retrieval_vector_size,
                dataset_path=config.passages_path,
                index_path=config.index_path,
            ))
        else:
            retriever = RagRayDistributedRetriever(config,
                                                   question_encoder_tokenizer=self.get_dpr_tokenizer(),
                                                   generator_tokenizer=self.get_bart_tokenizer(),
                                                   retrieval_workers=workers,
                                                   index=CustomHFIndex(
                                                       config.retrieval_vector_size, dataset))
        if init_retrieval:
            retriever.init_retrieval()
        return retriever


    def test_distributed_retriever_retrieve(self):
=======
    @require_torch_non_multi_gpu_but_fix_me
    def test_pytorch_distributed_retriever_retrieve(self):
>>>>>>> c89bdfbe
        n_docs = 1
        hidden_states = np.array(
            [np.ones(self.retrieval_vector_size),
             -np.ones(self.retrieval_vector_size)], dtype=np.float32
        )
        def test_retriever(retriever):
            retrieved_doc_embeds, doc_ids, doc_dicts = retriever.retrieve(
                hidden_states, n_docs=n_docs)
            self.assertEqual(retrieved_doc_embeds.shape,
                             (2, n_docs, self.retrieval_vector_size))
            self.assertEqual(len(doc_dicts), 2)
            self.assertEqual(sorted(doc_dicts[0]),
                             ["embeddings", "id", "text", "title"])
            self.assertEqual(len(doc_dicts[0]["id"]), n_docs)
            self.assertEqual(doc_dicts[0]["id"][0],
                             "1")  # max inner product is reached with second doc
            self.assertEqual(doc_dicts[1]["id"][0],
                             "0")  # max inner product is reached with first doc
            self.assertListEqual(doc_ids.tolist(), [[1], [0]])


        test_retriever(self.get_dummy_pytorch_distributed_retriever(
            init_retrieval=True))
        test_retriever(self.get_dummy_ray_distributed_retriever(
                init_retrieval=True))

    @require_torch_non_multi_gpu_but_fix_me
    def test_custom_hf_index_retriever_retrieve(self):
        n_docs = 1
        hidden_states = np.array(
            [np.ones(self.retrieval_vector_size),
             -np.ones(self.retrieval_vector_size)], dtype=np.float32
        )
<<<<<<< HEAD
        def test_retriever(retriever):
            retrieved_doc_embeds, doc_ids, doc_dicts = retriever.retrieve(
                hidden_states, n_docs=n_docs)
            self.assertEqual(retrieved_doc_embeds.shape,
                             (2, n_docs, self.retrieval_vector_size))
            self.assertEqual(len(doc_dicts), 2)
            self.assertEqual(sorted(doc_dicts[0]),
                             ["embeddings", "id", "text", "title"])
            self.assertEqual(len(doc_dicts[0]["id"]), n_docs)
            self.assertEqual(doc_dicts[0]["id"][0],
                             "1")  # max inner product is reached with second doc
            self.assertEqual(doc_dicts[1]["id"][0],
                             "0")  # max inner product is reached with first doc
            self.assertListEqual(doc_ids.tolist(), [[1], [0]])

        test_retriever(self.get_dummy_custom_hf_index_pytorch_retriever(
            init_retrieval=True, from_disk=False))

        with self.assertRaises(ValueError):
            test_retriever(self.get_dummy_custom_hf_index_ray_retriever(
                init_retrieval=True, from_disk=False))

    def test_custom_distributed_retriever_retrieve_from_disk(self):
=======
        retrieved_doc_embeds, doc_ids, doc_dicts = retriever.retrieve(hidden_states, n_docs=n_docs)
        self.assertEqual(retrieved_doc_embeds.shape, (2, n_docs, self.retrieval_vector_size))
        self.assertEqual(len(doc_dicts), 2)
        self.assertEqual(sorted(doc_dicts[0]), ["embeddings", "id", "text", "title"])
        self.assertEqual(len(doc_dicts[0]["id"]), n_docs)
        self.assertEqual(doc_dicts[0]["id"][0], "1")  # max inner product is reached with second doc
        self.assertEqual(doc_dicts[1]["id"][0], "0")  # max inner product is reached with first doc
        self.assertListEqual(doc_ids.tolist(), [[1], [0]])

    @require_torch_non_multi_gpu_but_fix_me
    def test_custom_pytorch_distributed_retriever_retrieve_from_disk(self):
>>>>>>> c89bdfbe
        n_docs = 1
        hidden_states = np.array(
            [np.ones(self.retrieval_vector_size),
             -np.ones(self.retrieval_vector_size)], dtype=np.float32
        )
        def test_retriever(retriever):
            retrieved_doc_embeds, doc_ids, doc_dicts = retriever.retrieve(
                hidden_states, n_docs=n_docs)
            self.assertEqual(retrieved_doc_embeds.shape,
                             (2, n_docs, self.retrieval_vector_size))
            self.assertEqual(len(doc_dicts), 2)
            self.assertEqual(sorted(doc_dicts[0]),
                             ["embeddings", "id", "text", "title"])
            self.assertEqual(len(doc_dicts[0]["id"]), n_docs)
            self.assertEqual(doc_dicts[0]["id"][0],
                             "1")  # max inner product is reached with second doc
            self.assertEqual(doc_dicts[1]["id"][0],
                             "0")  # max inner product is reached with first doc
            self.assertListEqual(doc_ids.tolist(), [[1], [0]])

        test_retriever(self.get_dummy_custom_hf_index_pytorch_retriever(
            init_retrieval=True, from_disk=True))
        test_retriever(self.get_dummy_custom_hf_index_ray_retriever(
            init_retrieval=True, from_disk=True))
<|MERGE_RESOLUTION|>--- conflicted
+++ resolved
@@ -11,25 +11,13 @@
 from datasets import Dataset
 
 import faiss
-<<<<<<< HEAD
-from transformers.configuration_bart import BartConfig
-from transformers.configuration_dpr import DPRConfig
-from transformers.configuration_rag import RagConfig
+from transformers import BartConfig, BartTokenizer, DPRConfig, DPRQuestionEncoderTokenizer, RagConfig
 from transformers.file_utils import is_datasets_available, \
     is_faiss_available, is_psutil_available, is_torch_available, is_ray_available
-from transformers.retrieval_rag import CustomHFIndex
-from transformers.tokenization_bart import BartTokenizer
-from transformers.tokenization_bert import VOCAB_FILES_NAMES as DPR_VOCAB_FILES_NAMES
-from transformers.tokenization_dpr import DPRQuestionEncoderTokenizer
-from transformers.tokenization_roberta import VOCAB_FILES_NAMES as BART_VOCAB_FILES_NAMES
-=======
-from transformers import BartConfig, BartTokenizer, DPRConfig, DPRQuestionEncoderTokenizer, RagConfig
-from transformers.file_utils import is_datasets_available, is_faiss_available, is_psutil_available, is_torch_available
 from transformers.models.bert.tokenization_bert import VOCAB_FILES_NAMES as DPR_VOCAB_FILES_NAMES
 from transformers.models.rag.retrieval_rag import CustomHFIndex
 from transformers.models.roberta.tokenization_roberta import VOCAB_FILES_NAMES as BART_VOCAB_FILES_NAMES
 from transformers.testing_utils import require_torch_non_multi_gpu_but_fix_me
->>>>>>> c89bdfbe
 
 sys.path.append(os.path.join(os.getcwd()))  # noqa: E402 # noqa: E402 # isort:skip
 
@@ -220,7 +208,6 @@
             retriever.init_retrieval(port)
         return retriever
 
-<<<<<<< HEAD
     def get_dummy_custom_hf_index_ray_retriever(self, init_retrieval: bool,
                                                 from_disk: bool):
         # Have to run in local mode because sys.path modifications at top of
@@ -263,12 +250,8 @@
             retriever.init_retrieval()
         return retriever
 
-
+    @require_torch_non_multi_gpu_but_fix_me
     def test_distributed_retriever_retrieve(self):
-=======
-    @require_torch_non_multi_gpu_but_fix_me
-    def test_pytorch_distributed_retriever_retrieve(self):
->>>>>>> c89bdfbe
         n_docs = 1
         hidden_states = np.array(
             [np.ones(self.retrieval_vector_size),
@@ -302,7 +285,6 @@
             [np.ones(self.retrieval_vector_size),
              -np.ones(self.retrieval_vector_size)], dtype=np.float32
         )
-<<<<<<< HEAD
         def test_retriever(retriever):
             retrieved_doc_embeds, doc_ids, doc_dicts = retriever.retrieve(
                 hidden_states, n_docs=n_docs)
@@ -325,20 +307,8 @@
             test_retriever(self.get_dummy_custom_hf_index_ray_retriever(
                 init_retrieval=True, from_disk=False))
 
+    @require_torch_non_multi_gpu_but_fix_me
     def test_custom_distributed_retriever_retrieve_from_disk(self):
-=======
-        retrieved_doc_embeds, doc_ids, doc_dicts = retriever.retrieve(hidden_states, n_docs=n_docs)
-        self.assertEqual(retrieved_doc_embeds.shape, (2, n_docs, self.retrieval_vector_size))
-        self.assertEqual(len(doc_dicts), 2)
-        self.assertEqual(sorted(doc_dicts[0]), ["embeddings", "id", "text", "title"])
-        self.assertEqual(len(doc_dicts[0]["id"]), n_docs)
-        self.assertEqual(doc_dicts[0]["id"][0], "1")  # max inner product is reached with second doc
-        self.assertEqual(doc_dicts[1]["id"][0], "0")  # max inner product is reached with first doc
-        self.assertListEqual(doc_ids.tolist(), [[1], [0]])
-
-    @require_torch_non_multi_gpu_but_fix_me
-    def test_custom_pytorch_distributed_retriever_retrieve_from_disk(self):
->>>>>>> c89bdfbe
         n_docs = 1
         hidden_states = np.array(
             [np.ones(self.retrieval_vector_size),
