--- conflicted
+++ resolved
@@ -603,42 +603,28 @@
         model_name = "BAAI/AltCLIP"
         model = AltCLIPModel.from_pretrained(model_name).to(torch_device)
 
-<<<<<<< HEAD
         image_processor = AltCLIPProcessor.from_pretrained(
             model_name, size={"shortest_edge": 180}, crop_size={"height": 180, "width": 180}
         )
-=======
-        image_processor = AltCLIPProcessor.from_pretrained(model_name)
->>>>>>> 6ed7b476
 
         image = Image.open("./tests/fixtures/tests_samples/COCO/000000039769.png")
         inputs = image_processor(text="what's in the image", images=image, return_tensors="pt").to(torch_device)
 
-<<<<<<< HEAD
         # interpolate_pos_encodiung false should return value error
         with self.assertRaises(ValueError, msg="doesn't match model"):
             with torch.no_grad():
                 model(**inputs, interpolate_pos_encoding=False)
 
-=======
->>>>>>> 6ed7b476
         # forward pass
         with torch.no_grad():
             outputs = model(**inputs, interpolate_pos_encoding=True)
 
         # verify the logits
-<<<<<<< HEAD
         expected_shape = torch.Size((1, 145, 1024))
-=======
-        expected_shape = torch.Size((1, 257, 1024))
->>>>>>> 6ed7b476
         print("nilesh ")
         print(outputs.vision_model_output.last_hidden_state.shape)
         print(outputs.vision_model_output.last_hidden_state[0, :3, :3])
 
-<<<<<<< HEAD
-        self.assertEqual(outputs.vision_model_output.last_hidden_state.shape, expected_shape)
-=======
         self.assertEqual(outputs.vision_model_output.last_hidden_state.shape, expected_shape)
 
         expected_slice = torch.tensor(
@@ -647,5 +633,4 @@
 
         self.assertTrue(
             torch.allclose(outputs.vision_model_output.last_hidden_state[0, :3, :3], expected_slice, atol=1e-4)
-        )
->>>>>>> 6ed7b476
+        )