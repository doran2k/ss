--- conflicted
+++ resolved
@@ -12,7 +12,6 @@
 # WITHOUT WARRANTIES OR CONDITIONS OF ANY KIND, either express or implied.
 # See the License for the specific language governing permissions and
 # limitations under the License.
-
 """
  PyTorch DistilBERT model adapted in part from Facebook, Inc XLM model (https://github.com/facebookresearch/XLM) and in
  part from HuggingFace PyTorch version of Google AI Bert model (https://github.com/google-research/bert)
@@ -142,14 +141,7 @@
         self.dim = config.dim
         self.dropout = nn.Dropout(p=config.attention_dropout)
 
-        # Have an even number of multi heads that divide the dimensions
-        if self.dim % self.n_heads != 0:
-            # Raise value errors for even multi-head attention nodes
-<<<<<<< HEAD
-            raise ValueError(f"self.n_heads: {self.n_heads} must divide self.dim: {str(self.dim)} evenly")
-=======
-            raise ValueError(f"self.n_heads: {self.n_heads} must divide self.dim: {self.dim} evenly")
->>>>>>> 699e9043
+        assert self.dim % self.n_heads == 0
 
         self.q_lin = nn.Linear(in_features=config.dim, out_features=config.dim)
         self.k_lin = nn.Linear(in_features=config.dim, out_features=config.dim)
@@ -263,9 +255,7 @@
     def __init__(self, config: PretrainedConfig):
         super().__init__()
 
-        # Have an even number of Configure multi-heads
-        if config.dim % config.n_heads != 0:
-            raise ValueError(f"config.n_heads {config.n_heads} must divide config.dim {config.dim} evenly")
+        assert config.dim % config.n_heads == 0
 
         self.attention = MultiHeadSelfAttention(config)
         self.sa_layer_norm = nn.LayerNorm(normalized_shape=config.dim, eps=1e-12)
@@ -301,9 +291,7 @@
         if output_attentions:
             sa_output, sa_weights = sa_output  # (bs, seq_length, dim), (bs, n_heads, seq_length, seq_length)
         else:  # To handle these `output_attentions` or `output_hidden_states` cases returning tuples
-            if type(sa_output) != tuple:
-                raise TypeError(f"sa_output must be a tuple but it is {type(sa_output)} type")
-
+            assert type(sa_output) == tuple
             sa_output = sa_output[0]
         sa_output = self.sa_layer_norm(sa_output + x)  # (bs, seq_length, dim)
 
@@ -332,7 +320,6 @@
         output_hidden_states: bool = False,
         return_dict: Optional[bool] = None,
     ) -> Union[BaseModelOutput, Tuple[torch.Tensor, ...]]:  # docstyle-ignore
-
         """
         Parameters:
             x: torch.tensor(bs, seq_length, dim) Input sequence embedded.
@@ -361,14 +348,11 @@
             hidden_state = layer_outputs[-1]
 
             if output_attentions:
-                if len(layer_outputs) != 2:
-                    raise ValueError(f"The length of the layer_outputs should be 2, but it is {len(layer_outputs)}")
-
+                assert len(layer_outputs) == 2
                 attentions = layer_outputs[0]
                 all_attentions = all_attentions + (attentions,)
             else:
-                if len(layer_outputs) != 1:
-                    raise ValueError(f"The length of the layer_outputs should be 1, but it is {len(layer_outputs)}")
+                assert len(layer_outputs) == 1
 
         # Add last layer
         if output_hidden_states:
@@ -826,13 +810,7 @@
 
         self.distilbert = DistilBertModel(config)
         self.qa_outputs = nn.Linear(config.dim, config.num_labels)
-        if config.num_labels != 2:
-<<<<<<< HEAD
-            raise ValueError(f"config.num_labels should be 2, but it is {(config.num_labels)}")
-=======
-            raise ValueError(f"config.num_labels should be 2, but it is {config.num_labels}")
->>>>>>> 699e9043
-
+        assert config.num_labels == 2
         self.dropout = nn.Dropout(config.qa_dropout)
 
         # Initialize weights and apply final processing
