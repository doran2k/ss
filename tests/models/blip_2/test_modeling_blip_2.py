--- conflicted
+++ resolved
@@ -721,12 +721,11 @@
     test_attention_outputs = False
     test_torchscript = False
 
-<<<<<<< HEAD
-    # We define thsi flag here because in VLMs these flags depend on which LM/vision models are used
+    # We define this flag here because in VLMs these flags depend on which LM/vision models are used
     # So we can't know if SDPA is supported before starting to load the model
     # This flag is used by tests and is set to False because vision models used in tests don't support SDPA
     supports_sdpa = False
-=======
+
     # TODO: Fix the failed tests
     def is_pipeline_test_to_skip(
         self, pipeline_test_casse_name, config_class, model_architecture, tokenizer_name, processor_name
@@ -736,7 +735,6 @@
             return True
 
         return False
->>>>>>> f1a5f812
 
     def setUp(self):
         self.model_tester = Blip2ModelTester(self)
