--- conflicted
+++ resolved
@@ -503,16 +503,24 @@
 
     @slow
     @require_bitsandbytes
-<<<<<<< HEAD
-    def test_expansion_in_processing(self):
-=======
     def test_generation_no_images(self):
->>>>>>> f5f1e52f
         model_id = "llava-hf/llava-1.5-7b-hf"
         model = LlavaForConditionalGeneration.from_pretrained(model_id, load_in_4bit=True)
         processor = AutoProcessor.from_pretrained(model_id)
 
-<<<<<<< HEAD
+        # Prepare inputs with no images
+        inputs = processor("Hello, I am", return_tensors="pt").to(torch_device)
+
+        # Make sure that `generate` works
+        _ = model.generate(**inputs, max_new_tokens=20)
+
+    @slow
+    @require_bitsandbytes
+    def test_expansion_in_processing(self):
+        model_id = "llava-hf/llava-1.5-7b-hf"
+        model = LlavaForConditionalGeneration.from_pretrained(model_id, load_in_4bit=True)
+        processor = AutoProcessor.from_pretrained(model_id)
+
         prompt = "USER: <image>\nDescribe the image:\nASSISTANT:"
         image_file = "http://images.cocodataset.org/val2017/000000039769.jpg"
         raw_image = Image.open(requests.get(image_file, stream=True).raw)
@@ -534,11 +542,4 @@
         output_expanded = model.generate(**inputs_expanded, min_new_tokens=20, max_new_tokens=20)
 
         # check that both inputs are handled correctly and generate the same output
-        self.assertListEqual(output_expanded[:, -20:].tolist(), output[:, -20:].tolist())
-=======
-        # Prepare inputs with no images
-        inputs = processor("Hello, I am", return_tensors="pt").to(torch_device)
-
-        # Make sure that `generate` works
-        _ = model.generate(**inputs, max_new_tokens=20)
->>>>>>> f5f1e52f
+        self.assertListEqual(output_expanded[:, -20:].tolist(), output[:, -20:].tolist())