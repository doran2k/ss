--- conflicted
+++ resolved
@@ -230,16 +230,11 @@
         if class_name in tokenizers:
             break
 
-<<<<<<< HEAD
     if module_name == "openai-gpt":
         module_name = "openai"
 
     module = importlib.import_module(f".{module_name.replace('-', '_')}", "transformers.models")
-    return getattr(module, class_name)
-=======
-    module = importlib.import_module(f".{module_name}", "transformers.models")
     return getattr(module, class_name, None)
->>>>>>> ea839ee9
 
 
 def get_tokenizer_config(
