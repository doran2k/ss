# coding=utf-8
# Copyright 2018 The HuggingFace Inc. team.
#
# Licensed under the Apache License, Version 2.0 (the "License");
# you may not use this file except in compliance with the License.
# You may obtain a copy of the License at
#
#     http://www.apache.org/licenses/LICENSE-2.0
#
# Unless required by applicable law or agreed to in writing, software
# distributed under the License is distributed on an "AS IS" BASIS,
# WITHOUT WARRANTIES OR CONDITIONS OF ANY KIND, either express or implied.
# See the License for the specific language governing permissions and
# limitations under the License.


import csv
import json
import logging
import os
import pickle
import sys
from abc import ABC, abstractmethod
from contextlib import contextmanager
from itertools import chain
from os.path import abspath, exists
from typing import TYPE_CHECKING, Any, Dict, Iterable, List, Optional, Sequence, Tuple, Union

import numpy as np

from .configuration_auto import AutoConfig
from .configuration_utils import PretrainedConfig
from .data import SquadExample, squad_convert_examples_to_features
from .file_utils import is_tf_available, is_torch_available
from .modelcard import ModelCard
from .tokenization_auto import AutoTokenizer
from .tokenization_bert import BasicTokenizer
from .tokenization_utils import PreTrainedTokenizer


if is_tf_available():
    import tensorflow as tf
    from .modeling_tf_auto import (
        TFAutoModel,
        TFAutoModelForSequenceClassification,
        TFAutoModelForQuestionAnswering,
        TFAutoModelForTokenClassification,
        TFAutoModelWithLMHead,
    )

if is_torch_available():
    import torch
    from .modeling_auto import (
        AutoModel,
        AutoModelForSequenceClassification,
        AutoModelForQuestionAnswering,
        AutoModelForTokenClassification,
        AutoModelWithLMHead,
    )

if TYPE_CHECKING:
    from .modeling_utils import PreTrainedModel
    from .modeling_tf_utils import TFPreTrainedModel


logger = logging.getLogger(__name__)


def get_framework(model=None):
    """ Select framework (TensorFlow/PyTorch) to use.
        If both frameworks are installed and no specific model is provided, defaults to using PyTorch.
    """
    if is_tf_available() and is_torch_available() and model is not None and not isinstance(model, str):
        # Both framework are available but the user supplied a model class instance.
        # Try to guess which framework to use from the model classname
        framework = "tf" if model.__class__.__name__.startswith("TF") else "pt"
    elif not is_tf_available() and not is_torch_available():
        raise RuntimeError(
            "At least one of TensorFlow 2.0 or PyTorch should be installed. "
            "To install TensorFlow 2.0, read the instructions at https://www.tensorflow.org/install/ "
            "To install PyTorch, read the instructions at https://pytorch.org/."
        )
    else:
        # framework = 'tf' if is_tf_available() else 'pt'
        framework = "pt" if is_torch_available() else "tf"
    return framework


class ArgumentHandler(ABC):
    """
    Base interface for handling varargs for each Pipeline
    """

    @abstractmethod
    def __call__(self, *args, **kwargs):
        raise NotImplementedError()


class DefaultArgumentHandler(ArgumentHandler):
    """
    Default varargs argument parser handling parameters for each Pipeline
    """

    @staticmethod
    def handle_kwargs(kwargs: Dict) -> List:
        if len(kwargs) == 1:
            output = list(kwargs.values())
        else:
            output = list(chain(kwargs.values()))

        return DefaultArgumentHandler.handle_args(output)

    @staticmethod
    def handle_args(args: Sequence[Any]) -> List[str]:

        # Only one argument, let's do case by case
        if len(args) == 1:
            if isinstance(args[0], str):
                return [args[0]]
            elif not isinstance(args[0], list):
                return list(args)
            else:
                return args[0]

        # Multiple arguments (x1, x2, ...)
        elif len(args) > 1:
            if all([isinstance(arg, str) for arg in args]):
                return list(args)

            # If not instance of list, then it should instance of iterable
            elif isinstance(args, Iterable):
                return list(chain.from_iterable(chain(args)))
            else:
                raise ValueError(
                    "Invalid input type {}. Pipeline supports Union[str, Iterable[str]]".format(type(args))
                )
        else:
            return []

    def __call__(self, *args, **kwargs):
        if len(kwargs) > 0 and len(args) > 0:
            raise ValueError("Pipeline cannot handle mixed args and kwargs")

        if len(kwargs) > 0:
            return DefaultArgumentHandler.handle_kwargs(kwargs)
        else:
            return DefaultArgumentHandler.handle_args(args)


class PipelineDataFormat:
    """
    Base class for all the pipeline supported data format both for reading and writing.
    Supported data formats currently includes:
     - JSON
     - CSV
     - stdin/stdout (pipe)

    PipelineDataFormat also includes some utilities to work with multi-columns like mapping from datasets columns
    to pipelines keyword arguments through the `dataset_kwarg_1=dataset_column_1` format.
    """

    SUPPORTED_FORMATS = ["json", "csv", "pipe"]

    def __init__(
        self, output_path: Optional[str], input_path: Optional[str], column: Optional[str], overwrite=False,
    ):
        self.output_path = output_path
        self.input_path = input_path
        self.column = column.split(",") if column is not None else [""]
        self.is_multi_columns = len(self.column) > 1

        if self.is_multi_columns:
            self.column = [tuple(c.split("=")) if "=" in c else (c, c) for c in self.column]

        if output_path is not None and not overwrite:
            if exists(abspath(self.output_path)):
                raise OSError("{} already exists on disk".format(self.output_path))

        if input_path is not None:
            if not exists(abspath(self.input_path)):
                raise OSError("{} doesnt exist on disk".format(self.input_path))

    @abstractmethod
    def __iter__(self):
        raise NotImplementedError()

    @abstractmethod
    def save(self, data: dict):
        """
        Save the provided data object with the representation for the current `DataFormat`.
        :param data: data to store
        :return:
        """
        raise NotImplementedError()

    def save_binary(self, data: Union[dict, List[dict]]) -> str:
        """
        Save the provided data object as a pickle-formatted binary data on the disk.
        :param data: data to store
        :return: (str) Path where the data has been saved
        """
        path, _ = os.path.splitext(self.output_path)
        binary_path = os.path.extsep.join((path, "pickle"))

        with open(binary_path, "wb+") as f_output:
            pickle.dump(data, f_output)

        return binary_path

    @staticmethod
    def from_str(
        format: str, output_path: Optional[str], input_path: Optional[str], column: Optional[str], overwrite=False,
    ):
        if format == "json":
            return JsonPipelineDataFormat(output_path, input_path, column, overwrite=overwrite)
        elif format == "csv":
            return CsvPipelineDataFormat(output_path, input_path, column, overwrite=overwrite)
        elif format == "pipe":
            return PipedPipelineDataFormat(output_path, input_path, column, overwrite=overwrite)
        else:
            raise KeyError("Unknown reader {} (Available reader are json/csv/pipe)".format(format))


class CsvPipelineDataFormat(PipelineDataFormat):
    def __init__(
        self, output_path: Optional[str], input_path: Optional[str], column: Optional[str], overwrite=False,
    ):
        super().__init__(output_path, input_path, column, overwrite=overwrite)

    def __iter__(self):
        with open(self.input_path, "r") as f:
            reader = csv.DictReader(f)
            for row in reader:
                if self.is_multi_columns:
                    yield {k: row[c] for k, c in self.column}
                else:
                    yield row[self.column[0]]

    def save(self, data: List[dict]):
        with open(self.output_path, "w") as f:
            if len(data) > 0:
                writer = csv.DictWriter(f, list(data[0].keys()))
                writer.writeheader()
                writer.writerows(data)


class JsonPipelineDataFormat(PipelineDataFormat):
    def __init__(
        self, output_path: Optional[str], input_path: Optional[str], column: Optional[str], overwrite=False,
    ):
        super().__init__(output_path, input_path, column, overwrite=overwrite)

        with open(input_path, "r") as f:
            self._entries = json.load(f)

    def __iter__(self):
        for entry in self._entries:
            if self.is_multi_columns:
                yield {k: entry[c] for k, c in self.column}
            else:
                yield entry[self.column[0]]

    def save(self, data: dict):
        with open(self.output_path, "w") as f:
            json.dump(data, f)


class PipedPipelineDataFormat(PipelineDataFormat):
    """
    Read data from piped input to the python process.
    For multi columns data, columns should separated by \t

    If columns are provided, then the output will be a dictionary with {column_x: value_x}
    """

    def __iter__(self):
        for line in sys.stdin:
            # Split for multi-columns
            if "\t" in line:

                line = line.split("\t")
                if self.column:
                    # Dictionary to map arguments
                    yield {kwargs: l for (kwargs, _), l in zip(self.column, line)}
                else:
                    yield tuple(line)

            # No dictionary to map arguments
            else:
                yield line

    def save(self, data: dict):
        print(data)

    def save_binary(self, data: Union[dict, List[dict]]) -> str:
        if self.output_path is None:
            raise KeyError(
                "When using piped input on pipeline outputting large object requires an output file path. "
                "Please provide such output path through --output argument."
            )

        return super().save_binary(data)


class _ScikitCompat(ABC):
    """
    Interface layer for the Scikit and Keras compatibility.
    """

    @abstractmethod
    def transform(self, X):
        raise NotImplementedError()

    @abstractmethod
    def predict(self, X):
        raise NotImplementedError()


class Pipeline(_ScikitCompat):
    """
    The Pipeline class is the class from which all pipelines inherit. Refer to this class for methods shared across
    different pipelines.

    Base class implementing pipelined operations.
    Pipeline workflow is defined as a sequence of the following operations:
        Input -> Tokenization -> Model Inference -> Post-Processing (Task dependent) -> Output

    Pipeline supports running on CPU or GPU through the device argument. Users can specify
    device argument as an integer, -1 meaning "CPU", >= 0 referring the CUDA device ordinal.

    Some pipeline, like for instance FeatureExtractionPipeline ('feature-extraction') outputs large
    tensor object as nested-lists. In order to avoid dumping such large structure as textual data we
    provide the binary_output constructor argument. If set to True, the output will be stored in the
    pickle format.

    Arguments:
        model (:obj:`~transformers.PreTrainedModel` or :obj:`~transformers.TFPreTrainedModel`):
            The model that will be used by the pipeline to make predictions. This needs to be a model inheriting from
            :class:`~transformers.PreTrainedModel` for PyTorch and :class:`~transformers.TFPreTrainedModel` for
            TensorFlow.
        tokenizer (:obj:`~transformers.PreTrainedTokenizer`):
            The tokenizer that will be used by the pipeline to encode data for the model. This object inherits from
            :class:`~transformers.PreTrainedTokenizer`.
        modelcard (:obj:`str` or :class:`~transformers.ModelCard`, `optional`, defaults to :obj:`None`):
            Model card attributed to the model for this pipeline.
        framework (:obj:`str`, `optional`, defaults to :obj:`None`):
            The framework to use, either "pt" for PyTorch or "tf" for TensorFlow. The specified framework must be
            installed.

            If no framework is specified, will default to the one currently installed. If no framework is specified
            and both frameworks are installed, will default to PyTorch.
        args_parser (:class:`~transformers.pipelines.ArgumentHandler`, `optional`, defaults to :obj:`None`):
            Reference to the object in charge of parsing supplied pipeline parameters.
        device (:obj:`int`, `optional`, defaults to :obj:`-1`):
            Device ordinal for CPU/GPU supports. Setting this to -1 will leverage CPU, >=0 will run the model
            on the associated CUDA device id.
        binary_output (:obj:`bool`, `optional`, defaults to :obj:`False`):
            Flag indicating if the output the pipeline should happen in a binary format (i.e. pickle) or as raw text.

    Return:
        :obj:`List` or :obj:`Dict`:
        Pipeline returns list or dictionary depending on:

         - Whether the user supplied multiple samples
         - Whether the pipeline exposes multiple fields in the output object
    """

    default_input_names = None

    def __init__(
        self,
        model: Union["PreTrainedModel", "TFPreTrainedModel"],
        tokenizer: PreTrainedTokenizer,
        modelcard: Optional[ModelCard] = None,
        framework: Optional[str] = None,
        task: str = "",
        args_parser: ArgumentHandler = None,
        device: int = -1,
        binary_output: bool = False,
    ):

        if framework is None:
            framework = get_framework()

        self.model = model
        self.tokenizer = tokenizer
        self.modelcard = modelcard
        self.framework = framework
        self.device = device if framework == "tf" else torch.device("cpu" if device < 0 else "cuda:{}".format(device))
        self.binary_output = binary_output
        self._args_parser = args_parser or DefaultArgumentHandler()

        # Special handling
        if self.framework == "pt" and self.device.type == "cuda":
            self.model = self.model.to(self.device)

        # Update config with task specific parameters
        task_specific_params = self.model.config.task_specific_params
        if task_specific_params is not None and task in task_specific_params:
            self.model.config.update(task_specific_params.get(task))

    def save_pretrained(self, save_directory):
        """
        Save the pipeline's model and tokenizer to the specified save_directory
        """
        if not os.path.isdir(save_directory):
            logger.error("Provided path ({}) should be a directory".format(save_directory))
            return

        self.model.save_pretrained(save_directory)
        self.tokenizer.save_pretrained(save_directory)
        if self.modelcard is not None:
            self.modelcard.save_pretrained(save_directory)

    def transform(self, X):
        """
        Scikit / Keras interface to transformers' pipelines. This method will forward to __call__().
        """
        return self(X=X)

    def predict(self, X):
        """
        Scikit / Keras interface to transformers' pipelines. This method will forward to __call__().
        """
        return self(X=X)

    @contextmanager
    def device_placement(self):
        """
        Context Manager allowing tensor allocation on the user-specified device in framework agnostic way.
        example:
            # Explicitly ask for tensor allocation on CUDA device :0
            nlp = pipeline(..., device=0)
            with nlp.device_placement():
                # Every framework specific tensor allocation will be done on the request device
                output = nlp(...)
        Returns:
            Context manager
        """
        if self.framework == "tf":
            with tf.device("/CPU:0" if self.device == -1 else "/device:GPU:{}".format(self.device)):
                yield
        else:
            if self.device.type == "cuda":
                torch.cuda.set_device(self.device)

            yield

    def ensure_tensor_on_device(self, **inputs):
        """
        Ensure PyTorch tensors are on the specified device.
        :param inputs:
        :return:
        """
        return {name: tensor.to(self.device) for name, tensor in inputs.items()}

    def _parse_and_tokenize(self, *args, pad_to_max_length=True, add_special_tokens=True, **kwargs):
        """
        Parse arguments and tokenize
        """
        # Parse arguments
        inputs = self._args_parser(*args, **kwargs)
        inputs = self.tokenizer.batch_encode_plus(
            inputs,
            add_special_tokens=add_special_tokens,
            return_tensors=self.framework,
            pad_to_max_length=pad_to_max_length,
        )

        return inputs

    def __call__(self, *args, **kwargs):
        inputs = self._parse_and_tokenize(*args, **kwargs)
        return self._forward(inputs)

    def _forward(self, inputs, return_tensors=False):
        """
        Internal framework specific forward dispatching.
        Args:
            inputs: dict holding all the keyworded arguments for required by the model forward method.
            return_tensors: Whether to return native framework (pt/tf) tensors rather than numpy array.
        Returns:
            Numpy array
        """
        # Encode for forward
        with self.device_placement():
            if self.framework == "tf":
                # TODO trace model
                predictions = self.model(inputs.data, training=False)[0]
            else:
                with torch.no_grad():
                    inputs = self.ensure_tensor_on_device(**inputs)
                    predictions = self.model(**inputs)[0].cpu()

        if return_tensors:
            return predictions
        else:
            return predictions.numpy()


class FeatureExtractionPipeline(Pipeline):
    """
    Feature extraction pipeline using Model head. This pipeline extracts the hidden states from the base transformer,
    which can be used as features in downstream tasks.

    This feature extraction pipeline can currently be loaded from the :func:`~transformers.pipeline` method using
    the following task identifier(s):

    - "feature-extraction", for extracting features of a sequence.

    All models may be used for this pipeline. See a list of all models, including community-contributed models on
    `huggingface.co/models <https://huggingface.co/models>`__.

    Arguments:
        model (:obj:`~transformers.PreTrainedModel` or :obj:`~transformers.TFPreTrainedModel`):
            The model that will be used by the pipeline to make predictions. This needs to be a model inheriting from
            :class:`~transformers.PreTrainedModel` for PyTorch and :class:`~transformers.TFPreTrainedModel` for
            TensorFlow.
        tokenizer (:obj:`~transformers.PreTrainedTokenizer`):
            The tokenizer that will be used by the pipeline to encode data for the model. This object inherits from
            :class:`~transformers.PreTrainedTokenizer`.
        modelcard (:obj:`str` or :class:`~transformers.ModelCard`, `optional`, defaults to :obj:`None`):
            Model card attributed to the model for this pipeline.
        framework (:obj:`str`, `optional`, defaults to :obj:`None`):
            The framework to use, either "pt" for PyTorch or "tf" for TensorFlow. The specified framework must be
            installed.

            If no framework is specified, will default to the one currently installed. If no framework is specified
            and both frameworks are installed, will default to PyTorch.
        args_parser (:class:`~transformers.pipelines.ArgumentHandler`, `optional`, defaults to :obj:`None`):
            Reference to the object in charge of parsing supplied pipeline parameters.
        device (:obj:`int`, `optional`, defaults to :obj:`-1`):
            Device ordinal for CPU/GPU supports. Setting this to -1 will leverage CPU, >=0 will run the model
            on the associated CUDA device id.
    """

    def __init__(
        self,
        model: Union["PreTrainedModel", "TFPreTrainedModel"],
        tokenizer: PreTrainedTokenizer,
        modelcard: Optional[ModelCard] = None,
        framework: Optional[str] = None,
        args_parser: ArgumentHandler = None,
        device: int = -1,
        task: str = "",
    ):
        super().__init__(
            model=model,
            tokenizer=tokenizer,
            modelcard=modelcard,
            framework=framework,
            args_parser=args_parser,
            device=device,
            binary_output=True,
            task=task,
        )

    def __call__(self, *args, **kwargs):
        return super().__call__(*args, **kwargs).tolist()


class TextGenerationPipeline(Pipeline):
    """
    Language generation pipeline using any ModelWithLMHead head. This pipeline predicts the words that will follow a specified text prompt.

    This language generation pipeline can currently be loaded from the :func:`~transformers.pipeline` method using
    the following task identifier(s):

    - "text-generation", for generating text from a specified prompt.

    The models that this pipeline can use are models that have been trained with an autoregressive language modeling objective,
    which includes the uni-directional models in the library (e.g. gpt2).
    See the list of available community models on
    `huggingface.co/models <https://huggingface.co/models?search=&filter=lm-head>`__.
    """

    # Padding text to help Transformer-XL and XLNet with short prompts as proposed by Aman Rusia
    # in https://github.com/rusiaaman/XLNet-gen#methodology
    # and https://medium.com/@amanrusia/xlnet-speaks-comparison-to-gpt-2-ea1a4e9ba39e

    PADDING_TEXT = """In 1991, the remains of Russian Tsar Nicholas II and his family
    (except for Alexei and Maria) are discovered.
    The voice of Nicholas's young son, Tsarevich Alexei Nikolaevich, narrates the
    remainder of the story. 1883 Western Siberia,
    a young Grigori Rasputin is asked by his father and a group of men to perform magic.
    Rasputin has a vision and denounces one of the men as a horse thief. Although his
    father initially slaps him for making such an accusation, Rasputin watches as the
    man is chased outside and beaten. Twenty years later, Rasputin sees a vision of
    the Virgin Mary, prompting him to become a priest. Rasputin quickly becomes famous,
    with people, even a bishop, begging for his blessing. <eod> </s> <eos>"""

    ALLOWED_MODELS = [
        "XLNetLMHeadModel",
        "TransfoXLLMHeadModel",
        "ReformerModelWithLMHead",
        "GPT2LMHeadModel",
        "OpenAIGPTLMHeadModel",
        "CTRLLMHeadModel",
        "TFXLNetLMHeadModel",
        "TFTransfoXLLMHeadModel",
        "TFGPT2LMHeadModel",
        "TFOpenAIGPTLMHeadModel",
        "TFCTRLLMHeadModel",
    ]

    def __call__(
        self, *args, return_tensors=False, return_text=True, clean_up_tokenization_spaces=False, **generate_kwargs
    ):
        if self.model.__class__.__name__ not in self.ALLOWED_MODELS:
            raise NotImplementedError(
                "Generation is currently not supported for {}. Please select a model from {} for generation.".format(
                    self.model.__class__.__name__, self.ALLOWED_MODELS
                )
            )

        text_inputs = self._args_parser(*args)

        results = []
        for prompt_text in text_inputs:
            # Manage correct placement of the tensors
            with self.device_placement():
                if self.model.__class__.__name__ in ["XLNetLMHeadModel", "TransfoXLLMHeadModel"]:
                    inputs = self._parse_and_tokenize(
                        self.PADDING_TEXT + prompt_text, pad_to_max_length=False, add_special_tokens=False
                    )
                else:
                    inputs = self._parse_and_tokenize(prompt_text, pad_to_max_length=False, add_special_tokens=False)

                # set input_ids to None to allow empty prompt
                if inputs["input_ids"].shape[-1] == 0:
                    inputs["input_ids"] = None
                    inputs["attention_mask"] = None

                if self.framework == "pt" and inputs["input_ids"] is not None:
                    inputs = self.ensure_tensor_on_device(**inputs)

                input_ids = inputs["input_ids"]

                # Ensure that batch size = 1 (batch generation not allowed for now)
                assert (
                    input_ids is None or input_ids.shape[0] == 1
                ), "Batch generation is currently not supported. See https://github.com/huggingface/transformers/issues/3021 for more information."

                output_sequences = self.model.generate(input_ids=input_ids, **generate_kwargs)  # BS x SL

            result = []
            for generated_sequence in output_sequences:
                generated_sequence = generated_sequence.numpy().tolist()
                record = {}
                if return_tensors:
                    record["generated_token_ids"] = generated_sequence
                if return_text:
                    # Decode text
                    text = self.tokenizer.decode(
                        generated_sequence,
                        skip_special_tokens=True,
                        clean_up_tokenization_spaces=clean_up_tokenization_spaces,
                    )

                    # Remove PADDING prompt of the sequence if XLNet or Transfo-XL model is used
                    if input_ids is None:
                        prompt_length = 0
                    else:
                        prompt_length = len(
                            self.tokenizer.decode(
                                input_ids[0],
                                skip_special_tokens=True,
                                clean_up_tokenization_spaces=clean_up_tokenization_spaces,
                            )
                        )

                    record["generated_text"] = prompt_text + text[prompt_length:]

                result.append(record)
            results += [result]

        if len(results) == 1:
            return results[0]

        return results


class TextClassificationPipeline(Pipeline):
    """
    Text classification pipeline using ModelForSequenceClassification head. See the
    `sequence classification usage <../usage.html#sequence-classification>`__ examples for more information.

    This text classification pipeline can currently be loaded from the :func:`~transformers.pipeline` method using
    the following task identifier(s):

    - "sentiment-analysis", for classifying sequences according to positive or negative sentiments.

    The models that this pipeline can use are models that have been fine-tuned on a sequence classification task.
    See the up-to-date list of available models on
    `huggingface.co/models <https://huggingface.co/models?filter=text-classification>`__.

    Arguments:
        model (:obj:`~transformers.PreTrainedModel` or :obj:`~transformers.TFPreTrainedModel`):
            The model that will be used by the pipeline to make predictions. This needs to be a model inheriting from
            :class:`~transformers.PreTrainedModel` for PyTorch and :class:`~transformers.TFPreTrainedModel` for
            TensorFlow.
        tokenizer (:obj:`~transformers.PreTrainedTokenizer`):
            The tokenizer that will be used by the pipeline to encode data for the model. This object inherits from
            :class:`~transformers.PreTrainedTokenizer`.
        modelcard (:obj:`str` or :class:`~transformers.ModelCard`, `optional`, defaults to :obj:`None`):
            Model card attributed to the model for this pipeline.
        framework (:obj:`str`, `optional`, defaults to :obj:`None`):
            The framework to use, either "pt" for PyTorch or "tf" for TensorFlow. The specified framework must be
            installed.

            If no framework is specified, will default to the one currently installed. If no framework is specified
            and both frameworks are installed, will default to PyTorch.
        args_parser (:class:`~transformers.pipelines.ArgumentHandler`, `optional`, defaults to :obj:`None`):
            Reference to the object in charge of parsing supplied pipeline parameters.
        device (:obj:`int`, `optional`, defaults to :obj:`-1`):
            Device ordinal for CPU/GPU supports. Setting this to -1 will leverage CPU, >=0 will run the model
            on the associated CUDA device id.
    """

    def __init__(self, return_all_scores: bool = False, **kwargs):
        super().__init__(**kwargs)

        self.return_all_scores = return_all_scores

    def __call__(self, *args, **kwargs):
        outputs = super().__call__(*args, **kwargs)
        scores = np.exp(outputs) / np.exp(outputs).sum(-1, keepdims=True)
        if self.return_all_scores:
            return [
                [{"label": self.model.config.id2label[i], "score": score} for i, score in enumerate(item)]
                for item in scores
            ]
        else:
            return [
                {"label": self.model.config.id2label[item.argmax()], "score": item.max().item()} for item in scores
            ]


class FillMaskPipeline(Pipeline):
    """
    Masked language modeling prediction pipeline using ModelWithLMHead head. See the
    `masked language modeling usage <../usage.html#masked-language-modeling>`__ examples for more information.

    This mask filling pipeline can currently be loaded from the :func:`~transformers.pipeline` method using
    the following task identifier(s):

    - "fill-mask", for predicting masked tokens in a sequence.

    The models that this pipeline can use are models that have been trained with a masked language modeling objective,
    which includes the bi-directional models in the library.
    See the up-to-date list of available models on
    `huggingface.co/models <https://huggingface.co/models?filter=lm-head>`__.

    Arguments:
        model (:obj:`~transformers.PreTrainedModel` or :obj:`~transformers.TFPreTrainedModel`):
            The model that will be used by the pipeline to make predictions. This needs to be a model inheriting from
            :class:`~transformers.PreTrainedModel` for PyTorch and :class:`~transformers.TFPreTrainedModel` for
            TensorFlow.
        tokenizer (:obj:`~transformers.PreTrainedTokenizer`):
            The tokenizer that will be used by the pipeline to encode data for the model. This object inherits from
            :class:`~transformers.PreTrainedTokenizer`.
        modelcard (:obj:`str` or :class:`~transformers.ModelCard`, `optional`, defaults to :obj:`None`):
            Model card attributed to the model for this pipeline.
        framework (:obj:`str`, `optional`, defaults to :obj:`None`):
            The framework to use, either "pt" for PyTorch or "tf" for TensorFlow. The specified framework must be
            installed.

            If no framework is specified, will default to the one currently installed. If no framework is specified
            and both frameworks are installed, will default to PyTorch.
        args_parser (:class:`~transformers.pipelines.ArgumentHandler`, `optional`, defaults to :obj:`None`):
            Reference to the object in charge of parsing supplied pipeline parameters.
        device (:obj:`int`, `optional`, defaults to :obj:`-1`):
            Device ordinal for CPU/GPU supports. Setting this to -1 will leverage CPU, >=0 will run the model
            on the associated CUDA device id.
    """

    def __init__(
        self,
        model: Union["PreTrainedModel", "TFPreTrainedModel"],
        tokenizer: PreTrainedTokenizer,
        modelcard: Optional[ModelCard] = None,
        framework: Optional[str] = None,
        args_parser: ArgumentHandler = None,
        device: int = -1,
        topk=5,
        task: str = "",
    ):
        super().__init__(
            model=model,
            tokenizer=tokenizer,
            modelcard=modelcard,
            framework=framework,
            args_parser=args_parser,
            device=device,
            binary_output=True,
            task=task,
        )

        self.topk = topk

    def __call__(self, *args, **kwargs):
        inputs = self._parse_and_tokenize(*args, **kwargs)
        outputs = self._forward(inputs, return_tensors=True)

        results = []
        batch_size = outputs.shape[0] if self.framework == "tf" else outputs.size(0)

        for i in range(batch_size):
            input_ids = inputs["input_ids"][i]
            result = []

            if self.framework == "tf":
                masked_index = tf.where(input_ids == self.tokenizer.mask_token_id).numpy().item()
                logits = outputs[i, masked_index, :]
                probs = tf.nn.softmax(logits)
                topk = tf.math.top_k(probs, k=self.topk)
                values, predictions = topk.values.numpy(), topk.indices.numpy()
            else:
                masked_index = (input_ids == self.tokenizer.mask_token_id).nonzero().item()
                logits = outputs[i, masked_index, :]
                probs = logits.softmax(dim=0)
                values, predictions = probs.topk(self.topk)

            for v, p in zip(values.tolist(), predictions.tolist()):
                tokens = input_ids.numpy()
                tokens[masked_index] = p
                # Filter padding out:
                tokens = tokens[np.where(tokens != self.tokenizer.pad_token_id)]
                result.append(
                    {
                        "sequence": self.tokenizer.decode(tokens),
                        "score": v,
                        "token": p,
                        "token_str": self.tokenizer.convert_ids_to_tokens(p),
                    }
                )

            # Append
            results += [result]

        if len(results) == 1:
            return results[0]
        return results


class TokenClassificationPipeline(Pipeline):
    """
    Named Entity Recognition pipeline using ModelForTokenClassification head. See the
    `named entity recognition usage <../usage.html#named-entity-recognition>`__ examples for more information.

    This token recognition pipeline can currently be loaded from the :func:`~transformers.pipeline` method using
    the following task identifier(s):

    - "ner", for predicting the classes of tokens in a sequence: person, organisation, location or miscellaneous.

    The models that this pipeline can use are models that have been fine-tuned on a token classification task.
    See the up-to-date list of available models on
    `huggingface.co/models <https://huggingface.co/models?filter=token-classification>`__.

    Arguments:
        model (:obj:`~transformers.PreTrainedModel` or :obj:`~transformers.TFPreTrainedModel`):
            The model that will be used by the pipeline to make predictions. This needs to be a model inheriting from
            :class:`~transformers.PreTrainedModel` for PyTorch and :class:`~transformers.TFPreTrainedModel` for
            TensorFlow.
        tokenizer (:obj:`~transformers.PreTrainedTokenizer`):
            The tokenizer that will be used by the pipeline to encode data for the model. This object inherits from
            :class:`~transformers.PreTrainedTokenizer`.
        modelcard (:obj:`str` or :class:`~transformers.ModelCard`, `optional`, defaults to :obj:`None`):
            Model card attributed to the model for this pipeline.
        framework (:obj:`str`, `optional`, defaults to :obj:`None`):
            The framework to use, either "pt" for PyTorch or "tf" for TensorFlow. The specified framework must be
            installed.

            If no framework is specified, will default to the one currently installed. If no framework is specified
            and both frameworks are installed, will default to PyTorch.
        args_parser (:class:`~transformers.pipelines.ArgumentHandler`, `optional`, defaults to :obj:`None`):
            Reference to the object in charge of parsing supplied pipeline parameters.
        device (:obj:`int`, `optional`, defaults to :obj:`-1`):
            Device ordinal for CPU/GPU supports. Setting this to -1 will leverage CPU, >=0 will run the model
            on the associated CUDA device id.
    """

    default_input_names = "sequences"

    def __init__(
        self,
        model: Union["PreTrainedModel", "TFPreTrainedModel"],
        tokenizer: PreTrainedTokenizer,
        modelcard: Optional[ModelCard] = None,
        framework: Optional[str] = None,
        args_parser: ArgumentHandler = None,
        device: int = -1,
        binary_output: bool = False,
        ignore_labels=["O"],
        task: str = "",
        grouped_entities: bool = False,
    ):
        super().__init__(
            model=model,
            tokenizer=tokenizer,
            modelcard=modelcard,
            framework=framework,
            args_parser=args_parser,
            device=device,
            binary_output=binary_output,
            task=task,
        )

        self._basic_tokenizer = BasicTokenizer(do_lower_case=False)
        self.ignore_labels = ignore_labels
        self.grouped_entities = grouped_entities

    def __call__(self, *args, **kwargs):
        inputs = self._args_parser(*args, **kwargs)
        answers = []
        for sentence in inputs:

            # Manage correct placement of the tensors
            with self.device_placement():

                tokens = self.tokenizer.encode_plus(
                    sentence,
                    return_attention_mask=False,
                    return_tensors=self.framework,
                    max_length=self.tokenizer.max_len,
                )

                # Forward
                if self.framework == "tf":
                    entities = self.model(tokens.data)[0][0].numpy()
                    input_ids = tokens["input_ids"].numpy()[0]
                else:
                    with torch.no_grad():
                        tokens = self.ensure_tensor_on_device(**tokens)
                        entities = self.model(**tokens)[0][0].cpu().numpy()
                        input_ids = tokens["input_ids"].cpu().numpy()[0]

            score = np.exp(entities) / np.exp(entities).sum(-1, keepdims=True)
            labels_idx = score.argmax(axis=-1)

            entities = []
            entity_groups = []
            entity_group_disagg = []
            # Filter to labels not in `self.ignore_labels`
            filtered_labels_idx = [
                (idx, label_idx)
                for idx, label_idx in enumerate(labels_idx)
                if self.model.config.id2label[label_idx] not in self.ignore_labels
            ]

            for idx, label_idx in filtered_labels_idx:

                entity = {
                    "word": self.tokenizer.convert_ids_to_tokens(int(input_ids[idx])),
                    "score": score[idx][label_idx].item(),
                    "entity": self.model.config.id2label[label_idx],
                    "index": idx,
                }
                last_idx, _ = filtered_labels_idx[-1]
                if self.grouped_entities:
                    if not entity_group_disagg:
                        entity_group_disagg += [entity]
                        if idx == last_idx:
                            entity_groups += [self.group_entities(entity_group_disagg)]
                        continue

                    # If the current entity is similar and adjacent to the previous entity, append it to the disaggregated entity group
                    if (
                        entity["entity"] == entity_group_disagg[-1]["entity"]
                        and entity["index"] == entity_group_disagg[-1]["index"] + 1
                    ):
                        entity_group_disagg += [entity]
                        # Group the entities at the last entity
                        if idx == last_idx:
                            entity_groups += [self.group_entities(entity_group_disagg)]
                    # If the current entity is different from the previous entity, aggregate the disaggregated entity group
                    else:
                        entity_groups += [self.group_entities(entity_group_disagg)]
                        entity_group_disagg = [entity]

                entities += [entity]

            # Append
            if self.grouped_entities:
                answers += [entity_groups]
            else:
                answers += [entities]

        if len(answers) == 1:
            return answers[0]
        return answers

    def group_entities(self, entities):
        """
        Returns grouped entities
        """
        # Get the last entity in the entity group
        entity = entities[-1]["entity"]
        scores = np.mean([entity["score"] for entity in entities])
        tokens = [entity["word"] for entity in entities]

        entity_group = {
            "entity_group": entity,
            "score": np.mean(scores),
            "word": self.tokenizer.convert_tokens_to_string(tokens),
        }
        return entity_group


NerPipeline = TokenClassificationPipeline


class QuestionAnsweringArgumentHandler(ArgumentHandler):
    """
    QuestionAnsweringPipeline requires the user to provide multiple arguments (i.e. question & context) to be mapped
    to internal SquadExample / SquadFeature structures.

    QuestionAnsweringArgumentHandler manages all the possible to create SquadExample from the command-line supplied
    arguments.
    """

    def __call__(self, *args, **kwargs):
        # Position args, handling is sensibly the same as X and data, so forwarding to avoid duplicating
        if args is not None and len(args) > 0:
            if len(args) == 1:
                kwargs["X"] = args[0]
            else:
                kwargs["X"] = list(args)

        # Generic compatibility with sklearn and Keras
        # Batched data
        if "X" in kwargs or "data" in kwargs:
            inputs = kwargs["X"] if "X" in kwargs else kwargs["data"]

            if isinstance(inputs, dict):
                inputs = [inputs]
            else:
                # Copy to avoid overriding arguments
                inputs = [i for i in inputs]

            for i, item in enumerate(inputs):
                if isinstance(item, dict):
                    if any(k not in item for k in ["question", "context"]):
                        raise KeyError("You need to provide a dictionary with keys {question:..., context:...}")

                    inputs[i] = QuestionAnsweringPipeline.create_sample(**item)

                elif not isinstance(item, SquadExample):
                    raise ValueError(
                        "{} argument needs to be of type (list[SquadExample | dict], SquadExample, dict)".format(
                            "X" if "X" in kwargs else "data"
                        )
                    )

            # Tabular input
        elif "question" in kwargs and "context" in kwargs:
            if isinstance(kwargs["question"], str):
                kwargs["question"] = [kwargs["question"]]

            if isinstance(kwargs["context"], str):
                kwargs["context"] = [kwargs["context"]]

            inputs = [
                QuestionAnsweringPipeline.create_sample(q, c) for q, c in zip(kwargs["question"], kwargs["context"])
            ]
        else:
            raise ValueError("Unknown arguments {}".format(kwargs))

        if not isinstance(inputs, list):
            inputs = [inputs]

        return inputs


class QuestionAnsweringPipeline(Pipeline):
    """
    Question Answering pipeline using ModelForQuestionAnswering head. See the
    `question answering usage <../usage.html#question-answering>`__ examples for more information.

    This question answering can currently be loaded from the :func:`~transformers.pipeline` method using
    the following task identifier(s):

    - "question-answering", for answering questions given a context.

    The models that this pipeline can use are models that have been fine-tuned on a question answering task.
    See the up-to-date list of available models on
    `huggingface.co/models <https://huggingface.co/models?filter=question-answering>`__.

    Arguments:
        model (:obj:`~transformers.PreTrainedModel` or :obj:`~transformers.TFPreTrainedModel`):
            The model that will be used by the pipeline to make predictions. This needs to be a model inheriting from
            :class:`~transformers.PreTrainedModel` for PyTorch and :class:`~transformers.TFPreTrainedModel` for
            TensorFlow.
        tokenizer (:obj:`~transformers.PreTrainedTokenizer`):
            The tokenizer that will be used by the pipeline to encode data for the model. This object inherits from
            :class:`~transformers.PreTrainedTokenizer`.
        modelcard (:obj:`str` or :class:`~transformers.ModelCard`, `optional`, defaults to :obj:`None`):
            Model card attributed to the model for this pipeline.
        framework (:obj:`str`, `optional`, defaults to :obj:`None`):
            The framework to use, either "pt" for PyTorch or "tf" for TensorFlow. The specified framework must be
            installed.

            If no framework is specified, will default to the one currently installed. If no framework is specified
            and both frameworks are installed, will default to PyTorch.
        args_parser (:class:`~transformers.pipelines.ArgumentHandler`, `optional`, defaults to :obj:`None`):
            Reference to the object in charge of parsing supplied pipeline parameters.
        device (:obj:`int`, `optional`, defaults to :obj:`-1`):
            Device ordinal for CPU/GPU supports. Setting this to -1 will leverage CPU, >=0 will run the model
            on the associated CUDA device id.
    """

    default_input_names = "question,context"

    def __init__(
        self,
        model: Union["PreTrainedModel", "TFPreTrainedModel"],
        tokenizer: PreTrainedTokenizer,
        modelcard: Optional[ModelCard] = None,
        framework: Optional[str] = None,
        device: int = -1,
        task: str = "",
        **kwargs
    ):
        super().__init__(
            model=model,
            tokenizer=tokenizer,
            modelcard=modelcard,
            framework=framework,
            args_parser=QuestionAnsweringArgumentHandler(),
            device=device,
            task=task,
            **kwargs,
        )

    @staticmethod
    def create_sample(
        question: Union[str, List[str]], context: Union[str, List[str]]
    ) -> Union[SquadExample, List[SquadExample]]:
        """
        QuestionAnsweringPipeline leverages the SquadExample/SquadFeatures internally.
        This helper method encapsulate all the logic for converting question(s) and context(s) to SquadExample(s).
        We currently support extractive question answering.
        Arguments:
             question: (str, List[str]) The question to be ask for the associated context
             context: (str, List[str]) The context in which we will look for the answer.

        Returns:
            SquadExample initialized with the corresponding question and context.
        """
        if isinstance(question, list):
            return [SquadExample(None, q, c, None, None, None) for q, c in zip(question, context)]
        else:
            return SquadExample(None, question, context, None, None, None)

    def __call__(self, *args, **kwargs):
        """
        Args:
            We support multiple use-cases, the following are exclusive:
            X: sequence of SquadExample
            data: sequence of SquadExample
            question: (str, List[str]), batch of question(s) to map along with context
            context: (str, List[str]), batch of context(s) associated with the provided question keyword argument
        Returns:
            dict: {'answer': str, 'score": float, 'start": int, "end": int}
            answer: the textual answer in the intial context
            score: the score the current answer scored for the model
            start: the character index in the original string corresponding to the beginning of the answer' span
            end: the character index in the original string corresponding to the ending of the answer' span
        """
        # Set defaults values
        kwargs.setdefault("topk", 1)
        kwargs.setdefault("doc_stride", 128)
        kwargs.setdefault("max_answer_len", 15)
        kwargs.setdefault("max_seq_len", 384)
        kwargs.setdefault("max_question_len", 64)
        kwargs.setdefault("handle_impossible_answer", False)

        if kwargs["topk"] < 1:
            raise ValueError("topk parameter should be >= 1 (got {})".format(kwargs["topk"]))

        if kwargs["max_answer_len"] < 1:
            raise ValueError("max_answer_len parameter should be >= 1 (got {})".format(kwargs["max_answer_len"]))

        # Convert inputs to features
        examples = self._args_parser(*args, **kwargs)
        features_list = [
            squad_convert_examples_to_features(
                [example],
                self.tokenizer,
                kwargs["max_seq_len"],
                kwargs["doc_stride"],
                kwargs["max_question_len"],
                False,
                tqdm_enabled=False,
            )
            for example in examples
        ]
        all_answers = []
        for features, example in zip(features_list, examples):
            model_input_names = self.tokenizer.model_input_names + ["input_ids"]
            fw_args = {k: [feature.__dict__[k] for feature in features] for k in model_input_names}

            # Manage tensor allocation on correct device
            with self.device_placement():
                if self.framework == "tf":
                    fw_args = {k: tf.constant(v) for (k, v) in fw_args.items()}
                    start, end = self.model(fw_args)
                    start, end = start.numpy(), end.numpy()
                else:
                    with torch.no_grad():
                        # Retrieve the score for the context tokens only (removing question tokens)
                        fw_args = {k: torch.tensor(v, device=self.device) for (k, v) in fw_args.items()}
                        start, end = self.model(**fw_args)
                        start, end = start.cpu().numpy(), end.cpu().numpy()

            min_null_score = 1000000  # large and positive
            answers = []
            for (feature, start_, end_) in zip(features, start, end):
                # Normalize logits and spans to retrieve the answer
                start_ = np.exp(start_) / np.sum(np.exp(start_))
                end_ = np.exp(end_) / np.sum(np.exp(end_))

                # Mask padding and question
                start_, end_ = (
                    start_ * np.abs(np.array(feature.p_mask) - 1),
                    end_ * np.abs(np.array(feature.p_mask) - 1),
                )

                if kwargs["handle_impossible_answer"]:
                    min_null_score = min(min_null_score, (start_[0] * end_[0]).item())

                start_[0] = end_[0] = 0

                starts, ends, scores = self.decode(start_, end_, kwargs["topk"], kwargs["max_answer_len"])
                char_to_word = np.array(example.char_to_word_offset)

                # Convert the answer (tokens) back to the original text
                answers += [
                    {
                        "score": score.item(),
                        "start": np.where(char_to_word == feature.token_to_orig_map[s])[0][0].item(),
                        "end": np.where(char_to_word == feature.token_to_orig_map[e])[0][-1].item(),
                        "answer": " ".join(
                            example.doc_tokens[feature.token_to_orig_map[s] : feature.token_to_orig_map[e] + 1]
                        ),
                    }
                    for s, e, score in zip(starts, ends, scores)
                ]

            if kwargs["handle_impossible_answer"]:
                answers.append({"score": min_null_score, "start": 0, "end": 0, "answer": ""})

            answers = sorted(answers, key=lambda x: x["score"], reverse=True)[: kwargs["topk"]]
            all_answers += answers

        if len(all_answers) == 1:
            return all_answers[0]
        return all_answers

    def decode(self, start: np.ndarray, end: np.ndarray, topk: int, max_answer_len: int) -> Tuple:
        """
        Take the output of any QuestionAnswering head and will generate probalities for each span to be
        the actual answer.
        In addition, it filters out some unwanted/impossible cases like answer len being greater than
        max_answer_len or answer end position being before the starting position.
        The method supports output the k-best answer through the topk argument.

        Args:
            start: numpy array, holding individual start probabilities for each token
            end: numpy array, holding individual end probabilities for each token
            topk: int, indicates how many possible answer span(s) to extract from the model's output
            max_answer_len: int, maximum size of the answer to extract from the model's output
        """
        # Ensure we have batch axis
        if start.ndim == 1:
            start = start[None]

        if end.ndim == 1:
            end = end[None]

        # Compute the score of each tuple(start, end) to be the real answer
        outer = np.matmul(np.expand_dims(start, -1), np.expand_dims(end, 1))

        # Remove candidate with end < start and end - start > max_answer_len
        candidates = np.tril(np.triu(outer), max_answer_len - 1)

        #  Inspired by Chen & al. (https://github.com/facebookresearch/DrQA)
        scores_flat = candidates.flatten()
        if topk == 1:
            idx_sort = [np.argmax(scores_flat)]
        elif len(scores_flat) < topk:
            idx_sort = np.argsort(-scores_flat)
        else:
            idx = np.argpartition(-scores_flat, topk)[0:topk]
            idx_sort = idx[np.argsort(-scores_flat[idx])]

        start, end = np.unravel_index(idx_sort, candidates.shape)[1:]
        return start, end, candidates[0, start, end]

    def span_to_answer(self, text: str, start: int, end: int):
        """
        When decoding from token probalities, this method maps token indexes to actual word in
        the initial context.

        Args:
            text: str, the actual context to extract the answer from
            start: int, starting answer token index
            end: int, ending answer token index

        Returns:
            dict: {'answer': str, 'start': int, 'end': int}
        """
        words = []
        token_idx = char_start_idx = char_end_idx = chars_idx = 0

        for i, word in enumerate(text.split(" ")):
            token = self.tokenizer.tokenize(word)

            # Append words if they are in the span
            if start <= token_idx <= end:
                if token_idx == start:
                    char_start_idx = chars_idx

                if token_idx == end:
                    char_end_idx = chars_idx + len(word)

                words += [word]

            # Stop if we went over the end of the answer
            if token_idx > end:
                break

            # Append the subtokenization length to the running index
            token_idx += len(token)
            chars_idx += len(word) + 1

        # Join text with spaces
        return {
            "answer": " ".join(words),
            "start": max(0, char_start_idx),
            "end": min(len(text), char_end_idx),
        }


class SummarizationPipeline(Pipeline):
    """
    Summarize news articles and other documents

    Usage::

        # use bart in pytorch
        summarizer = pipeline("summarization")
        summarizer("Sam Shleifer writes the best docstring examples in the whole world.", min_length=5, max_length=20)

        # use t5 in tf
        summarizer = pipeline("summarization", model="t5-base", tokenizer="t5-base", framework="tf")
        summarizer("Sam Shleifer writes the best docstring examples in the whole world.", min_length=5, max_length=20)

    The models that this pipeline can use are models that have been fine-tuned on a summarization task,
    which is currently, '`bart-large-cnn`', '`t5-small`', '`t5-base`', '`t5-large`', '`t5-3b`', '`t5-11b`'.
    See the up-to-date list of available models on
    `huggingface.co/models <https://huggingface.co/models?filter=summarization>`__.

    Arguments:
        model (:obj:`str` or :obj:`~transformers.PreTrainedModel` or :obj:`~transformers.TFPreTrainedModel`, `optional`, defaults to :obj:`None`):
            The model that will be used by the pipeline to make predictions. This can be :obj:`None`, a string
            checkpoint identifier or an actual pre-trained model inheriting from
            :class:`~transformers.PreTrainedModel` for PyTorch and :class:`~transformers.TFPreTrainedModel` for
            TensorFlow.

            If :obj:`None`, the default of the pipeline will be loaded.
        tokenizer (:obj:`str` or :obj:`~transformers.PreTrainedTokenizer`, `optional`, defaults to :obj:`None`):
            The tokenizer that will be used by the pipeline to encode data for the model. This can be :obj:`None`,
            a string checkpoint identifier or an actual pre-trained tokenizer inheriting from
            :class:`~transformers.PreTrainedTokenizer`.

            If :obj:`None`, the default of the pipeline will be loaded.
        modelcard (:obj:`str` or :class:`~transformers.ModelCard`, `optional`, defaults to :obj:`None`):
            Model card attributed to the model for this pipeline.
        framework (:obj:`str`, `optional`, defaults to :obj:`None`):
            The framework to use, either "pt" for PyTorch or "tf" for TensorFlow. The specified framework must be
            installed.

            If no framework is specified, will default to the one currently installed. If no framework is specified
            and both frameworks are installed, will default to PyTorch.
        args_parser (:class:`~transformers.pipelines.ArgumentHandler`, `optional`, defaults to :obj:`None`):
            Reference to the object in charge of parsing supplied pipeline parameters.
        device (:obj:`int`, `optional`, defaults to :obj:`-1`):
            Device ordinal for CPU/GPU supports. Setting this to -1 will leverage CPU, >=0 will run the model
            on the associated CUDA device id.
    """

    def __call__(
        self, *documents, return_tensors=False, return_text=True, clean_up_tokenization_spaces=False, **generate_kwargs
    ):
        r"""
        Args:
            *documents: (list of strings) articles to be summarized
            return_text: (bool, default=True) whether to add a decoded "summary_text" to each result
            return_tensors: (bool, default=False) whether to return the raw "summary_token_ids" to each result

            clean_up_tokenization_spaces: (`optional`) bool whether to include extra spaces in the output
            **generate_kwargs: extra kwargs passed to `self.model.generate`_

        Returns:
            list of dicts with 'summary_text' and/or 'summary_token_ids' for each document_to_summarize

        .. _`self.model.generate`:
            https://huggingface.co/transformers/model_doc/bart.html#transformers.BartForConditionalGeneration.generate

        """
        assert return_tensors or return_text, "You must specify return_tensors=True or return_text=True"
        assert len(documents) > 0, "Please provide a document to summarize"

        if self.framework == "tf" and "BartForConditionalGeneration" in self.model.__class__.__name__:
            raise NotImplementedError(
                "Tensorflow is not yet supported for Bart. Please consider using T5, e.g. `t5-base`"
            )

        prefix = self.model.config.prefix if self.model.config.prefix is not None else ""

        if isinstance(documents[0], list):
            assert (
                self.tokenizer.pad_token_id is not None
            ), "Please make sure that the tokenizer has a pad_token_id when using a batch input"

            documents = ([prefix + document for document in documents[0]],)
            pad_to_max_length = True

        elif isinstance(documents[0], str):
            documents = (prefix + documents[0],)
            pad_to_max_length = False
        else:
            raise ValueError(
                " `documents[0]`: {} have the wrong format. The should be either of type `str` or type `list`".format(
                    documents[0]
                )
            )

        with self.device_placement():
            inputs = self._parse_and_tokenize(*documents, pad_to_max_length=pad_to_max_length)

            if self.framework == "pt":
                inputs = self.ensure_tensor_on_device(**inputs)
                input_length = inputs["input_ids"].shape[-1]
            elif self.framework == "tf":
                input_length = tf.shape(inputs["input_ids"])[-1].numpy()

            min_length = generate_kwargs.get("min_length", self.model.config.min_length)
            if input_length < min_length // 2:
                logger.warning(
                    "Your min_length is set to {}, but you input_length is only {}. You might consider decreasing min_length manually, e.g. summarizer('...', min_length=10)".format(
                        min_length, input_length
                    )
                )

            max_length = generate_kwargs.get("max_length", self.model.config.max_length)
            if input_length < max_length:
                logger.warning(
                    "Your max_length is set to {}, but you input_length is only {}. You might consider decreasing max_length manually, e.g. summarizer('...', max_length=50)".format(
                        max_length, input_length
                    )
                )

            summaries = self.model.generate(
                inputs["input_ids"], attention_mask=inputs["attention_mask"], **generate_kwargs,
            )

            results = []
            for summary in summaries:
                record = {}
                if return_tensors:
                    record["summary_token_ids"] = summary
                if return_text:
                    record["summary_text"] = self.tokenizer.decode(
                        summary, skip_special_tokens=True, clean_up_tokenization_spaces=clean_up_tokenization_spaces,
                    )
                results.append(record)
            return results


class TranslationPipeline(Pipeline):
    """
    Translates from one language to another.

    Usage::
        en_fr_translator = pipeline("translation_en_to_fr")
        en_fr_translator("How old are you?")

    The models that this pipeline can use are models that have been fine-tuned on a translation task,
    currently: "t5-small", "t5-base", "t5-large", "t5-3b", "t5-11b"
    See the up-to-date list of available models on
    `huggingface.co/models <https://huggingface.co/models?filter=translation>`__.

    Arguments:
        model (:obj:`str` or :obj:`~transformers.PreTrainedModel` or :obj:`~transformers.TFPreTrainedModel`, `optional`, defaults to :obj:`None`):
            The model that will be used by the pipeline to make predictions. This can be :obj:`None`, a string
            checkpoint identifier or an actual pre-trained model inheriting from
            :class:`~transformers.PreTrainedModel` for PyTorch and :class:`~transformers.TFPreTrainedModel` for
            TensorFlow.
            If :obj:`None`, the default of the pipeline will be loaded.
        tokenizer (:obj:`str` or :obj:`~transformers.PreTrainedTokenizer`, `optional`, defaults to :obj:`None`):
            The tokenizer that will be used by the pipeline to encode data for the model. This can be :obj:`None`,
            a string checkpoint identifier or an actual pre-trained tokenizer inheriting from
            :class:`~transformers.PreTrainedTokenizer`.
            If :obj:`None`, the default of the pipeline will be loaded.
        modelcard (:obj:`str` or :class:`~transformers.ModelCard`, `optional`, defaults to :obj:`None`):
            Model card attributed to the model for this pipeline.
        framework (:obj:`str`, `optional`, defaults to :obj:`None`):
            The framework to use, either "pt" for PyTorch or "tf" for TensorFlow. The specified framework must be
            installed.
            If no framework is specified, will default to the one currently installed. If no framework is specified
            and both frameworks are installed, will default to PyTorch.
        args_parser (:class:`~transformers.pipelines.ArgumentHandler`, `optional`, defaults to :obj:`None`):
            Reference to the object in charge of parsing supplied pipeline parameters.
        device (:obj:`int`, `optional`, defaults to :obj:`-1`):
            Device ordinal for CPU/GPU supports. Setting this to -1 will leverage CPU, >=0 will run the model
            on the associated CUDA device id.
    """

    def __call__(
        self, *args, return_tensors=False, return_text=True, clean_up_tokenization_spaces=False, **generate_kwargs
    ):
        r"""
        Args:
            *args: (list of strings) texts to be translated
            return_text: (bool, default=True) whether to add a decoded "translation_text" to each result
            return_tensors: (bool, default=False) whether to return the raw "translation_token_ids" to each result

            **generate_kwargs: extra kwargs passed to `self.model.generate`_

        Returns:
            list of dicts with 'translation_text' and/or 'translation_token_ids' for each text_to_translate
        .. _`self.model.generate`:
            https://huggingface.co/transformers/model_doc/bart.html#transformers.BartForConditionalGeneration.generate
        """
        assert return_tensors or return_text, "You must specify return_tensors=True or return_text=True"

        prefix = self.model.config.prefix if self.model.config.prefix is not None else ""

        if isinstance(args[0], list):
            assert (
                self.tokenizer.pad_token_id is not None
            ), "Please make sure that the tokenizer has a pad_token_id when using a batch input"
            args = ([prefix + text for text in args[0]],)
            pad_to_max_length = True

        elif isinstance(args[0], str):
            args = (prefix + args[0],)
            pad_to_max_length = False
        else:
            raise ValueError(
                " `documents[0]`: {} have the wrong format. The should be either of type `str` or type `list`".format(
                    args[0]
                )
            )

        with self.device_placement():
            inputs = self._parse_and_tokenize(*args, pad_to_max_length=pad_to_max_length)

            if self.framework == "pt":
                inputs = self.ensure_tensor_on_device(**inputs)
                input_length = inputs["input_ids"].shape[-1]

            elif self.framework == "tf":
                input_length = tf.shape(inputs["input_ids"])[-1].numpy()

            max_length = generate_kwargs.get("max_length", self.model.config.max_length)
            if input_length > 0.9 * max_length:
                logger.warning(
                    "Your input_length: {} is bigger than 0.9 * max_length: {}. You might consider increasing your max_length manually, e.g. translator('...', max_length=400)".format(
                        input_length, max_length
                    )
                )

            translations = self.model.generate(
                inputs["input_ids"], attention_mask=inputs["attention_mask"], **generate_kwargs,
            )
            results = []
            for translation in translations:
                record = {}
                if return_tensors:
                    record["translation_token_ids"] = translation
                if return_text:
                    record["translation_text"] = self.tokenizer.decode(
                        translation,
                        skip_special_tokens=True,
                        clean_up_tokenization_spaces=clean_up_tokenization_spaces,
                    )
                results.append(record)
            return results


# Register all the supported tasks here
SUPPORTED_TASKS = {
    "feature-extraction": {
        "impl": FeatureExtractionPipeline,
        "tf": TFAutoModel if is_tf_available() else None,
        "pt": AutoModel if is_torch_available() else None,
        "default": {"model": {"pt": "distilbert-base-cased", "tf": "distilbert-base-cased"}},
    },
    "sentiment-analysis": {
        "impl": TextClassificationPipeline,
        "tf": TFAutoModelForSequenceClassification if is_tf_available() else None,
        "pt": AutoModelForSequenceClassification if is_torch_available() else None,
        "default": {
            "model": {
                "pt": "distilbert-base-uncased-finetuned-sst-2-english",
                "tf": "distilbert-base-uncased-finetuned-sst-2-english",
            },
        },
    },
    "ner": {
        "impl": TokenClassificationPipeline,
        "tf": TFAutoModelForTokenClassification if is_tf_available() else None,
        "pt": AutoModelForTokenClassification if is_torch_available() else None,
        "default": {
            "model": {
                "pt": "dbmdz/bert-large-cased-finetuned-conll03-english",
                "tf": "dbmdz/bert-large-cased-finetuned-conll03-english",
            },
        },
    },
    "question-answering": {
        "impl": QuestionAnsweringPipeline,
        "tf": TFAutoModelForQuestionAnswering if is_tf_available() else None,
        "pt": AutoModelForQuestionAnswering if is_torch_available() else None,
        "default": {
            "model": {"pt": "distilbert-base-cased-distilled-squad", "tf": "distilbert-base-cased-distilled-squad"},
        },
    },
    "fill-mask": {
        "impl": FillMaskPipeline,
        "tf": TFAutoModelWithLMHead if is_tf_available() else None,
        "pt": AutoModelWithLMHead if is_torch_available() else None,
        "default": {"model": {"pt": "distilroberta-base", "tf": "distilroberta-base"}},
    },
    "summarization": {
        "impl": SummarizationPipeline,
        "tf": TFAutoModelWithLMHead if is_tf_available() else None,
        "pt": AutoModelWithLMHead if is_torch_available() else None,
<<<<<<< HEAD
        "default": {"model": {"pt": "bart-large-cnn", "tf": "t5-small"}},
=======
        "default": {"model": {"pt": "facebook/bart-large-cnn", "tf": "t5-small"}, "config": None, "tokenizer": None},
>>>>>>> 8ed47aa1
    },
    "translation_en_to_fr": {
        "impl": TranslationPipeline,
        "tf": TFAutoModelWithLMHead if is_tf_available() else None,
        "pt": AutoModelWithLMHead if is_torch_available() else None,
        "default": {"model": {"pt": "t5-base", "tf": "t5-base"}},
    },
    "translation_en_to_de": {
        "impl": TranslationPipeline,
        "tf": TFAutoModelWithLMHead if is_tf_available() else None,
        "pt": AutoModelWithLMHead if is_torch_available() else None,
        "default": {"model": {"pt": "t5-base", "tf": "t5-base"}},
    },
    "translation_en_to_ro": {
        "impl": TranslationPipeline,
        "tf": TFAutoModelWithLMHead if is_tf_available() else None,
        "pt": AutoModelWithLMHead if is_torch_available() else None,
        "default": {"model": {"pt": "t5-base", "tf": "t5-base"}},
    },
    "text-generation": {
        "impl": TextGenerationPipeline,
        "tf": TFAutoModelWithLMHead if is_tf_available() else None,
        "pt": AutoModelWithLMHead if is_torch_available() else None,
        "default": {"model": {"pt": "gpt2", "tf": "gpt2"}},
    },
}


def pipeline(
    task: str,
    model: Optional = None,
    config: Optional[Union[str, PretrainedConfig]] = None,
    tokenizer: Optional[Union[str, PreTrainedTokenizer]] = None,
    framework: Optional[str] = None,
    **kwargs
) -> Pipeline:
    """
    Utility factory method to build a pipeline.

    Pipeline are made of:

        - A Tokenizer instance in charge of mapping raw textual input to token
        - A Model instance
        - Some (optional) post processing for enhancing model's output


    Args:
        task (:obj:`str`):
            The task defining which pipeline will be returned. Currently accepted tasks are:

            - "feature-extraction": will return a :class:`~transformers.FeatureExtractionPipeline`
            - "sentiment-analysis": will return a :class:`~transformers.TextClassificationPipeline`
            - "ner": will return a :class:`~transformers.TokenClassificationPipeline`
            - "question-answering": will return a :class:`~transformers.QuestionAnsweringPipeline`
            - "fill-mask": will return a :class:`~transformers.FillMaskPipeline`
            - "summarization": will return a :class:`~transformers.SummarizationPipeline`
            - "translation_xx_to_yy": will return a :class:`~transformers.TranslationPipeline`
            - "text-generation": will return a :class:`~transformers.TextGenerationPipeline`
        model (:obj:`str` or :obj:`~transformers.PreTrainedModel` or :obj:`~transformers.TFPreTrainedModel`, `optional`, defaults to :obj:`None`):
            The model that will be used by the pipeline to make predictions. This can be :obj:`None`,
            a model identifier or an actual pre-trained model inheriting from
            :class:`~transformers.PreTrainedModel` for PyTorch and :class:`~transformers.TFPreTrainedModel` for
            TensorFlow.

            If :obj:`None`, the default for this pipeline will be loaded.
        config (:obj:`str` or :obj:`~transformers.PretrainedConfig`, `optional`, defaults to :obj:`None`):
            The configuration that will be used by the pipeline to instantiate the model. This can be :obj:`None`,
            a model identifier or an actual pre-trained model configuration inheriting from
            :class:`~transformers.PretrainedConfig`.

            If :obj:`None`, the default for this pipeline will be loaded.
        tokenizer (:obj:`str` or :obj:`~transformers.PreTrainedTokenizer`, `optional`, defaults to :obj:`None`):
            The tokenizer that will be used by the pipeline to encode data for the model. This can be :obj:`None`,
            a model identifier or an actual pre-trained tokenizer inheriting from
            :class:`~transformers.PreTrainedTokenizer`.

            If :obj:`None`, the default for this pipeline will be loaded.
        framework (:obj:`str`, `optional`, defaults to :obj:`None`):
            The framework to use, either "pt" for PyTorch or "tf" for TensorFlow. The specified framework must be
            installed.

            If no framework is specified, will default to the one currently installed. If no framework is specified
            and both frameworks are installed, will default to PyTorch.

    Returns:
        :class:`~transformers.Pipeline`: Class inheriting from :class:`~transformers.Pipeline`, according to
        the task.

    Examples::

        from transformers import pipeline, AutoModelForTokenClassification, AutoTokenizer

        # Sentiment analysis pipeline
        pipeline('sentiment-analysis')

        # Question answering pipeline, specifying the checkpoint identifier
        pipeline('question-answering', model='distilbert-base-cased-distilled-squad', tokenizer='bert-base-cased')

        # Named entity recognition pipeline, passing in a specific model and tokenizer
        model = AutoModelForTokenClassification.from_pretrained("dbmdz/bert-large-cased-finetuned-conll03-english")
        tokenizer = AutoTokenizer.from_pretrained("bert-base-cased")
        pipeline('ner', model=model, tokenizer=tokenizer)
    """
    # Retrieve the task
    if task not in SUPPORTED_TASKS:
        raise KeyError("Unknown task {}, available tasks are {}".format(task, list(SUPPORTED_TASKS.keys())))

    framework = framework or get_framework(model)

    targeted_task = SUPPORTED_TASKS[task]
    task_class, model_class = targeted_task["impl"], targeted_task[framework]

    # Use default model/config/tokenizer for the task if no model is provided
    if model is None:
        model = targeted_task["default"]["model"][framework]

    # Try to infer tokenizer from model or config name (if provided as str)
    if tokenizer is None:
        if isinstance(model, str):
            tokenizer = model
        elif isinstance(config, str):
            tokenizer = config
        else:
            # Impossible to guest what is the right tokenizer here
            raise Exception(
                "Impossible to guess which tokenizer to use. "
                "Please provided a PretrainedTokenizer class or a path/identifier to a pretrained tokenizer."
            )

    modelcard = None
    # Try to infer modelcard from model or config name (if provided as str)
    if isinstance(model, str):
        modelcard = model
    elif isinstance(config, str):
        modelcard = config

    # Instantiate tokenizer if needed
    if isinstance(tokenizer, (str, tuple)):
        if isinstance(tokenizer, tuple):
            # For tuple we have (tokenizer name, {kwargs})
            tokenizer = AutoTokenizer.from_pretrained(tokenizer[0], **tokenizer[1])
        else:
            tokenizer = AutoTokenizer.from_pretrained(tokenizer)

    # Instantiate config if needed
    if isinstance(config, str):
        config = AutoConfig.from_pretrained(config)

    # Instantiate modelcard if needed
    if isinstance(modelcard, str):
        modelcard = ModelCard.from_pretrained(modelcard)

    # Instantiate model if needed
    if isinstance(model, str):
        # Handle transparent TF/PT model conversion
        model_kwargs = {}
        if framework == "pt" and model.endswith(".h5"):
            model_kwargs["from_tf"] = True
            logger.warning(
                "Model might be a TensorFlow model (ending with `.h5`) but TensorFlow is not available. "
                "Trying to load the model with PyTorch."
            )
        elif framework == "tf" and model.endswith(".bin"):
            model_kwargs["from_pt"] = True
            logger.warning(
                "Model might be a PyTorch model (ending with `.bin`) but PyTorch is not available. "
                "Trying to load the model with Tensorflow."
            )
        model = model_class.from_pretrained(model, config=config, **model_kwargs)

    return task_class(model=model, tokenizer=tokenizer, modelcard=modelcard, framework=framework, task=task, **kwargs)<|MERGE_RESOLUTION|>--- conflicted
+++ resolved
@@ -1639,11 +1639,7 @@
         "impl": SummarizationPipeline,
         "tf": TFAutoModelWithLMHead if is_tf_available() else None,
         "pt": AutoModelWithLMHead if is_torch_available() else None,
-<<<<<<< HEAD
-        "default": {"model": {"pt": "bart-large-cnn", "tf": "t5-small"}},
-=======
-        "default": {"model": {"pt": "facebook/bart-large-cnn", "tf": "t5-small"}, "config": None, "tokenizer": None},
->>>>>>> 8ed47aa1
+        "default": {"model": {"pt": "facebook/bart-large-cnn", "tf": "t5-small"}},
     },
     "translation_en_to_fr": {
         "impl": TranslationPipeline,
