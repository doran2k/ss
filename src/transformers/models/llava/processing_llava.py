# coding=utf-8
# Copyright 2023 The HuggingFace Inc. team.
#
# Licensed under the Apache License, Version 2.0 (the "License");
# you may not use this file except in compliance with the License.
# You may obtain a copy of the License at
#
#     http://www.apache.org/licenses/LICENSE-2.0
#
# Unless required by applicable law or agreed to in writing, software
# distributed under the License is distributed on an "AS IS" BASIS,
# WITHOUT WARRANTIES OR CONDITIONS OF ANY KIND, either express or implied.
# See the License for the specific language governing permissions and
# limitations under the License.
"""
Processor class for Llava.
"""

from typing import List, Union

from ...feature_extraction_utils import BatchFeature
from ...image_utils import ImageInput, get_image_size, to_numpy_array
from ...processing_utils import ProcessingKwargs, ProcessorMixin, Unpack, _validate_images_text_input_order
from ...tokenization_utils_base import PreTokenizedInput, TextInput
from ...utils import logging


logger = logging.get_logger(__name__)


class LlavaProcessorKwargs(ProcessingKwargs, total=False):
    _defaults = {
        "text_kwargs": {
            "padding": False,
        },
        "images_kwargs": {},
    }


class LlavaProcessor(ProcessorMixin):
    r"""
    Constructs a Llava processor which wraps a Llava image processor and a Llava tokenizer into a single processor.

    [`LlavaProcessor`] offers all the functionalities of [`CLIPImageProcessor`] and [`LlamaTokenizerFast`]. See the
    [`~LlavaProcessor.__call__`] and [`~LlavaProcessor.decode`] for more information.

    Args:
        image_processor ([`CLIPImageProcessor`], *optional*):
            The image processor is a required input.
        tokenizer ([`LlamaTokenizerFast`], *optional*):
            The tokenizer is a required input.
        patch_size (`int`, *optional*):
            Patch size from the vision tower.
        vision_feature_select_strategy (`str`, *optional*):
            The feature selection strategy used to select the vision feature from the vision backbone.
            Shoudl be same as in model's config
        chat_template (`str`, *optional*): A Jinja template which will be used to convert lists of messages
            in a chat into a tokenizable string.
        image_token (`str`, *optional*, defaults to `"<image>"`):
            Special token used to denote image location.
        num_additional_image_tokens (`int`, *optional*, defaults to 0):
            Number of additional tokens added to the image embeddings, such as CLS (+1). If the backbone has no CLS or other
            extra tokens appended, no need to set this arg.
    """

    attributes = ["image_processor", "tokenizer"]
    valid_kwargs = [
        "chat_template",
        "patch_size",
        "vision_feature_select_strategy",
        "image_token",
        "num_additional_image_tokens",
    ]
    image_processor_class = "AutoImageProcessor"
    tokenizer_class = "AutoTokenizer"

    def __init__(
        self,
        image_processor=None,
        tokenizer=None,
        patch_size=None,
        vision_feature_select_strategy=None,
        chat_template=None,
        image_token="<image>",  # set the default and let users change if they have peculiar special tokens in rare cases
        num_additional_image_tokens=0,
        **kwargs,
    ):
        self.patch_size = patch_size
        self.num_additional_image_tokens = num_additional_image_tokens
        self.vision_feature_select_strategy = vision_feature_select_strategy
        self.image_token = tokenizer.image_token if hasattr(tokenizer, "image_token") else image_token
        super().__init__(image_processor, tokenizer, chat_template=chat_template)

    def __call__(
        self,
        images: ImageInput = None,
        text: Union[TextInput, PreTokenizedInput, List[TextInput], List[PreTokenizedInput]] = None,
        audio=None,
        videos=None,
        **kwargs: Unpack[LlavaProcessorKwargs],
    ) -> BatchFeature:
        """
        Main method to prepare for the model one or several sequences(s) and image(s). This method forwards the `text`
        and `kwargs` arguments to LlamaTokenizerFast's [`~LlamaTokenizerFast.__call__`] if `text` is not `None` to encode
        the text. To prepare the image(s), this method forwards the `images` and `kwrags` arguments to
        CLIPImageProcessor's [`~CLIPImageProcessor.__call__`] if `images` is not `None`. Please refer to the doctsring
        of the above two methods for more information.

        Args:
            images (`PIL.Image.Image`, `np.ndarray`, `torch.Tensor`, `List[PIL.Image.Image]`, `List[np.ndarray]`, `List[torch.Tensor]`):
                The image or batch of images to be prepared. Each image can be a PIL image, NumPy array or PyTorch
                tensor. Both channels-first and channels-last formats are supported.
            text (`str`, `List[str]`, `List[List[str]]`):
                The sequence or batch of sequences to be encoded. Each sequence can be a string or a list of strings
                (pretokenized string). If the sequences are provided as list of strings (pretokenized), you must set
                `is_split_into_words=True` (to lift the ambiguity with a batch of sequences).
            return_tensors (`str` or [`~utils.TensorType`], *optional*):
                If set, will return tensors of a particular framework. Acceptable values are:
                - `'tf'`: Return TensorFlow `tf.constant` objects.
                - `'pt'`: Return PyTorch `torch.Tensor` objects.
                - `'np'`: Return NumPy `np.ndarray` objects.
                - `'jax'`: Return JAX `jnp.ndarray` objects.

        Returns:
            [`BatchFeature`]: A [`BatchFeature`] with the following fields:

            - **input_ids** -- List of token ids to be fed to a model. Returned when `text` is not `None`.
            - **attention_mask** -- List of indices specifying which tokens should be attended to by the model (when
              `return_attention_mask=True` or if *"attention_mask"* is in `self.model_input_names` and if `text` is not
              `None`).
            - **pixel_values** -- Pixel values to be fed to a model. Returned when `images` is not `None`.
        """
        if images is None and text is None:
            raise ValueError("You have to specify at least one of `images` or `text`.")

        # check if images and text inputs are reversed for BC
        images, text = _validate_images_text_input_order(images, text)

        output_kwargs = self._merge_kwargs(
            LlavaProcessorKwargs,
            tokenizer_init_kwargs=self.tokenizer.init_kwargs,
            **kwargs,
        )
        if images is not None:
            image_inputs = self.image_processor(images, **output_kwargs["images_kwargs"])
        else:
            image_inputs = {}

        if isinstance(text, str):
            text = [text]
        elif not isinstance(text, list) and not isinstance(text[0], str):
            raise ValueError("Invalid input text. Please provide a string, or a list of strings")

        # try to expand inputs in processing if we have the necessary parts
        prompt_strings = text
        if image_inputs.get("pixel_values") is not None:
<<<<<<< HEAD
            # Replace the image token with the expanded image token sequence
            pixel_values = image_inputs["pixel_values"]
            height, width = get_image_size(to_numpy_array(pixel_values[0]))
            num_image_tokens = (height // self.patch_size) * (width // self.patch_size) + 1
            if self.vision_feature_select_strategy == "default":
                num_image_tokens -= 1

            prompt_strings = []
            for sample in text:
                sample = sample.replace(self.image_token, self.image_token * num_image_tokens)
                prompt_strings.append(sample)
=======
            if self.patch_size is not None and self.vision_feature_select_strategy is not None:
                # Replace the image token with the expanded image token sequence
                pixel_values = image_inputs["pixel_values"]
                height, width = get_image_size(to_numpy_array(pixel_values[0]))
                num_image_tokens = (height // self.patch_size) * (
                    width // self.patch_size
                ) + self.num_additional_image_tokens
                if self.vision_feature_select_strategy == "default":
                    num_image_tokens -= self.num_additional_image_tokens

                prompt_strings = []
                for sample in text:
                    sample = sample.replace(self.image_token, self.image_token * num_image_tokens)
                    prompt_strings.append(sample)
            else:
                logger.warning_once(
                    "Expanding inputs for image tokens in LLaVa should be done in processing. "
                    "Please add `patch_size` and `vision_feature_select_strategy` to the model's processing config or set directly "
                    "with `processor.patch_size = {{patch_size}}` and processor.vision_feature_select_strategy = {{vision_feature_select_strategy}}`. "
                    "Using processors without these attributes in the config is deprecated and will throw an error in v4.50."
                )
>>>>>>> 597efd21

        text_inputs = self.tokenizer(prompt_strings, **output_kwargs["text_kwargs"])
        return BatchFeature(data={**text_inputs, **image_inputs})

    # Copied from transformers.models.clip.processing_clip.CLIPProcessor.batch_decode with CLIP->Llama
    def batch_decode(self, *args, **kwargs):
        """
        This method forwards all its arguments to LlamaTokenizerFast's [`~PreTrainedTokenizer.batch_decode`]. Please
        refer to the docstring of this method for more information.
        """
        return self.tokenizer.batch_decode(*args, **kwargs)

    # Copied from transformers.models.clip.processing_clip.CLIPProcessor.decode with CLIP->Llama
    def decode(self, *args, **kwargs):
        """
        This method forwards all its arguments to LlamaTokenizerFast's [`~PreTrainedTokenizer.decode`]. Please refer to
        the docstring of this method for more information.
        """
        return self.tokenizer.decode(*args, **kwargs)

    @property
    # Copied from transformers.models.clip.processing_clip.CLIPProcessor.model_input_names
    def model_input_names(self):
        tokenizer_input_names = self.tokenizer.model_input_names
        image_processor_input_names = self.image_processor.model_input_names
        return list(dict.fromkeys(tokenizer_input_names + image_processor_input_names))<|MERGE_RESOLUTION|>--- conflicted
+++ resolved
@@ -154,7 +154,6 @@
         # try to expand inputs in processing if we have the necessary parts
         prompt_strings = text
         if image_inputs.get("pixel_values") is not None:
-<<<<<<< HEAD
             # Replace the image token with the expanded image token sequence
             pixel_values = image_inputs["pixel_values"]
             height, width = get_image_size(to_numpy_array(pixel_values[0]))
@@ -166,29 +165,6 @@
             for sample in text:
                 sample = sample.replace(self.image_token, self.image_token * num_image_tokens)
                 prompt_strings.append(sample)
-=======
-            if self.patch_size is not None and self.vision_feature_select_strategy is not None:
-                # Replace the image token with the expanded image token sequence
-                pixel_values = image_inputs["pixel_values"]
-                height, width = get_image_size(to_numpy_array(pixel_values[0]))
-                num_image_tokens = (height // self.patch_size) * (
-                    width // self.patch_size
-                ) + self.num_additional_image_tokens
-                if self.vision_feature_select_strategy == "default":
-                    num_image_tokens -= self.num_additional_image_tokens
-
-                prompt_strings = []
-                for sample in text:
-                    sample = sample.replace(self.image_token, self.image_token * num_image_tokens)
-                    prompt_strings.append(sample)
-            else:
-                logger.warning_once(
-                    "Expanding inputs for image tokens in LLaVa should be done in processing. "
-                    "Please add `patch_size` and `vision_feature_select_strategy` to the model's processing config or set directly "
-                    "with `processor.patch_size = {{patch_size}}` and processor.vision_feature_select_strategy = {{vision_feature_select_strategy}}`. "
-                    "Using processors without these attributes in the config is deprecated and will throw an error in v4.50."
-                )
->>>>>>> 597efd21
 
         text_inputs = self.tokenizer(prompt_strings, **output_kwargs["text_kwargs"])
         return BatchFeature(data={**text_inputs, **image_inputs})
