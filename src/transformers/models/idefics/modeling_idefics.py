# coding=utf-8
# Copyright 2022 EleutherAI and the HuggingFace Inc. team. All rights reserved.
#
# This code is based on EleutherAI's GPT-NeoX library and the GPT-NeoX
# and OPT implementations in this library. It has been modified from its
# original forms to accommodate minor architectural differences compared
# to GPT-NeoX and OPT used by the Meta AI team that trained the model.
#
# Licensed under the Apache License, Version 2.0 (the "License");
# you may not use this file except in compliance with the License.
# You may obtain a copy of the License at
#
#     http://www.apache.org/licenses/LICENSE-2.0
#
# Unless required by applicable law or agreed to in writing, software
# distributed under the License is distributed on an "AS IS" BASIS,
# WITHOUT WARRANTIES OR CONDITIONS OF ANY KIND, either express or implied.
# See the License for the specific language governing permissions and
# limitations under the License.
"""PyTorch Idefics model."""

from dataclasses import dataclass
from typing import Any, Dict, List, Optional, Tuple, Union

import torch
import torch.nn.functional as F
import torch.utils.checkpoint
from torch import nn
from torch.nn import CrossEntropyLoss

from ...activations import ACT2FN
from ...cache_utils import Cache, DynamicCache, StaticCache
from ...generation import GenerationMixin
from ...modeling_attn_mask_utils import AttentionMaskConverter
from ...modeling_outputs import ModelOutput
from ...modeling_utils import PretrainedConfig, PreTrainedModel
from ...pytorch_utils import ALL_LAYERNORM_LAYERS
from ...utils import (
    add_start_docstrings,
    add_start_docstrings_to_model_forward,
    logging,
    replace_return_docstrings,
)
from .configuration_idefics import IdeficsConfig
from .perceiver import IdeficsPerceiverResampler
from .vision import IdeficsVisionTransformer


logger = logging.get_logger(__name__)

_CONFIG_FOR_DOC = "IdeficsConfig"


@dataclass
class IdeficsBaseModelOutputWithPast(ModelOutput):
    """
    Base class for Idefics model's outputs that may also contain a past key/values (to speed up sequential decoding).

    Args:
        last_hidden_state (`torch.FloatTensor` of shape `(batch_size, sequence_length, hidden_size)`):
            Sequence of hidden-states at the output of the last layer of the model.

            If `past_key_values` is used only the last hidden-state of the sequences of shape `(batch_size, 1,
            hidden_size)` is output.
        past_key_values (`tuple(tuple(torch.FloatTensor))`, *optional*, returned when `use_cache=True` is passed or when `config.use_cache=True`):
            Tuple of `tuple(torch.FloatTensor)` of length `config.n_layers`, with each tuple having 2 tensors of shape
            `(batch_size, num_heads, sequence_length, embed_size_per_head)`) and optionally if
            `config.is_encoder_decoder=True` 2 additional tensors of shape `(batch_size, num_heads,
            encoder_sequence_length, embed_size_per_head)`.

            Contains pre-computed hidden-states (key and values in the self-attention blocks and optionally if
            `config.is_encoder_decoder=True` in the cross-attention blocks) that can be used (see `past_key_values`
            input) to speed up sequential decoding.
        hidden_states (`tuple(torch.FloatTensor)`, *optional*, returned when `output_hidden_states=True` is passed or when `config.output_hidden_states=True`):
            Tuple of `torch.FloatTensor` (one for the output of the embeddings, if the model has an embedding layer, +
            one for the output of each layer) of shape `(batch_size, sequence_length, hidden_size)`.

            Hidden-states of the model at the output of each layer plus the optional initial embedding outputs.
        attentions (`tuple(torch.FloatTensor)`, *optional*, returned when `output_attentions=True` is passed or when `config.output_attentions=True`):
            Tuple of `torch.FloatTensor` (one for each layer) of shape `(batch_size, num_heads, sequence_length,
            sequence_length)`.

            Attentions weights after the attention softmax, used to compute the weighted average in the self-attention
            heads.
        image_hidden_states (`tuple(torch.FloatTensor)`, *optional*):
            Tuple of `torch.FloatTensor` (one for the output of the image embeddings, `(batch_size, num_images,
            sequence_length, hidden_size)`.

            image_hidden_states of the model produced by the vision encoder, and optionally by the perceiver
    """

    last_hidden_state: torch.FloatTensor = None
    past_key_values: Optional[Tuple[Tuple[torch.FloatTensor]]] = None
    hidden_states: Optional[Tuple[torch.FloatTensor]] = None
    attentions: Optional[Tuple[torch.FloatTensor]] = None
    image_hidden_states: Optional[Tuple[torch.FloatTensor]] = None


@dataclass
class IdeficsCausalLMOutputWithPast(ModelOutput):
    """
    Base class for Idefics causal language model (or autoregressive) outputs.

    Args:
        loss (`torch.FloatTensor` of shape `(1,)`, *optional*, returned when `labels` is provided):
            Language modeling loss (for next-token prediction).
        logits (`torch.FloatTensor` of shape `(batch_size, sequence_length, config.vocab_size)`):
            Prediction scores of the language modeling head (scores for each vocabulary token before SoftMax).
        past_key_values (`tuple(tuple(torch.FloatTensor))`, *optional*, returned when `use_cache=True` is passed or when `config.use_cache=True`):
            Tuple of `tuple(torch.FloatTensor)` of length `config.n_layers`, with each tuple having 2 tensors of shape
            `(batch_size, num_heads, sequence_length, embed_size_per_head)`)

            Contains pre-computed hidden-states (key and values in the self-attention blocks) that can be used (see
            `past_key_values` input) to speed up sequential decoding.
        hidden_states (`tuple(torch.FloatTensor)`, *optional*, returned when `output_hidden_states=True` is passed or when `config.output_hidden_states=True`):
            Tuple of `torch.FloatTensor` (one for the output of the embeddings, if the model has an embedding layer, +
            one for the output of each layer) of shape `(batch_size, sequence_length, hidden_size)`.

            Hidden-states of the model at the output of each layer plus the optional initial embedding outputs.
        attentions (`tuple(torch.FloatTensor)`, *optional*, returned when `output_attentions=True` is passed or when `config.output_attentions=True`):
            Tuple of `torch.FloatTensor` (one for each layer) of shape `(batch_size, num_heads, sequence_length,
            sequence_length)`.

            Attentions weights after the attention softmax, used to compute the weighted average in the self-attention
            heads.
        image_hidden_states (`tuple(torch.FloatTensor)`, *optional*):
            Tuple of `torch.FloatTensor` (one for the output of the image embeddings, `(batch_size, num_images,
            sequence_length, hidden_size)`.

            image_hidden_states of the model produced by the vision encoder, and optionally by the perceiver
    """

    loss: Optional[torch.FloatTensor] = None
    logits: torch.FloatTensor = None
    past_key_values: Optional[List[torch.FloatTensor]] = None
    hidden_states: Optional[Tuple[torch.FloatTensor]] = None
    attentions: Optional[Tuple[torch.FloatTensor]] = None
    image_hidden_states: Optional[Tuple[torch.FloatTensor]] = None


def expand_inputs_for_generation(
    input_ids,
    expand_size=1,
    is_encoder_decoder=False,
    attention_mask=None,
    encoder_outputs=None,
    **model_kwargs,
):
    expanded_return_idx = (
        torch.arange(input_ids.shape[0]).view(-1, 1).repeat(1, expand_size).view(-1).to(input_ids.device)
    )
    input_ids = input_ids.index_select(0, expanded_return_idx)
    model_kwargs["pixel_values"] = model_kwargs.get("pixel_values", None)
    model_kwargs["image_encoder_embeddings"] = model_kwargs.get("image_encoder_embeddings", None)
    model_kwargs["perceiver_embeddings"] = model_kwargs.get("perceiver_embeddings", None)
    model_kwargs["image_attention_mask"] = model_kwargs.get("image_attention_mask", None)

    if "token_type_ids" in model_kwargs:
        token_type_ids = model_kwargs["token_type_ids"]
        model_kwargs["token_type_ids"] = token_type_ids.index_select(0, expanded_return_idx)

    if attention_mask is not None:
        model_kwargs["attention_mask"] = attention_mask.index_select(0, expanded_return_idx)

    if model_kwargs["image_attention_mask"] is not None:
        model_kwargs["image_attention_mask"] = model_kwargs["image_attention_mask"].index_select(
            0, expanded_return_idx
        )

    if model_kwargs["pixel_values"] is not None:
        model_kwargs["pixel_values"] = model_kwargs["pixel_values"].index_select(0, expanded_return_idx)

    elif model_kwargs["image_encoder_embeddings"] is not None:
        model_kwargs["image_encoder_embeddings"] = model_kwargs["image_encoder_embeddings"].index_select(
            0, expanded_return_idx
        )

    elif model_kwargs["perceiver_embeddings"] is not None:
        model_kwargs["perceiver_embeddings"] = model_kwargs["perceiver_embeddings"].index_select(
            0, expanded_return_idx
        )

    return input_ids, model_kwargs


def freeze_model(model, module_exceptions=[]):
    mapping = {
        "LayerNorm": nn.LayerNorm,
        "Linear": nn.Linear,
        "Embedding": nn.Embedding,
    }
    module_exceptions_mapped = [mapping[m] for m in module_exceptions]
    for module in model.modules():
        if module_exceptions and any(isinstance(module, t) for t in module_exceptions_mapped):
            module.requires_grad_(True)  # Explicitely setting it to true to avoid any mistakes
        else:
            module.requires_grad_(False)
    return model


class IdeficsDecoupledEmbedding(nn.Embedding):
    # Derived from https://pytorch.org/docs/stable/_modules/torch/nn/modules/sparse.html#Embedding
    """
    Implements a decoupling of parameters to allow freezing (or not) a subset of the embeddings. In practise, the
    regular `weight` can be trained or frozen (i.e. `partially_freeze=True`), and if `num_additional_embeddings` > 0,
    then it will create `num_additional_embeddings` additional parameters that are always trained. If
    `num_additional_embeddings=0`, then the module defaults back to the regular behavior of `nn.Embedding`.
    """

    def __init__(
        self,
        num_embeddings,
        num_additional_embeddings,
        embedding_dim,
        partially_freeze: Optional[bool] = False,
        device=None,
        dtype=None,
        padding_idx=None,
        **kwargs,
    ) -> None:
        """
        Args:
            num_embeddings (`int`):
                Size of the dictionary of embeddings
            num_additional_embeddings (`int`):
                Number of additional embeddings. Only useful when you `partially_freeze=True`.
            embedding_dim (`int`):
                The size of each embedding vector
            partially_freeze: (`bool`, *optional*, defaults to `False`):
                If `True`, the regular `weight` will be frozen. `additional_weight` is never frozen.
            padding_idx (`int`, *optional*):
                The padding index (needs to be less than num_embeddings)

        Note: there are a lot of other parameters to initialize a standard `nn.Embedding` such as `padding_idx`,
        `max_norm` or `norm_type`. We are not supporting these.
        """
        if padding_idx is not None and padding_idx > num_embeddings:
            raise ValueError(f"padding_idx must be within num_embeddings. Got {padding_idx} and {num_embeddings}")
        super().__init__(
            num_embeddings=num_embeddings,
            embedding_dim=embedding_dim,
            device=device,
            dtype=dtype,
            padding_idx=padding_idx,
            **kwargs,
        )
        self.num_embeddings = num_embeddings
        self.padding_idx = padding_idx
        self.num_additional_embeddings = num_additional_embeddings
        self.partially_freeze = partially_freeze

        if partially_freeze:
            self.weight.requires_grad_(False)

        if self.num_additional_embeddings > 0:
            self.additional_embedding = nn.Embedding(
                num_embeddings=self.num_additional_embeddings,
                embedding_dim=embedding_dim,
                device=device,
                dtype=dtype,
            )

    def forward(self, input_ids):
        """
        we have 2 embeddings, with different indices - one pretrained self.weight and another
        self.additional_embedding.weight that is being trained.

        in order to make a lookup of the input ids, we:
        1. find out the indices of the entries belonging to the 2nd embedding
        2. extract those values while subtracting the size of the first embedding (num_embeddings), since the 2nd
           embedding starts from 0 and not num_embeddings
        3. perform the 2nd embedding lookup
        4. now we handle the 1st embedding, we overwrite indices belonging to the 2nd embedding with a padding index
        5. perform the 1st embedding lookup
        6. now we overwrite the values in the 1st embedding lookup with the values of the 2nd embedding lookup

        note: for the 1st embedding lookup we could have looked up only the low indices and not do the padding, but
        then we have to create a new tensor and populate it with 2 tensors that are spread out across various indices -
        i.e. not a simple concat - I haven't benchmarked the complex case if it's any faster, given that seqlens are
        usually relatively short it's probably not faster or if faster not by much - but might be a good idea to
        measure.

        """
        if self.num_additional_embeddings == 0:
            return F.embedding(input_ids, self.weight)

        # Clone so that we don't modify the original input_ids later on
        input_ids = input_ids.clone()
        additional_vocab_indices = torch.where(input_ids >= self.num_embeddings)
        input_ids_additional_vocab = input_ids[additional_vocab_indices]
        additional_embeddings = self.additional_embedding(input_ids_additional_vocab - self.num_embeddings)

        # for successful lookup replace input_ids with 0, the results of these will be discarded anyway
        input_ids[additional_vocab_indices] = 0
        full_vector = F.embedding(input_ids, self.weight)

        # overwrite the records with high indices
        full_vector[additional_vocab_indices] = additional_embeddings

        return full_vector

    def extra_repr(self) -> str:
        return "num_embeddings={}, num_additional_embeddings={}, embedding_dim={}, partially_freeze={}".format(
            self.num_embeddings,
            self.num_additional_embeddings,
            self.embedding_dim,
            self.partially_freeze,
        )


class IdeficsDecoupledLinear(nn.Linear):
    # Derived from https://pytorch.org/docs/stable/_modules/torch/nn/modules/linear.html#Linear
    """
    Implements a decoupling of parameters to allow freezing (or not) a subset of the parameters. In practise, the
    regular `weight` can be trained or frozen (i.e. `partially_freeze=True`), and if `out_additional_features` > 0,
    then it will create `out_additional_features * in_features` additional parameters that are always trained. If
    `out_additional_features=0`, then the module defaults back to the regular behavior of `nn.Linear`.
    """

    def __init__(
        self,
        in_features: int,
        out_features: int,
        out_additional_features: int = 0,
        bias: bool = True,
        partially_freeze: bool = True,
        device=None,
        dtype=None,
    ) -> None:
        """
        out_additional_features: int. Number of additional trainable dimensions. Only makes sense when
        `partially_freeze=True`. partially_freeze: bool. If True, the regular `weight` will be frozen and extra
        parameters (if any) will be trainable. If False, default to the regular behavior of nn.Linear.
        """
        super().__init__(in_features, out_features, bias, device, dtype)
        self.out_additional_features = out_additional_features
        self.partially_freeze = partially_freeze

        self.in_features = in_features
        self.out_features = out_features

        if partially_freeze:
            self.weight.requires_grad_(False)
            if bias:
                self.bias.requires_grad_(False)

        if out_additional_features > 0:
            self.additional_fc = nn.Linear(
                in_features=in_features,
                out_features=out_additional_features,
                bias=bias,
                device=device,
                dtype=dtype,
            )

    def forward(self, input: torch.Tensor) -> torch.Tensor:
        output = F.linear(input, self.weight, self.bias)

        if self.out_additional_features > 0:
            additional_features = self.additional_fc(input)
            output = torch.cat((output, additional_features), -1)

        return output

    def extra_repr(self) -> str:
        """Overwriting `nn.Linear.extra_repr` to include new parameters."""
        return "in_features={}, out_features={}, out_additional_features={}, bias={}, partially_freeze={}".format(
            self.in_features,
            self.out_features,
            self.out_additional_features,
            self.bias is not None,
            self.partially_freeze,
        )


# this was adapted from LlamaRMSNorm
class IdeficsRMSNorm(nn.Module):
    def __init__(self, hidden_size, eps=1e-6):
        """
        IdeficsRMSNorm is equivalent to T5LayerNorm
        """
        super().__init__()
        self.weight = nn.Parameter(torch.ones(hidden_size))
        self.variance_epsilon = eps

    def forward(self, hidden_states):
        variance = hidden_states.to(torch.float32).pow(2).mean(-1, keepdim=True)
        hidden_states = hidden_states * torch.rsqrt(variance + self.variance_epsilon)

        # convert into half-precision if necessary
        if self.weight.dtype in [torch.float16, torch.bfloat16]:
            hidden_states = hidden_states.to(self.weight.dtype)

        return self.weight * hidden_states

    def extra_repr(self):
        return f"{tuple(self.weight.shape)}, eps={self.variance_epsilon}"


ALL_LAYERNORM_LAYERS.append(IdeficsRMSNorm)


# this was adapted from LlamaRotaryEmbedding
class IdeficsEmbedding(torch.nn.Module):
    def __init__(self, dim, max_position_embeddings=2048, base=10000, device=None):
        super().__init__()

        self.dim = dim
        self.max_position_embeddings = max_position_embeddings
        self.base = base
        inv_freq = 1.0 / (self.base ** (torch.arange(0, self.dim, 2, dtype=torch.int64).float().to(device) / self.dim))
        self.register_buffer("inv_freq", inv_freq, persistent=False)

        # Build here to make `torch.jit.trace` work.
        self._set_cos_sin_cache(
            seq_len=max_position_embeddings, device=self.inv_freq.device, dtype=torch.get_default_dtype()
        )

    def _set_cos_sin_cache(self, seq_len, device, dtype):
        self.max_seq_len_cached = seq_len
        t = torch.arange(self.max_seq_len_cached, device=device, dtype=torch.int64).type_as(self.inv_freq)

        freqs = torch.einsum("i,j->ij", t, self.inv_freq)
        # Different from paper, but it uses a different permutation in order to obtain the same calculation
        emb = torch.cat((freqs, freqs), dim=-1)
        self.register_buffer("cos_cached", emb.cos().to(dtype), persistent=False)
        self.register_buffer("sin_cached", emb.sin().to(dtype), persistent=False)

    def forward(self, x, seq_len=None):
        # x: [bs, num_attention_heads, seq_len, head_size]
        if seq_len > self.max_seq_len_cached:
            self._set_cos_sin_cache(seq_len=seq_len, device=x.device, dtype=x.dtype)

        return (
            self.cos_cached[:seq_len].to(dtype=x.dtype),
            self.sin_cached[:seq_len].to(dtype=x.dtype),
        )


def rotate_half(x):
    """Rotates half the hidden dims of the input."""
    x1 = x[..., : x.shape[-1] // 2]
    x2 = x[..., x.shape[-1] // 2 :]
    return torch.cat((-x2, x1), dim=-1)


# Copied from transformers.models.mixtral.modeling_mixtral.apply_rotary_pos_emb
def apply_rotary_pos_emb(q, k, cos, sin, position_ids, unsqueeze_dim=1):
    """Applies Rotary Position Embedding to the query and key tensors.

    Args:
        q (`torch.Tensor`): The query tensor.
        k (`torch.Tensor`): The key tensor.
        cos (`torch.Tensor`): The cosine part of the rotary embedding.
        sin (`torch.Tensor`): The sine part of the rotary embedding.
        position_ids (`torch.Tensor`):
            The position indices of the tokens corresponding to the query and key tensors. For example, this can be
            used to pass offsetted position ids when working with a KV-cache.
        unsqueeze_dim (`int`, *optional*, defaults to 1):
            The 'unsqueeze_dim' argument specifies the dimension along which to unsqueeze cos[position_ids] and
            sin[position_ids] so that they can be properly broadcasted to the dimensions of q and k. For example, note
            that cos[position_ids] and sin[position_ids] have the shape [batch_size, seq_len, head_dim]. Then, if q and
            k have the shape [batch_size, heads, seq_len, head_dim], then setting unsqueeze_dim=1 makes
            cos[position_ids] and sin[position_ids] broadcastable to the shapes of q and k. Similarly, if q and k have
            the shape [batch_size, seq_len, heads, head_dim], then set unsqueeze_dim=2.
    Returns:
        `tuple(torch.Tensor)` comprising of the query and key tensors rotated using the Rotary Position Embedding.
    """
    cos = cos[position_ids].unsqueeze(unsqueeze_dim)
    sin = sin[position_ids].unsqueeze(unsqueeze_dim)
    q_embed = (q * cos) + (rotate_half(q) * sin)
    k_embed = (k * cos) + (rotate_half(k) * sin)
    return q_embed, k_embed


# this was adapted from LlamaMLP
class IdeficsMLP(nn.Module):
    def __init__(
        self,
        hidden_size: int,
        intermediate_size: int,
        hidden_act: str,
    ):
        super().__init__()
        self.gate_proj = nn.Linear(hidden_size, intermediate_size, bias=False)
        self.down_proj = nn.Linear(intermediate_size, hidden_size, bias=False)
        self.up_proj = nn.Linear(hidden_size, intermediate_size, bias=False)
        self.act_fn = ACT2FN[hidden_act]

    def forward(self, x):
        return self.down_proj(self.act_fn(self.gate_proj(x)) * self.up_proj(x))


# this was adapted from LlamaAttention
class IdeficsAttention(nn.Module):
    """Multi-headed attention from 'Attention Is All You Need' paper"""

    def __init__(
        self,
        hidden_size: int,
        num_heads: int,
        dropout: float = 0.0,
        is_cross_attention: bool = False,
        config: PretrainedConfig = None,
        qk_layer_norms: bool = False,
        layer_idx: int = None,
    ):
        super().__init__()
        self.hidden_size = hidden_size
        self.num_heads = num_heads
        self.head_dim = hidden_size // num_heads
        self.dropout = dropout
        self.is_causal = True

        self.layer_idx = layer_idx
        if layer_idx is None:
            logger.warning_once(
                f"Instantiating {self.__class__.__name__} without passing a `layer_idx` is not recommended and will "
                "lead to errors during the forward call if caching is used. Please make sure to provide a `layer_idx` "
                "when creating this class."
            )

        if (self.head_dim * num_heads) != self.hidden_size:
            raise ValueError(
                f"hidden_size must be divisible by num_heads (got `hidden_size`: {self.hidden_size}"
                f" and `num_heads`: {num_heads})."
            )

        self.is_cross_attention = is_cross_attention

        if not hasattr(nn.functional, "scaled_dot_product_attention"):
            raise ValueError("this model requires pytorch 2.0 or higher")

        if self.is_cross_attention:
            kv_input_dim = (
                self.hidden_size if not hasattr(config.vision_config, "embed_dim") else config.vision_config.embed_dim
            )
            self.q_proj = nn.Linear(
                self.hidden_size,
                num_heads * self.head_dim,
                bias=False,
            )
            self.k_proj = nn.Linear(kv_input_dim, num_heads * self.head_dim, bias=False)
            self.v_proj = nn.Linear(
                kv_input_dim,
                num_heads * self.head_dim,
                bias=False,
            )
        else:
            self.q_proj = nn.Linear(
                self.hidden_size,
                num_heads * self.head_dim,
                bias=False,
            )
            self.k_proj = nn.Linear(
                self.hidden_size,
                num_heads * self.head_dim,
                bias=False,
            )
            self.v_proj = nn.Linear(
                self.hidden_size,
                num_heads * self.head_dim,
                bias=False,
            )
        self.o_proj = nn.Linear(
            num_heads * self.head_dim,
            hidden_size,
            bias=False,
        )
        self.rotary_emb = IdeficsEmbedding(self.head_dim)

        self.qk_layer_norms = qk_layer_norms
        if self.qk_layer_norms:
            self.q_layer_norm = IdeficsRMSNorm(self.head_dim, eps=config.rms_norm_eps)
            self.k_layer_norm = IdeficsRMSNorm(self.head_dim, eps=config.rms_norm_eps)

    def _shape(self, tensor: torch.Tensor, seq_len: int, bsz: int):
        return tensor.view(bsz, seq_len, self.num_heads, self.head_dim).transpose(1, 2).contiguous()

    def forward(
        self,
        hidden_states: torch.Tensor,
        key_value_states: Optional[torch.Tensor] = None,
        attention_mask: Optional[torch.Tensor] = None,
        position_ids: Optional[torch.LongTensor] = None,
        past_key_value: Optional[Tuple[torch.Tensor]] = None,
        output_attentions: bool = False,
        use_cache: bool = False,
        cache_position: Optional[torch.LongTensor] = None,
    ) -> Tuple[torch.Tensor, Optional[torch.Tensor], Optional[Tuple[torch.Tensor]]]:
        # if key_value_states are provided this layer is used as a cross-attention layer
        is_cross_attention = self.is_cross_attention or key_value_states is not None

        bsz, q_len, _ = hidden_states.size()

        query_states = self.q_proj(hidden_states).view(bsz, q_len, self.num_heads, self.head_dim).transpose(1, 2)
        if not is_cross_attention:
            key_states = self.k_proj(hidden_states).view(bsz, q_len, self.num_heads, self.head_dim).transpose(1, 2)
            value_states = self.v_proj(hidden_states).view(bsz, q_len, self.num_heads, self.head_dim).transpose(1, 2)
        else:
            _, kv_len, _ = key_value_states.size()  # Note that, in this case, `kv_len` == `kv_seq_len`
            key_states = self.k_proj(key_value_states).view(bsz, kv_len, self.num_heads, self.head_dim).transpose(1, 2)
            value_states = (
                self.v_proj(key_value_states).view(bsz, kv_len, self.num_heads, self.head_dim).transpose(1, 2)
            )

        kv_seq_len = key_states.shape[-2]
        if past_key_value is not None:
            kv_seq_len += cache_position[0]

        if not is_cross_attention:
            cos, sin = self.rotary_emb(value_states, seq_len=max(kv_seq_len, q_len))
            query_states, key_states = apply_rotary_pos_emb(query_states, key_states, cos, sin, position_ids)
        # [bsz, nh, t, hd]

        if past_key_value is not None:
            # sin and cos are specific to RoPE models; cache_position needed for the static cache
            cache_kwargs = {"cache_position": cache_position}
            key_states, value_states = past_key_value.update(key_states, value_states, self.layer_idx, cache_kwargs)

        if self.qk_layer_norms:
            query_states = self.q_layer_norm(query_states)
            key_states = self.k_layer_norm(key_states)

        causal_mask = attention_mask
        if attention_mask is not None:
            causal_mask = causal_mask[:, :, :, : key_states.shape[-2]]

        # SDPA with memory-efficient backend is currently (torch==2.1.2) bugged with non-contiguous inputs with custom attn_mask,
        # Reference: https://github.com/pytorch/pytorch/issues/112577.
        if query_states.device.type == "cuda" and attention_mask is not None:
            query_states = query_states.contiguous()
            key_states = key_states.contiguous()
            value_states = value_states.contiguous()

        # We dispatch to SDPA's Flash Attention or Efficient kernels via this `is_causal` if statement instead of an inline conditional assignment
        # in SDPA to support both torch.compile's dynamic shapes and full graph options. An inline conditional prevents dynamic shapes from compiling.
        # The q_len > 1 is necessary to match with AttentionMaskConverter.to_causal_4d that does not create a causal mask in case q_len == 1.
        is_causal = True if self.is_causal and causal_mask is None and q_len > 1 else False

        attn_output = torch.nn.functional.scaled_dot_product_attention(
            query_states,
            key_states,
            value_states,
            attn_mask=causal_mask,
            dropout_p=self.dropout if self.training else 0.0,
            is_causal=is_causal,
        )

        if attn_output.size() != (bsz, self.num_heads, q_len, self.head_dim):
            raise ValueError(
                f"`attn_output` should be of size {(bsz, self.num_heads, q_len, self.head_dim)}, but is"
                f" {attn_output.size()}"
            )

        attn_output = attn_output.transpose(1, 2)
        attn_output = attn_output.reshape(bsz, q_len, self.hidden_size)

        attn_output = self.o_proj(attn_output)

        attn_weights = None
        if output_attentions:
            logger.warning_once(
                "attn_weights are not extracted in scaled_dot_product_attention. The model returns None instead"
            )

        return attn_output, attn_weights, past_key_value


# this was adapted from LlamaDecoderLayer
class IdeficsDecoderLayer(nn.Module):
    def __init__(self, config: IdeficsConfig, layer_idx: int = None):
        super().__init__()
        self.hidden_size = config.hidden_size
        self.self_attn = IdeficsAttention(
            hidden_size=self.hidden_size,
            num_heads=config.num_attention_heads,
            dropout=config.dropout,
            config=config,
            layer_idx=layer_idx,
        )
        self.mlp = IdeficsMLP(
            hidden_size=self.hidden_size,
            intermediate_size=config.intermediate_size,
            hidden_act=config.hidden_act,
        )
        self.input_layernorm = IdeficsRMSNorm(config.hidden_size, eps=config.rms_norm_eps)
        self.post_attention_layernorm = IdeficsRMSNorm(config.hidden_size, eps=config.rms_norm_eps)
        self.dropout = config.dropout

    def forward(
        self,
        hidden_states: torch.Tensor,
        attention_mask: Optional[torch.Tensor] = None,
        position_ids: Optional[torch.LongTensor] = None,
        past_key_value: Optional[Tuple[torch.Tensor]] = None,
        output_attentions: Optional[bool] = False,
        use_cache: Optional[bool] = False,
        cache_position: Optional[torch.LongTensor] = None,
    ) -> Tuple[torch.FloatTensor, Optional[Tuple[torch.FloatTensor, torch.FloatTensor]]]:
        """
        Args:
            hidden_states (`torch.FloatTensor`): input to the layer of shape `(batch, seq_len, embed_dim)`
            attention_mask (`torch.FloatTensor`, *optional*): attention mask of size
                `(batch, 1, tgt_len, src_len)` where padding elements are indicated by very large negative values.
            output_attentions (`bool`, *optional*):
                Whether or not to return the attentions tensors of all attention layers. See `attentions` under
                returned tensors for more detail.
            use_cache (`bool`, *optional*):
                If set to `True`, `past_key_values` key value states are returned and can be used to speed up decoding
                (see `past_key_values`).
            past_key_value (`Tuple(torch.FloatTensor)`, *optional*): cached past key and value projection states
        """

        residual = hidden_states

        hidden_states = self.input_layernorm(hidden_states)

        # Self Attention
        hidden_states, self_attn_weights, present_key_value = self.self_attn(
            hidden_states=hidden_states,
            attention_mask=attention_mask,
            position_ids=position_ids,
            past_key_value=past_key_value,
            output_attentions=output_attentions,
            use_cache=use_cache,
            cache_position=cache_position,
        )
        hidden_states = nn.functional.dropout(hidden_states, p=self.dropout, training=self.training)
        hidden_states = residual + hidden_states

        # Fully Connected
        residual = hidden_states
        hidden_states = self.post_attention_layernorm(hidden_states)
        hidden_states = self.mlp(hidden_states)
        hidden_states = nn.functional.dropout(hidden_states, p=self.dropout, training=self.training)
        hidden_states = residual + hidden_states

        outputs = (hidden_states,)

        if output_attentions:
            outputs += (self_attn_weights,)

        if use_cache:
            outputs += (present_key_value,)

        return outputs


class IdeficsGatedCrossAttentionLayer(nn.Module):
    def __init__(self, config: IdeficsConfig):
        super().__init__()
        self.hidden_size = config.hidden_size
        self.cross_attn = IdeficsAttention(
            hidden_size=self.hidden_size,
            num_heads=config.num_attention_heads,
            is_cross_attention=True,
            dropout=config.dropout,
            config=config,
            qk_layer_norms=config.qk_layer_norms,
        )
        self.mlp = IdeficsMLP(
            hidden_size=self.hidden_size,
            intermediate_size=config.intermediate_size,
            hidden_act=config.hidden_act,
        )
        self.input_layernorm = IdeficsRMSNorm(config.hidden_size, eps=config.rms_norm_eps)
        self.post_attention_layernorm = IdeficsRMSNorm(config.hidden_size, eps=config.rms_norm_eps)
        self.config = config.dropout

        self.act_cross_attn = nn.Tanh()
        self.act_dense = nn.Tanh()

        if config.alpha_initializer == "zeros":
            if config.alpha_type == "vector":
                self.alpha_cross_attn = nn.Parameter(torch.zeros(1, 1, self.hidden_size))
                self.alpha_dense = nn.Parameter(torch.zeros(1, 1, self.hidden_size))
            elif config.alpha_type == "float":
                self.alpha_cross_attn = nn.Parameter(torch.zeros(1))
                self.alpha_dense = nn.Parameter(torch.zeros(1))
            else:
                raise ValueError(f"Unknown value for `alpha_type` ({config.alpha_type})")

        elif config.alpha_initializer == "ones":
            if config.alpha_type == "vector":
                self.alpha_cross_attn = nn.Parameter(torch.ones(1, 1, self.hidden_size))
                self.alpha_dense = nn.Parameter(torch.ones(1, 1, self.hidden_size))
            elif config.alpha_type == "float":
                self.alpha_cross_attn = nn.Parameter(torch.ones(1))
                self.alpha_dense = nn.Parameter(torch.ones(1))
            else:
                raise ValueError(f"Unknown value for `alpha_type` ({config.alpha_type})")

        elif config.alpha_initializer in {"normal", "gaussian", "random"}:
            if config.alpha_type == "vector":
                self.alpha_cross_attn = nn.Parameter(
                    torch.normal(mean=0.0, std=config.alphas_initializer_range, size=(1, 1, self.hidden_size))
                )
                self.alpha_dense = nn.Parameter(
                    torch.normal(mean=0.0, std=config.alphas_initializer_range, size=(1, 1, self.hidden_size))
                )
            elif config.alpha_type == "float":
                self.alpha_cross_attn = nn.Parameter(
                    torch.normal(mean=0.0, std=config.alphas_initializer_range, size=(1))
                )
                self.alpha_dense = nn.Parameter(torch.normal(mean=0.0, std=config.alphas_initializer_range, size=(1)))
            else:
                raise ValueError(f"Unknown value for `alpha_type` ({config.alpha_type})")

        else:
            raise NotImplementedError(f"Alpha initialization scheme {config.alpha_initializer} not yet implemented!")

        if not (hasattr(self, "alpha_cross_attn") and hasattr(self, "alpha_dense")):
            raise ValueError("Alpha parameters not initialized correctly!")

    def forward(
        self,
        hidden_states: torch.Tensor,
        attention_mask: Optional[torch.Tensor] = None,
        image_hidden_states: Optional[torch.Tensor] = None,
        image_attention_mask: Optional[torch.Tensor] = None,
        cross_attention_gate: Optional[torch.Tensor] = None,
        output_attentions: Optional[bool] = False,
        use_cache: Optional[bool] = False,
        past_key_value: Optional[Tuple[torch.Tensor]] = None,
    ) -> Tuple[torch.FloatTensor, Optional[Tuple[torch.FloatTensor, torch.FloatTensor]]]:
        """
        Args:
            hidden_states (`torch.FloatTensor`): input to the layer of shape `(batch, seq_len, embed_dim)`
            attention_mask (`torch.FloatTensor`, *optional*): attention mask of size
                `(batch, 1, tgt_len, src_len)` where padding elements are indicated by very large negative values.
            image_attention_mask (`torch.FloatTensor`, *optional*): image attention mask of size
                `(batch, 1, tgt_len, src_len)` where padding elements are indicated by very large negative values.
            cross_attention_gate (`torch.FloatTensor`, *optional*):
                gate of size `(batch, seq_len)` used to zero-out cross-attention output for tokens attending no images.
            output_attentions (`bool`, *optional*):
                Whether or not to return the attentions tensors of all attention layers. See `attentions` under
                returned tensors for more detail.
            use_cache (`bool`, *optional*):
                If set to `True`, `past_key_values` key value states are returned and can be used to speed up decoding
                (see `past_key_values`).
            past_key_value (`Tuple(torch.FloatTensor)`, *optional*): cached past key and value projection states
        """
        if image_hidden_states is None:
            raise ValueError(
                "`image_hidden_states` is required for Idefics cross attention module which are visual features to be"
                " conditioned on."
            )

        if cross_attention_gate is None:
            raise ValueError(
                "`cross_attention_gate` is required for Idefics cross attention module to zero-out the cross-attention hidden_states attending to no images."
            )

        if past_key_value is not None:
            raise NotImplementedError("Past key value states are not implemented for Idefics cross attention module.")

        residual = hidden_states

        hidden_states = self.input_layernorm(hidden_states)

        # Self Attention
        hidden_states, self_attn_weights, present_key_value = self.cross_attn(
            hidden_states=hidden_states,
            key_value_states=image_hidden_states,
            attention_mask=image_attention_mask,
            output_attentions=output_attentions,
        )
        hidden_states = nn.functional.dropout(hidden_states, p=self.config, training=self.training)
        # Fill in zeros for cross_attention hidden_states of tokens attending to no images
        hidden_states[cross_attention_gate == 0] = hidden_states[cross_attention_gate == 0].fill_(0)
        hidden_states = residual + self.act_cross_attn(self.alpha_cross_attn) * hidden_states

        # Fully Connected
        residual = hidden_states
        hidden_states = self.post_attention_layernorm(hidden_states)
        hidden_states = self.mlp(hidden_states)
        hidden_states = nn.functional.dropout(hidden_states, p=self.config, training=self.training)
        hidden_states = residual + self.act_dense(self.alpha_dense) * hidden_states

        outputs = (hidden_states,)

        if output_attentions:
            outputs += (self_attn_weights,)

        if use_cache:
            outputs += (present_key_value,)

        return outputs


LLAMA_START_DOCSTRING = r"""
    This model inherits from [`PreTrainedModel`]. Check the superclass documentation for the generic methods the
    library implements for all its model (such as downloading or saving, resizing the input embeddings, pruning heads
    etc.)

    This model is also a PyTorch [torch.nn.Module](https://pytorch.org/docs/stable/nn.html#torch.nn.Module) subclass.
    Use it as a regular PyTorch Module and refer to the PyTorch documentation for all matter related to general usage
    and behavior.

    Parameters:
        config ([`IdeficsConfig`]):
            Model configuration class with all the parameters of the model. Initializing with a config file does not
            load the weights associated with the model, only the configuration. Check out the
            [`~PreTrainedModel.from_pretrained`] method to load the model weights.
"""


@add_start_docstrings(
    "The bare LLaMA Model outputting raw hidden-states without any specific head on top.",
    LLAMA_START_DOCSTRING,
)
class IdeficsPreTrainedModel(PreTrainedModel):
    config_class = IdeficsConfig
    base_model_prefix = "model"
    supports_gradient_checkpointing = True
    _no_split_modules = ["IdeficsDecoderLayer", "IdeficsGatedCrossAttentionLayer"]
    _supports_sdpa = True
    _supports_cache_class = True
    _supports_static_cache = True

    def _init_weights(self, module):
        # important: this ported version of Idefics isn't meant for training from scratch - only
        # inference and fine-tuning - so the proper init weights code has been removed - the m4 code
        # base should be used for training from scratch and it contains the correct code.
        std = self.config.initializer_range
        if isinstance(module, nn.Linear):
            module.weight.data.normal_(mean=0.0, std=std)
            if module.bias is not None:
                module.bias.data.zero_()
        elif isinstance(module, nn.Embedding):
            module.weight.data.normal_(mean=0.0, std=std)
            if module.padding_idx is not None:
                module.weight.data[module.padding_idx].zero_()

    # Adapted from transformers.modeling_utils.PreTrainedModel._check_and_enable_sdpa
    @classmethod
    def _check_and_enable_sdpa(cls, config, hard_check_only: bool = False) -> PretrainedConfig:
        # We remove the checks on `is_torch_sdpa_available()` and `cls._supports_sdpa` as Falcon supports SDPA from torch==2.0.0 (no requirement on 2.1).
        _is_bettertransformer = getattr(cls, "use_bettertransformer", False)
        if _is_bettertransformer:
            return config

        if not hard_check_only:
            config._attn_implementation = "sdpa"
        return config


LLAMA_INPUTS_DOCSTRING = r"""
    Args:
        input_ids (`torch.LongTensor` of shape `(batch_size, sequence_length)`):
            Indices of input sequence tokens in the vocabulary. Padding will be ignored by default should you provide
            it.

            Indices can be obtained using [`AutoTokenizer`]. See [`PreTrainedTokenizer.encode`] and
            [`PreTrainedTokenizer.__call__`] for details.

            [What are input IDs?](../glossary#input-ids)
        attention_mask (`torch.Tensor` of shape `(batch_size, sequence_length)`, *optional*):
            Mask to avoid performing attention on padding token indices. Mask values selected in `[0, 1]`:

            - 1 for tokens that are **not masked**,
            - 0 for tokens that are **masked**.

            [What are attention masks?](../glossary#attention-mask)

            Indices can be obtained using [`AutoTokenizer`]. See [`PreTrainedTokenizer.encode`] and
            [`PreTrainedTokenizer.__call__`] for details.

            If `past_key_values` is used, optionally only the last `decoder_input_ids` have to be input (see
            `past_key_values`).

            If you want to change padding behavior, you should read [`modeling_opt._prepare_decoder_attention_mask`]
            and modify to your needs. See diagram 1 in [the paper](https://arxiv.org/abs/1910.13461) for more
            information on the default strategy.

            - 1 indicates the head is **not masked**,
            - 0 indicates the head is **masked**.
        position_ids (`torch.LongTensor` of shape `(batch_size, sequence_length)`, *optional*):
            Indices of positions of each input sequence tokens in the position embeddings. Selected in the range `[0,
            config.n_positions - 1]`. [What are position IDs?](../glossary#position-ids)
        past_key_values (`tuple(tuple(torch.FloatTensor))`, *optional*, returned when `use_cache=True` is passed or when `config.use_cache=True`):
            Tuple of `tuple(torch.FloatTensor)` of length `config.n_layers`, with each tuple having 2 tensors of shape
            `(batch_size, num_heads, sequence_length, embed_size_per_head)`) and 2 additional tensors of shape
            `(batch_size, num_heads, encoder_sequence_length, embed_size_per_head)`.

            Contains pre-computed hidden-states (key and values in the self-attention blocks and in the cross-attention
            blocks) that can be used (see `past_key_values` input) to speed up sequential decoding.

            If `past_key_values` are used, the user can optionally input only the last `decoder_input_ids` (those that
            don't have their past key value states given to this model) of shape `(batch_size, 1)` instead of all
            `decoder_input_ids` of shape `(batch_size, sequence_length)`.
        inputs_embeds (`torch.FloatTensor` of shape `(batch_size, sequence_length, hidden_size)`, *optional*):
            Optionally, instead of passing `input_ids` you can choose to directly pass an embedded representation. This
            is useful if you want more control over how to convert `input_ids` indices into associated vectors than the
            model's internal embedding lookup matrix.
        use_cache (`bool`, *optional*):
            If set to `True`, `past_key_values` key value states are returned and can be used to speed up decoding (see
            `past_key_values`).
        output_attentions (`bool`, *optional*):
            Whether or not to return the attentions tensors of all attention layers. See `attentions` under returned
            tensors for more detail.
        output_hidden_states (`bool`, *optional*):
            Whether or not to return the hidden states of all layers. See `hidden_states` under returned tensors for
            more detail.
        return_dict (`bool`, *optional*):
            Whether or not to return a [`~utils.ModelOutput`] instead of a plain tuple.
        cache_position (`torch.LongTensor` of shape `(sequence_length)`, *optional*):
            Indices depicting the position of the input sequence tokens in the sequence. Contrarily to `position_ids`,
            this tensor is not affected by padding. It is used to update the cache in the correct position and to infer
            the complete sequence length.
"""


@add_start_docstrings(
    "The bare LLaMA Model outputting raw hidden-states without any specific head on top.",
    LLAMA_START_DOCSTRING,
)
class IdeficsModel(IdeficsPreTrainedModel):
    """
    Transformer decoder consisting of `config.num_hidden_layers` layers. Each layer is a [`IdeficsDecoderLayer`]

    Args:
        config: IdeficsConfig
    """

    def __init__(self, config: IdeficsConfig):
        super().__init__(config)
        self.config = config
        self.padding_idx = config.pad_token_id
        self.vocab_size = config.vocab_size

        self.embed_tokens = IdeficsDecoupledEmbedding(
            num_embeddings=config.vocab_size,
            num_additional_embeddings=config.additional_vocab_size,
            embedding_dim=config.hidden_size,
            partially_freeze=config.freeze_text_layers,
            padding_idx=self.padding_idx,
        )

        self.image_size = config.vision_config.image_size
        self.vision_config = config.vision_config
        self.vision_model = IdeficsVisionTransformer(config.vision_config)

        # Perceiver Resampler
        if config.use_resampler:
            perceiver_config = config.perceiver_config
            self.perceiver_resampler = IdeficsPerceiverResampler(
                config,
                config.vision_config.embed_dim,
                perceiver_config.resampler_depth,
                perceiver_config.resampler_n_heads,
                perceiver_config.resampler_head_dim,
                perceiver_config.resampler_n_latents,
            )

        self.layers = nn.ModuleList(
            [IdeficsDecoderLayer(config, layer_idx=i) for i in range(config.num_hidden_layers)]
        )

        self.cross_layer_interval = config.cross_layer_interval
        num_cross_layers = config.num_hidden_layers // self.cross_layer_interval
        self.gated_cross_attn_layers = nn.ModuleList(
            [IdeficsGatedCrossAttentionLayer(config) for _ in range(num_cross_layers)]
        )
        self.gradient_checkpointing = False

        self.norm = IdeficsRMSNorm(config.hidden_size, eps=config.rms_norm_eps)

        # Initialize weights and apply final processing
        self.post_init()

        self.freeze_relevant_params(config)

    def freeze_relevant_params(self, config=None):
        if config is None:
            config = self.config

        if config.freeze_text_layers:
            self.freeze_text_layers(config.freeze_text_module_exceptions)

        if config.freeze_vision_layers:
            freeze_model(self.vision_model, module_exceptions=config.freeze_vision_module_exceptions)

    def freeze_text_layers(self, module_exceptions=[]):
        for module in [self.layers, self.norm]:
            freeze_model(module, module_exceptions=module_exceptions)

    def freeze_vision_layers(self, module_exceptions=[]):
        freeze_model(self.vision_model, module_exceptions=module_exceptions)

    def get_input_embeddings(self):
        return self.embed_tokens

    def set_input_embeddings(self, value):
        self.embed_tokens = value

    @add_start_docstrings_to_model_forward(LLAMA_INPUTS_DOCSTRING)
    def forward(
        self,
        input_ids: torch.LongTensor = None,
        attention_mask: Optional[torch.Tensor] = None,
        position_ids: Optional[torch.LongTensor] = None,
        past_key_values: Optional[List[torch.FloatTensor]] = None,
        inputs_embeds: Optional[torch.FloatTensor] = None,
        pixel_values: Optional[torch.FloatTensor] = None,
        image_encoder_embeddings: Optional[torch.FloatTensor] = None,
        perceiver_embeddings: Optional[torch.FloatTensor] = None,
        image_attention_mask: Optional[torch.Tensor] = None,
        use_cache: Optional[bool] = None,
        output_attentions: Optional[bool] = None,
        output_hidden_states: Optional[bool] = None,
        interpolate_pos_encoding: Optional[bool] = False,
        return_dict: Optional[bool] = None,
        cache_position: Optional[torch.LongTensor] = None,
    ) -> Union[Tuple, IdeficsBaseModelOutputWithPast]:
        device = input_ids.device if input_ids is not None else inputs_embeds.device

        output_attentions = output_attentions if output_attentions is not None else self.config.output_attentions
        output_hidden_states = (
            output_hidden_states if output_hidden_states is not None else self.config.output_hidden_states
        )
        use_cache = use_cache if use_cache is not None else self.config.use_cache

        return_dict = return_dict if return_dict is not None else self.config.use_return_dict

        if (input_ids is None) ^ (inputs_embeds is not None):
            raise ValueError("You must specify exactly one of input_ids or inputs_embeds")

        if self.gradient_checkpointing and self.training and use_cache:
            logger.warning_once(
                "`use_cache=True` is incompatible with gradient checkpointing. Setting `use_cache=False`."
            )
            use_cache = False

        if inputs_embeds is None:
            inputs_embeds = self.embed_tokens(input_ids)

        # kept for BC (non `Cache` `past_key_values` inputs)
        return_legacy_cache = False
        if use_cache and not isinstance(past_key_values, Cache):
            return_legacy_cache = True
            if past_key_values is None:
                past_key_values = DynamicCache()
            else:
                past_key_values = DynamicCache.from_legacy_cache(past_key_values)
                logger.warning_once(
                    "We detected that you are passing `past_key_values` as a tuple of tuples. This is deprecated and "
                    "will be removed in v4.47. Please convert your cache or use an appropriate `Cache` class "
                    "(https://huggingface.co/docs/transformers/kv_cache#legacy-cache-format)"
                )

        batch_size, seq_length, _ = inputs_embeds.shape
        past_key_values_length = past_key_values.get_seq_length() if past_key_values is not None else 0
        seq_length_with_past = seq_length + past_key_values_length

        if cache_position is None:
            cache_position = torch.arange(
                past_key_values_length, past_key_values_length + inputs_embeds.shape[1], device=inputs_embeds.device
            )

        if attention_mask is not None and position_ids is None:
            # create position_ids on the fly for batch generation
            position_ids = attention_mask.long().cumsum(-1) - 1
            position_ids.masked_fill_(attention_mask == 0, 1)
            position_ids = position_ids[:, -seq_length:]
        elif position_ids is None:
            position_ids = cache_position.unsqueeze(0)

        if (pixel_values, image_encoder_embeddings, perceiver_embeddings).count(None) != 2:
            raise ValueError(
                "Exactly 1 of pixel_values, image_encoder_embeddings or perceiver_embeddings has to be not-None."
            )

        elif pixel_values is not None:
            pixel_values = pixel_values.to(dtype=self.dtype, device=device)  # fp16 compatibility
            batch_size, num_images = pixel_values.shape[:2]
            pixel_values = pixel_values.contiguous().view(batch_size * num_images, *pixel_values.shape[2:])

            # Get sequence from the vision encoder
            image_hidden_states = self.vision_model(
                pixel_values=pixel_values, interpolate_pos_encoding=interpolate_pos_encoding
            ).last_hidden_state

        elif image_encoder_embeddings is not None:
            batch_size, num_images, image_seq_len, image_hidden_size = image_encoder_embeddings.size()
            image_hidden_states = image_encoder_embeddings.to(dtype=self.dtype, device=device)
            image_hidden_states = image_hidden_states.view(batch_size * num_images, image_seq_len, image_hidden_size)

        if self.config.use_resampler:
            if perceiver_embeddings is None:
                perceiver_embeddings = self.perceiver_resampler(image_hidden_states)
                image_seq_len, image_hidden_size = perceiver_embeddings.size(1), perceiver_embeddings.size(2)
            else:
                batch_size, num_images, image_seq_len, image_hidden_size = perceiver_embeddings.size()
            image_hidden_states = perceiver_embeddings
        elif perceiver_embeddings is None:
            image_seq_len, image_hidden_size = image_hidden_states.size(1), image_hidden_states.size(2)
        else:
            raise ValueError("If `perceiver_embeddings` are passed, use_resampler should be True")

        image_hidden_states = image_hidden_states.view(batch_size, num_images * image_seq_len, image_hidden_size)
        # # Hack to use the model in full language modeling mode
        # image_attention_mask = torch.zeros(batch_size, seq_length, 1, dtype=torch.long, device=image_hidden_states.device)
        # Make image_attention_mask compatible with hidden states
        text_seq_len = image_attention_mask.size(1)
        image_attention_mask = image_attention_mask.unsqueeze(-1)
        image_attention_mask = image_attention_mask.repeat(1, 1, 1, image_seq_len)
        image_attention_mask = image_attention_mask.view(batch_size, text_seq_len, num_images * image_seq_len)

        if image_hidden_states is not None:
            image_batch_size, image_sequence_length, _ = image_hidden_states.size()
            image_hidden_shape = (image_batch_size, image_sequence_length)
            if image_attention_mask is None:
                image_attention_mask = torch.ones(image_hidden_shape, device=device)
            image_attention_mask = self.invert_attention_mask(image_attention_mask)
        else:
            image_attention_mask = None

        # cross_attention_gate:
        # For any tokens attending to no images, the hidden_states comming out of the cross-attention should be zeroed-out.
        # `image_attention_mask` has shape [bsz, 1, num_images, hidden_size] with elements equal to either 0.0 or a very negative number.
        # If any of the elements are 0.0, then the token is attending to at least one image and the gate value is 1. Otherwise the gate value is 0.
        # `cross_attention_gate` has shape [bsz, seq_len] with elements equal to either 0.0 or 1.0.
        cross_attention_gate = ((((image_attention_mask == 0.0).any(dim=-1)).to(dtype=self.dtype)).squeeze(dim=1)).to(
            device
        )

        # embed positions
        if attention_mask is None:
            attention_mask = torch.ones(
                (batch_size, seq_length_with_past), dtype=torch.bool, device=inputs_embeds.device
            )

        attention_mask = self._update_causal_mask(
            attention_mask, inputs_embeds, cache_position, past_key_values, output_attentions
        )

        hidden_states = inputs_embeds

        # decoder layers
        all_hidden_states = () if output_hidden_states else None
        all_self_attns = () if output_attentions else None
        next_decoder_cache = None

        for idx, decoder_layer in enumerate(self.layers):
            if output_hidden_states:
                all_hidden_states += (hidden_states,)

            def vblock(
                main_block,
                hidden_states,
                attention_mask,
                position_ids,
                past_key_value,
                image_hidden_states,
                image_attention_mask,
                cross_attention_gate,
                output_attentions,
                use_cache,
                layer_idx,
                cross_layer_interval,
                gated_cross_attn_layers,
                cache_position,
            ):
                # TODO(ls): Add cross attention values to respective lists
                if layer_idx % cross_layer_interval == 0:
                    xblock = gated_cross_attn_layers[layer_idx // cross_layer_interval]
                    outputs = xblock(
                        hidden_states,
                        attention_mask=attention_mask,
                        image_hidden_states=image_hidden_states,
                        image_attention_mask=image_attention_mask,
                        cross_attention_gate=cross_attention_gate,
                        output_attentions=output_attentions,
                        use_cache=use_cache,
                        past_key_value=None,  # not implemented
                    )
                    hidden_states = outputs[0]

                layer_outputs = main_block(
                    hidden_states,
                    attention_mask=attention_mask,
                    position_ids=position_ids,
                    past_key_value=past_key_value,
                    output_attentions=output_attentions,
                    use_cache=use_cache,
                    cache_position=cache_position,
                )

                return layer_outputs

            if self.gradient_checkpointing and self.training:
                past_key_values = None
                if use_cache:
                    logger.warning_once(
                        "`use_cache=True` is incompatible with gradient checkpointing. Setting `use_cache=False`..."
                    )
                    use_cache = False

                layer_outputs = self._gradient_checkpointing_func(
                    vblock,
                    decoder_layer,
                    hidden_states,
                    attention_mask,
                    position_ids,
                    past_key_values,
                    image_hidden_states,
                    image_attention_mask,
                    cross_attention_gate,
                    output_attentions,
                    use_cache,
                    idx,
                    self.cross_layer_interval,
                    self.gated_cross_attn_layers,
                    cache_position,
                )
            else:
                layer_outputs = vblock(
                    decoder_layer,
                    hidden_states,
                    attention_mask=attention_mask,
                    position_ids=position_ids,
                    past_key_value=past_key_values,
                    image_hidden_states=image_hidden_states,
                    image_attention_mask=image_attention_mask,
                    cross_attention_gate=cross_attention_gate,
                    output_attentions=output_attentions,
                    use_cache=use_cache,
                    layer_idx=idx,
                    cross_layer_interval=self.cross_layer_interval,
                    gated_cross_attn_layers=self.gated_cross_attn_layers,
                    cache_position=cache_position,
                )

            hidden_states = layer_outputs[0]

            if use_cache:
                next_decoder_cache = layer_outputs[2 if output_attentions else 1]

            if output_attentions:
                all_self_attns += (layer_outputs[1],)

        hidden_states = self.norm(hidden_states)

        # add hidden states from the last decoder layer
        if output_hidden_states:
            all_hidden_states += (hidden_states,)

        next_cache = next_decoder_cache if use_cache else None
        if return_legacy_cache:
            next_cache = next_cache.to_legacy_cache()
        image_hidden_states = image_hidden_states.view(batch_size, num_images, image_seq_len, image_hidden_size)
        if not return_dict:
            return tuple(
                v
                for v in [hidden_states, next_cache, all_hidden_states, all_self_attns, image_hidden_states]
                if v is not None
            )
        return IdeficsBaseModelOutputWithPast(
            last_hidden_state=hidden_states,
            past_key_values=next_cache,
            hidden_states=all_hidden_states,
            attentions=all_self_attns,
            image_hidden_states=image_hidden_states,
        )

    # Copied from transformers.models.llama.modeling_llama.LlamaModel._update_causal_mask
    def _update_causal_mask(
        self,
        attention_mask: torch.Tensor,
        input_tensor: torch.Tensor,
        cache_position: torch.Tensor,
        past_key_values: Cache,
        output_attentions: bool,
    ):
        if self.config._attn_implementation == "flash_attention_2":
            if attention_mask is not None and 0.0 in attention_mask:
                return attention_mask
            return None

        # For SDPA, when possible, we will rely on its `is_causal` argument instead of its `attn_mask` argument, in
        # order to dispatch on Flash Attention 2. This feature is not compatible with static cache, as SDPA will fail
        # to infer the attention mask.
        past_seen_tokens = past_key_values.get_seq_length() if past_key_values is not None else 0
        using_static_cache = isinstance(past_key_values, StaticCache)

        # When output attentions is True, sdpa implementation's forward method calls the eager implementation's forward
        if self.config._attn_implementation == "sdpa" and not using_static_cache and not output_attentions:
            if AttentionMaskConverter._ignore_causal_mask_sdpa(
                attention_mask,
                inputs_embeds=input_tensor,
                past_key_values_length=past_seen_tokens,
                is_training=self.training,
            ):
                return None

        dtype, device = input_tensor.dtype, input_tensor.device
        sequence_length = input_tensor.shape[1]
        if using_static_cache:
            target_length = past_key_values.get_max_cache_shape()
        else:
            target_length = (
                attention_mask.shape[-1]
                if isinstance(attention_mask, torch.Tensor)
                else past_seen_tokens + sequence_length + 1
            )

        # In case the provided `attention` mask is 2D, we generate a causal mask here (4D).
        causal_mask = self._prepare_4d_causal_attention_mask_with_cache_position(
            attention_mask,
            sequence_length=sequence_length,
            target_length=target_length,
            dtype=dtype,
            device=device,
            cache_position=cache_position,
            batch_size=input_tensor.shape[0],
        )

        if (
            self.config._attn_implementation == "sdpa"
            and attention_mask is not None
            and attention_mask.device.type == "cuda"
            and not output_attentions
        ):
            # Attend to all tokens in fully masked rows in the causal_mask, for example the relevant first rows when
            # using left padding. This is required by F.scaled_dot_product_attention memory-efficient attention path.
            # Details: https://github.com/pytorch/pytorch/issues/110213
            min_dtype = torch.finfo(dtype).min
            causal_mask = AttentionMaskConverter._unmask_unattended(causal_mask, min_dtype)

        return causal_mask

    @staticmethod
    # Copied from transformers.models.llama.modeling_llama.LlamaModel._prepare_4d_causal_attention_mask_with_cache_position
    def _prepare_4d_causal_attention_mask_with_cache_position(
        attention_mask: torch.Tensor,
        sequence_length: int,
        target_length: int,
        dtype: torch.dtype,
        device: torch.device,
        cache_position: torch.Tensor,
        batch_size: int,
    ):
        """
        Creates a causal 4D mask of shape `(batch_size, 1, query_length, key_value_length)` from a 2D mask of shape
        `(batch_size, key_value_length)`, or if the input `attention_mask` is already 4D, do nothing.

        Args:
            attention_mask (`torch.Tensor`):
                A 2D attention mask of shape `(batch_size, key_value_length)` or a 4D attention mask of shape
                `(batch_size, 1, query_length, key_value_length)`.
            sequence_length (`int`):
                The sequence length being processed.
            target_length (`int`):
                The target length: when generating with static cache, the mask should be as long as the static cache,
                to account for the 0 padding, the part of the cache that is not filled yet.
            dtype (`torch.dtype`):
                The dtype to use for the 4D attention mask.
            device (`torch.device`):
                The device to plcae the 4D attention mask on.
            cache_position (`torch.Tensor`):
                Indices depicting the position of the input sequence tokens in the sequence.
            batch_size (`torch.Tensor`):
                Batch size.
        """
        if attention_mask is not None and attention_mask.dim() == 4:
            # In this case we assume that the mask comes already in inverted form and requires no inversion or slicing.
            causal_mask = attention_mask
        else:
            min_dtype = torch.finfo(dtype).min
            causal_mask = torch.full(
                (sequence_length, target_length), fill_value=min_dtype, dtype=dtype, device=device
            )
            if sequence_length != 1:
                causal_mask = torch.triu(causal_mask, diagonal=1)
            causal_mask *= torch.arange(target_length, device=device) > cache_position.reshape(-1, 1)
            causal_mask = causal_mask[None, None, :, :].expand(batch_size, 1, -1, -1)
            if attention_mask is not None:
                causal_mask = causal_mask.clone()  # copy to contiguous memory for in-place edit
                mask_length = attention_mask.shape[-1]
                padding_mask = causal_mask[:, :, :, :mask_length] + attention_mask[:, None, None, :]
                padding_mask = padding_mask == 0
                causal_mask[:, :, :, :mask_length] = causal_mask[:, :, :, :mask_length].masked_fill(
                    padding_mask, min_dtype
                )

        return causal_mask


class IdeficsForVisionText2Text(IdeficsPreTrainedModel, GenerationMixin):
    _keys_to_ignore_on_load_missing = [r"lm_head.weight"]
    _tied_weights_keys = ["model.embed_tokens.weight", "lm_head.weight"]

    def __init__(self, config, vision_model=None):
        super().__init__(config)
        self.model = IdeficsModel(config)

        self.lm_head = IdeficsDecoupledLinear(
            in_features=config.hidden_size,
            out_features=config.vocab_size,
            out_additional_features=config.additional_vocab_size,
            bias=False,
            partially_freeze=config.freeze_lm_head,
        )

        # Initialize weights and apply final processing
        self.post_init()

    def get_input_embeddings(self):
        return self.model.embed_tokens

    def set_input_embeddings(self, value):
        self.model.embed_tokens = value

    def get_output_embeddings(self):
        return self.lm_head

    def set_output_embeddings(self, new_embeddings):
        self.lm_head = new_embeddings

    def set_decoder(self, decoder):
        self.model = decoder

    def get_decoder(self):
        return self.model

    def tie_weights(self):
        """
        Overwrite `transformers.modeling_utils.PreTrainedModel.tie_weights` to handle the case of
        IdeficsDecoupledLinear and IdeficsDecoupledEmbedding.
        """
        output_embeddings = self.get_output_embeddings()
        input_embeddings = self.get_input_embeddings()

        if getattr(self.config, "tie_word_embeddings", True):
            output_embeddings.weight = input_embeddings.weight
            if input_embeddings.num_additional_embeddings > 0:
                assert output_embeddings.out_additional_features == input_embeddings.num_additional_embeddings
                output_embeddings.additional_fc.weight = input_embeddings.additional_embedding.weight

        if hasattr(output_embeddings, "out_features") and hasattr(input_embeddings, "num_embeddings"):
            output_embeddings.out_features = input_embeddings.num_embeddings
            if hasattr(output_embeddings, "out_additional_features") and hasattr(
                input_embeddings, "num_additional_embeddings"
            ):
                output_embeddings.out_additional_features = input_embeddings.num_additional_embeddings

    @add_start_docstrings_to_model_forward(LLAMA_INPUTS_DOCSTRING)
    @replace_return_docstrings(output_type=IdeficsCausalLMOutputWithPast, config_class=_CONFIG_FOR_DOC)
    def forward(
        self,
        input_ids: torch.LongTensor = None,
        attention_mask: Optional[torch.Tensor] = None,
        position_ids: Optional[torch.LongTensor] = None,
        past_key_values: Optional[List[torch.FloatTensor]] = None,
        inputs_embeds: Optional[torch.FloatTensor] = None,
        pixel_values: Optional[torch.FloatTensor] = None,
        image_encoder_embeddings: Optional[torch.FloatTensor] = None,
        perceiver_embeddings: Optional[torch.FloatTensor] = None,
        image_attention_mask: Optional[torch.Tensor] = None,
        labels: Optional[torch.LongTensor] = None,
        use_cache: Optional[bool] = None,
        output_attentions: Optional[bool] = None,
        output_hidden_states: Optional[bool] = None,
        interpolate_pos_encoding: Optional[bool] = False,
        return_dict: Optional[bool] = None,
        cache_position: Optional[torch.LongTensor] = None,
    ) -> Union[Tuple, IdeficsCausalLMOutputWithPast]:
        r"""
        Args:
            labels (`torch.LongTensor` of shape `(batch_size, sequence_length)`, *optional*):
                Labels for computing the masked language modeling loss. Indices should either be in `[0, ...,
                config.vocab_size]` or -100 (see `input_ids` docstring). Tokens with indices set to `-100` are ignored
                (masked), the loss is only computed for the tokens with labels in `[0, ..., config.vocab_size]`.

        Returns:

        Example:

        ```python
        >>> from transformers import AutoProcessor, IdeficsForVisionText2Text

        >>> model = IdeficsForVisionText2Text.from_pretrained("HuggingFaceM4/idefics-9b")
        >>> processor = AutoProcessor.from_pretrained("HuggingFaceM4/idefics-9b")

        >>> dogs_image_url_1 = "https://huggingface.co/datasets/hf-internal-testing/fixtures_nlvr2/raw/main/image1.jpeg"
        >>> dogs_image_url_2 = "https://huggingface.co/datasets/hf-internal-testing/fixtures_nlvr2/raw/main/image2.jpeg"

        >>> prompts = [
        ...     [
        ...         "User:",
        ...         dogs_image_url_1,
        ...         "Describe this image.\nAssistant: An image of two dogs.\n",
        ...         "User:",
        ...         dogs_image_url_2,
        ...         "Describe this image.\nAssistant:",
        ...     ]
        ... ]
        >>> inputs = processor(prompts, return_tensors="pt")
        >>> generate_ids = model.generate(**inputs, max_new_tokens=6)
        >>> processor.batch_decode(generate_ids, skip_special_tokens=True)
        ```"""

        output_attentions = output_attentions if output_attentions is not None else self.config.output_attentions
        output_hidden_states = (
            output_hidden_states if output_hidden_states is not None else self.config.output_hidden_states
        )
        return_dict = return_dict if return_dict is not None else self.config.use_return_dict

        # decoder outputs consists of (dec_features, layer_state, dec_hidden, dec_attn)
        outputs = self.model(
            input_ids=input_ids,
            attention_mask=attention_mask,
            position_ids=position_ids,
            past_key_values=past_key_values,
            inputs_embeds=inputs_embeds,
            pixel_values=pixel_values,
            image_encoder_embeddings=image_encoder_embeddings,
            perceiver_embeddings=perceiver_embeddings,
            image_attention_mask=image_attention_mask,
            use_cache=use_cache,
            output_attentions=output_attentions,
            output_hidden_states=output_hidden_states,
            interpolate_pos_encoding=interpolate_pos_encoding,
            return_dict=return_dict,
            cache_position=cache_position,
        )

        hidden_states = outputs[0]
        logits = self.lm_head(hidden_states)

        loss = None
        if labels is not None:
            labels = labels.to(logits.device)
            # Shift so that tokens < n predict n
            if attention_mask is not None:
                # we use the input attention mask to shift the logits and labels, because it is 2D.
                # we also crop attn mask in case it is longer, which happens in PrefixTuning with peft
                shift_attention_mask = attention_mask[:, -(logits.shape[1] - 1) :].to(logits.device)
                shift_logits = logits[..., :-1, :][shift_attention_mask != 0].contiguous()
                shift_labels = labels[..., 1:][shift_attention_mask != 0].contiguous()
            else:
                shift_logits = logits[..., :-1, :].contiguous()
                shift_labels = labels[..., 1:].contiguous()
            # Flatten the tokens
            loss_fct = CrossEntropyLoss()
            loss = loss_fct(shift_logits.view(-1, shift_logits.size(-1)), shift_labels.view(-1))

        if not return_dict:
            output = (logits,) + outputs[1:]
            return (loss,) + output if loss is not None else output

        return IdeficsCausalLMOutputWithPast(
            loss=loss,
            logits=logits,
            past_key_values=outputs.past_key_values,
            hidden_states=outputs.hidden_states,
            attentions=outputs.attentions,
            image_hidden_states=outputs.image_hidden_states,
        )

    def prepare_inputs_for_generation(
        self,
        input_ids,
        attention_mask=None,
        inputs_embeds=None,
        past_key_values=None,
        cache_position=None,
        pixel_values=None,
        image_hidden_states=None,
        image_attention_mask=None,
        use_cache=None,
        **kwargs,
    ):
        model_inputs = {}
        if image_hidden_states is not None:
            if self.config.use_resampler:
                model_inputs["perceiver_embeddings"] = image_hidden_states
            else:
                model_inputs["image_encoder_embeddings"] = image_hidden_states
        else:
            model_inputs["pixel_values"] = pixel_values

        # If we have cache: let's slice `input_ids` through `cache_position`, to keep only the unprocessed tokens
        if past_key_values is not None:
            if inputs_embeds is not None:  # Exception 1
                input_ids = input_ids[:, -cache_position.shape[0] :]
            elif input_ids.shape[1] != cache_position.shape[0]:
                input_ids = input_ids[:, cache_position]
                if image_attention_mask is not None:
                    image_attention_mask = image_attention_mask[:, -input_ids.shape[1] :]

        position_ids = kwargs.get("position_ids", None)
        if attention_mask is not None and position_ids is None:
            # create position_ids on the fly for batch generation
            position_ids = attention_mask.long().cumsum(-1) - 1
            position_ids.masked_fill_(attention_mask == 0, 1)
            if past_key_values:
                position_ids = position_ids[:, -1].unsqueeze(-1)

                # This `clone` call is needed to avoid recapturing cuda graphs with `torch.compile`'s  `mode="reduce-overhead`, as otherwise the input `position_ids` would have various stride during the decoding. Here, simply using `.contiguous()` is not sufficient as in the batch size = 1 case, `position_ids` is already contiguous but with varying stride which retriggers a capture.
                position_ids = position_ids.clone(memory_format=torch.contiguous_format)

<<<<<<< HEAD
        # if `inputs_embeds` are passed, we only want to use them in the 1st generation step
        if inputs_embeds is not None and cache_position[0] == 0:
            model_inputs.update({"inputs_embeds": inputs_embeds, "input_ids": None})
        else:
            # The clone here is for the same reason as for `position_ids`.
            model_inputs.update(
                {"input_ids": input_ids.clone(memory_format=torch.contiguous_format), "inputs_embeds": None}
            )
=======
        model_inputs = {}
        image_hidden_states = kwargs.pop("image_hidden_states", None)
        if image_hidden_states is not None:
            if self.config.use_resampler:
                model_inputs["perceiver_embeddings"] = image_hidden_states
            else:
                model_inputs["image_encoder_embeddings"] = image_hidden_states
        else:
            model_inputs["pixel_values"] = pixel_values
>>>>>>> 23874f59

        model_inputs.update(
            {
                "past_key_values": past_key_values,
                "use_cache": use_cache,
                "cache_position": cache_position,
                "position_ids": position_ids,
                "attention_mask": attention_mask,
                "image_attention_mask": image_attention_mask,
                "interpolate_pos_encoding": kwargs.get("interpolate_pos_encoding", False),
            }
        )

        return model_inputs

    def _update_model_kwargs_for_generation(
        self,
        outputs: ModelOutput,
        model_kwargs: Dict[str, Any],
        is_encoder_decoder: bool = False,
        **kwargs,
    ) -> Dict[str, Any]:
        model_kwargs = super()._update_model_kwargs_for_generation(
            outputs,
            model_kwargs,
            is_encoder_decoder,
            **kwargs,
        )

        if "image_attention_mask" in model_kwargs:
            image_attention_mask = model_kwargs["image_attention_mask"]
            last_mask = image_attention_mask[:, -1, :].unsqueeze(1)
            if model_kwargs.get("use_cache", True):
                model_kwargs["image_attention_mask"] = last_mask
            else:
                model_kwargs["image_attention_mask"] = torch.cat([image_attention_mask, last_mask], dim=1)

        # Get the precomputed image_hidden_states
        model_kwargs["image_hidden_states"] = outputs.image_hidden_states
        return model_kwargs

    @staticmethod
    def _reorder_cache(past, beam_idx):
        reordered_past = ()
        for layer_past in past:
            reordered_past += (tuple(past_state.index_select(0, beam_idx) for past_state in layer_past),)
        return reordered_past<|MERGE_RESOLUTION|>--- conflicted
+++ resolved
@@ -1702,7 +1702,6 @@
                 # This `clone` call is needed to avoid recapturing cuda graphs with `torch.compile`'s  `mode="reduce-overhead`, as otherwise the input `position_ids` would have various stride during the decoding. Here, simply using `.contiguous()` is not sufficient as in the batch size = 1 case, `position_ids` is already contiguous but with varying stride which retriggers a capture.
                 position_ids = position_ids.clone(memory_format=torch.contiguous_format)
 
-<<<<<<< HEAD
         # if `inputs_embeds` are passed, we only want to use them in the 1st generation step
         if inputs_embeds is not None and cache_position[0] == 0:
             model_inputs.update({"inputs_embeds": inputs_embeds, "input_ids": None})
@@ -1711,17 +1710,6 @@
             model_inputs.update(
                 {"input_ids": input_ids.clone(memory_format=torch.contiguous_format), "inputs_embeds": None}
             )
-=======
-        model_inputs = {}
-        image_hidden_states = kwargs.pop("image_hidden_states", None)
-        if image_hidden_states is not None:
-            if self.config.use_resampler:
-                model_inputs["perceiver_embeddings"] = image_hidden_states
-            else:
-                model_inputs["image_encoder_embeddings"] = image_hidden_states
-        else:
-            model_inputs["pixel_values"] = pixel_values
->>>>>>> 23874f59
 
         model_inputs.update(
             {
