--- conflicted
+++ resolved
@@ -36,11 +36,8 @@
     is_valid_image,
     to_numpy_array,
     valid_images,
-<<<<<<< HEAD
     validate_kwargs,
-=======
     validate_preprocess_arguments,
->>>>>>> 1c9134f0
 )
 from ...utils import TensorType, is_vision_available, logging
 
