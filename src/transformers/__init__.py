# Copyright 2020 The HuggingFace Team. All rights reserved.
#
# Licensed under the Apache License, Version 2.0 (the "License");
# you may not use this file except in compliance with the License.
# You may obtain a copy of the License at
#
#     http://www.apache.org/licenses/LICENSE-2.0
#
# Unless required by applicable law or agreed to in writing, software
# distributed under the License is distributed on an "AS IS" BASIS,
# WITHOUT WARRANTIES OR CONDITIONS OF ANY KIND, either express or implied.
# See the License for the specific language governing permissions and
# limitations under the License.

# When adding a new object to this init, remember to add it twice: once inside the `_import_structure` dictionary and
# once inside the `if TYPE_CHECKING` branch. The `TYPE_CHECKING` should have import statements as usual, but they are
# only there for type checking. The `_import_structure` is a dictionary submodule to list of object names, and is used
# to defer the actual importing for when the objects are requested. This way `import transformers` provides the names
# in the namespace without actually importing anything (and especially none of the backends).

__version__ = "4.41.0.dev0"

from typing import TYPE_CHECKING

# Check the dependencies satisfy the minimal versions required.
from . import dependency_versions_check
from .utils import (
    OptionalDependencyNotAvailable,
    _LazyModule,
    is_bitsandbytes_available,
    is_essentia_available,
    is_flax_available,
    is_g2p_en_available,
    is_keras_nlp_available,
    is_librosa_available,
    is_pretty_midi_available,
    is_scipy_available,
    is_sentencepiece_available,
    is_speech_available,
    is_tensorflow_text_available,
    is_tf_available,
    is_timm_available,
    is_tokenizers_available,
    is_torch_available,
    is_torchaudio_available,
    is_torchvision_available,
    is_vision_available,
    logging,
)


logger = logging.get_logger(__name__)  # pylint: disable=invalid-name


# Base objects, independent of any specific backend
_import_structure = {
    "agents": [
        "Agent",
        "CodeAgent",
        "HfEngine",
        "PipelineTool",
        "ReactAgent",
        "ReactCodeAgent",
        "ReactJsonAgent",
        "Tool",
        "Toolbox",
        "ToolCollection",
        "launch_gradio_demo",
        "load_tool",
    ],
    "audio_utils": [],
    "benchmark": [],
    "commands": [],
    "configuration_utils": ["PretrainedConfig"],
    "convert_graph_to_onnx": [],
    "convert_slow_tokenizers_checkpoints_to_fast": [],
    "convert_tf_hub_seq_to_seq_bert_to_pytorch": [],
    "data": [
        "DataProcessor",
        "InputExample",
        "InputFeatures",
        "SingleSentenceClassificationProcessor",
        "SquadExample",
        "SquadFeatures",
        "SquadV1Processor",
        "SquadV2Processor",
        "glue_compute_metrics",
        "glue_convert_examples_to_features",
        "glue_output_modes",
        "glue_processors",
        "glue_tasks_num_labels",
        "squad_convert_examples_to_features",
        "xnli_compute_metrics",
        "xnli_output_modes",
        "xnli_processors",
        "xnli_tasks_num_labels",
    ],
    "data.data_collator": [
        "DataCollator",
        "DataCollatorForLanguageModeling",
        "DataCollatorForPermutationLanguageModeling",
        "DataCollatorForSeq2Seq",
        "DataCollatorForSOP",
        "DataCollatorForTokenClassification",
        "DataCollatorForWholeWordMask",
        "DataCollatorWithPadding",
        "DefaultDataCollator",
        "default_data_collator",
    ],
    "data.metrics": [],
    "data.processors": [],
    "debug_utils": [],
    "deepspeed": [],
    "dependency_versions_check": [],
    "dependency_versions_table": [],
    "dynamic_module_utils": [],
    "feature_extraction_sequence_utils": ["SequenceFeatureExtractor"],
    "feature_extraction_utils": ["BatchFeature", "FeatureExtractionMixin"],
    "file_utils": [],
    "generation": [
        "GenerationConfig",
        "TextIteratorStreamer",
        "TextStreamer",
        "WatermarkingConfig",
    ],
    "hf_argparser": ["HfArgumentParser"],
    "hyperparameter_search": [],
    "image_transforms": [],
    "integrations": [
        "is_clearml_available",
        "is_comet_available",
        "is_dvclive_available",
        "is_neptune_available",
        "is_optuna_available",
        "is_ray_available",
        "is_ray_tune_available",
        "is_sigopt_available",
        "is_tensorboard_available",
        "is_wandb_available",
    ],
    "modelcard": ["ModelCard"],
    "modeling_tf_pytorch_utils": [
        "convert_tf_weight_name_to_pt_weight_name",
        "load_pytorch_checkpoint_in_tf2_model",
        "load_pytorch_model_in_tf2_model",
        "load_pytorch_weights_in_tf2_model",
        "load_tf2_checkpoint_in_pytorch_model",
        "load_tf2_model_in_pytorch_model",
        "load_tf2_weights_in_pytorch_model",
    ],
    # Models
    "models": [],
    "models.albert": ["AlbertConfig"],
    "models.align": [
        "AlignConfig",
        "AlignProcessor",
        "AlignTextConfig",
        "AlignVisionConfig",
    ],
    "models.altclip": [
        "AltCLIPConfig",
        "AltCLIPProcessor",
        "AltCLIPTextConfig",
        "AltCLIPVisionConfig",
    ],
    "models.audio_spectrogram_transformer": [
        "ASTConfig",
        "ASTFeatureExtractor",
    ],
    "models.auto": [
        "CONFIG_MAPPING",
        "FEATURE_EXTRACTOR_MAPPING",
        "IMAGE_PROCESSOR_MAPPING",
        "MODEL_NAMES_MAPPING",
        "PROCESSOR_MAPPING",
        "TOKENIZER_MAPPING",
        "AutoConfig",
        "AutoFeatureExtractor",
        "AutoImageProcessor",
        "AutoProcessor",
        "AutoTokenizer",
    ],
    "models.autoformer": ["AutoformerConfig"],
    "models.bark": [
        "BarkCoarseConfig",
        "BarkConfig",
        "BarkFineConfig",
        "BarkProcessor",
        "BarkSemanticConfig",
    ],
    "models.bart": ["BartConfig", "BartTokenizer"],
    "models.barthez": [],
    "models.bartpho": [],
    "models.beit": ["BeitConfig"],
    "models.bert": [
        "BasicTokenizer",
        "BertConfig",
        "BertTokenizer",
        "WordpieceTokenizer",
    ],
    "models.bert_generation": ["BertGenerationConfig"],
    "models.bert_japanese": [
        "BertJapaneseTokenizer",
        "CharacterTokenizer",
        "MecabTokenizer",
    ],
    "models.bertweet": ["BertweetTokenizer"],
    "models.big_bird": ["BigBirdConfig"],
    "models.bigbird_pegasus": ["BigBirdPegasusConfig"],
    "models.biogpt": [
        "BioGptConfig",
        "BioGptTokenizer",
    ],
    "models.bit": ["BitConfig"],
    "models.blenderbot": [
        "BlenderbotConfig",
        "BlenderbotTokenizer",
    ],
    "models.blenderbot_small": [
        "BlenderbotSmallConfig",
        "BlenderbotSmallTokenizer",
    ],
    "models.blip": [
        "BlipConfig",
        "BlipProcessor",
        "BlipTextConfig",
        "BlipVisionConfig",
    ],
    "models.blip_2": [
        "Blip2Config",
        "Blip2Processor",
        "Blip2QFormerConfig",
        "Blip2VisionConfig",
    ],
    "models.bloom": ["BloomConfig"],
    "models.bridgetower": [
        "BridgeTowerConfig",
        "BridgeTowerProcessor",
        "BridgeTowerTextConfig",
        "BridgeTowerVisionConfig",
    ],
    "models.bros": [
        "BrosConfig",
        "BrosProcessor",
    ],
    "models.byt5": ["ByT5Tokenizer"],
    "models.camembert": ["CamembertConfig"],
    "models.canine": [
        "CanineConfig",
        "CanineTokenizer",
    ],
    "models.chinese_clip": [
        "ChineseCLIPConfig",
        "ChineseCLIPProcessor",
        "ChineseCLIPTextConfig",
        "ChineseCLIPVisionConfig",
    ],
    "models.clap": [
        "ClapAudioConfig",
        "ClapConfig",
        "ClapProcessor",
        "ClapTextConfig",
    ],
    "models.clip": [
        "CLIPConfig",
        "CLIPProcessor",
        "CLIPTextConfig",
        "CLIPTokenizer",
        "CLIPVisionConfig",
    ],
    "models.clipseg": [
        "CLIPSegConfig",
        "CLIPSegProcessor",
        "CLIPSegTextConfig",
        "CLIPSegVisionConfig",
    ],
    "models.clvp": [
        "ClvpConfig",
        "ClvpDecoderConfig",
        "ClvpEncoderConfig",
        "ClvpFeatureExtractor",
        "ClvpProcessor",
        "ClvpTokenizer",
    ],
    "models.code_llama": [],
    "models.codegen": [
        "CodeGenConfig",
        "CodeGenTokenizer",
    ],
    "models.cohere": ["CohereConfig"],
    "models.conditional_detr": ["ConditionalDetrConfig"],
    "models.convbert": [
        "ConvBertConfig",
        "ConvBertTokenizer",
    ],
    "models.convnext": ["ConvNextConfig"],
    "models.convnextv2": ["ConvNextV2Config"],
    "models.cpm": [],
    "models.cpmant": [
        "CpmAntConfig",
        "CpmAntTokenizer",
    ],
    "models.ctrl": [
        "CTRLConfig",
        "CTRLTokenizer",
    ],
    "models.cvt": ["CvtConfig"],
    "models.data2vec": [
        "Data2VecAudioConfig",
        "Data2VecTextConfig",
        "Data2VecVisionConfig",
    ],
    "models.dbrx": ["DbrxConfig"],
    "models.deberta": [
        "DebertaConfig",
        "DebertaTokenizer",
    ],
    "models.deberta_v2": ["DebertaV2Config"],
    "models.decision_transformer": ["DecisionTransformerConfig"],
    "models.deformable_detr": ["DeformableDetrConfig"],
    "models.deit": ["DeiTConfig"],
    "models.deprecated": [],
    "models.deprecated.bort": [],
    "models.deprecated.mctct": [
        "MCTCTConfig",
        "MCTCTFeatureExtractor",
        "MCTCTProcessor",
    ],
    "models.deprecated.mmbt": ["MMBTConfig"],
    "models.deprecated.open_llama": ["OpenLlamaConfig"],
    "models.deprecated.retribert": [
        "RetriBertConfig",
        "RetriBertTokenizer",
    ],
    "models.deprecated.tapex": ["TapexTokenizer"],
    "models.deprecated.trajectory_transformer": ["TrajectoryTransformerConfig"],
    "models.deprecated.transfo_xl": [
        "TransfoXLConfig",
        "TransfoXLCorpus",
        "TransfoXLTokenizer",
    ],
    "models.deprecated.van": ["VanConfig"],
    "models.depth_anything": ["DepthAnythingConfig"],
    "models.deta": ["DetaConfig"],
    "models.detr": ["DetrConfig"],
    "models.dialogpt": [],
    "models.dinat": ["DinatConfig"],
    "models.dinov2": ["Dinov2Config"],
    "models.distilbert": [
        "DistilBertConfig",
        "DistilBertTokenizer",
    ],
    "models.dit": [],
    "models.donut": [
        "DonutProcessor",
        "DonutSwinConfig",
    ],
    "models.dpr": [
        "DPRConfig",
        "DPRContextEncoderTokenizer",
        "DPRQuestionEncoderTokenizer",
        "DPRReaderOutput",
        "DPRReaderTokenizer",
    ],
    "models.dpt": ["DPTConfig"],
    "models.efficientformer": ["EfficientFormerConfig"],
    "models.efficientnet": ["EfficientNetConfig"],
    "models.electra": [
        "ElectraConfig",
        "ElectraTokenizer",
    ],
    "models.encodec": [
        "EncodecConfig",
        "EncodecFeatureExtractor",
    ],
    "models.encoder_decoder": ["EncoderDecoderConfig"],
<<<<<<< HEAD
    "models.ernie": [
        "ERNIE_PRETRAINED_CONFIG_ARCHIVE_MAP",
        "ErnieConfig",
    ],
    "models.ernie_m": ["ERNIE_M_PRETRAINED_CONFIG_ARCHIVE_MAP", "ErnieMConfig"],
    "models.esm": ["ESM_PRETRAINED_CONFIG_ARCHIVE_MAP", "EsmConfig", "EsmTokenizer"],
    "models.falcon": ["FALCON_PRETRAINED_CONFIG_ARCHIVE_MAP", "FalconConfig"],
    "models.falcon_vlm": [
        "FalconVlmConfig",
        "FalconVLProcessor",
    ],
=======
    "models.ernie": ["ErnieConfig"],
    "models.ernie_m": ["ErnieMConfig"],
    "models.esm": ["EsmConfig", "EsmTokenizer"],
    "models.falcon": ["FalconConfig"],
>>>>>>> 9fd606db
    "models.fastspeech2_conformer": [
        "FastSpeech2ConformerConfig",
        "FastSpeech2ConformerHifiGanConfig",
        "FastSpeech2ConformerTokenizer",
        "FastSpeech2ConformerWithHifiGanConfig",
    ],
    "models.flaubert": ["FlaubertConfig", "FlaubertTokenizer"],
    "models.flava": [
        "FlavaConfig",
        "FlavaImageCodebookConfig",
        "FlavaImageConfig",
        "FlavaMultimodalConfig",
        "FlavaTextConfig",
    ],
    "models.fnet": ["FNetConfig"],
    "models.focalnet": ["FocalNetConfig"],
    "models.fsmt": [
        "FSMTConfig",
        "FSMTTokenizer",
    ],
    "models.funnel": [
        "FunnelConfig",
        "FunnelTokenizer",
    ],
    "models.fuyu": ["FuyuConfig"],
    "models.gemma": ["GemmaConfig"],
    "models.git": [
        "GitConfig",
        "GitProcessor",
        "GitVisionConfig",
    ],
    "models.glpn": ["GLPNConfig"],
    "models.gpt2": [
        "GPT2Config",
        "GPT2Tokenizer",
    ],
    "models.gpt_bigcode": ["GPTBigCodeConfig"],
    "models.gpt_neo": ["GPTNeoConfig"],
    "models.gpt_neox": ["GPTNeoXConfig"],
    "models.gpt_neox_japanese": ["GPTNeoXJapaneseConfig"],
    "models.gpt_sw3": [],
    "models.gptj": ["GPTJConfig"],
    "models.gptsan_japanese": [
        "GPTSanJapaneseConfig",
        "GPTSanJapaneseTokenizer",
    ],
    "models.graphormer": ["GraphormerConfig"],
    "models.grounding_dino": [
        "GroundingDinoConfig",
        "GroundingDinoProcessor",
    ],
    "models.groupvit": [
        "GroupViTConfig",
        "GroupViTTextConfig",
        "GroupViTVisionConfig",
    ],
    "models.herbert": ["HerbertTokenizer"],
    "models.hubert": ["HubertConfig"],
    "models.ibert": ["IBertConfig"],
    "models.idefics": ["IdeficsConfig"],
    "models.idefics2": ["Idefics2Config"],
    "models.imagegpt": ["ImageGPTConfig"],
    "models.informer": ["InformerConfig"],
    "models.instructblip": [
        "InstructBlipConfig",
        "InstructBlipProcessor",
        "InstructBlipQFormerConfig",
        "InstructBlipVisionConfig",
    ],
    "models.jamba": ["JambaConfig"],
    "models.jetmoe": ["JetMoeConfig"],
    "models.jukebox": [
        "JukeboxConfig",
        "JukeboxPriorConfig",
        "JukeboxTokenizer",
        "JukeboxVQVAEConfig",
    ],
    "models.kosmos2": [
        "Kosmos2Config",
        "Kosmos2Processor",
    ],
    "models.layoutlm": [
        "LayoutLMConfig",
        "LayoutLMTokenizer",
    ],
    "models.layoutlmv2": [
        "LayoutLMv2Config",
        "LayoutLMv2FeatureExtractor",
        "LayoutLMv2ImageProcessor",
        "LayoutLMv2Processor",
        "LayoutLMv2Tokenizer",
    ],
    "models.layoutlmv3": [
        "LayoutLMv3Config",
        "LayoutLMv3FeatureExtractor",
        "LayoutLMv3ImageProcessor",
        "LayoutLMv3Processor",
        "LayoutLMv3Tokenizer",
    ],
    "models.layoutxlm": ["LayoutXLMProcessor"],
    "models.led": ["LEDConfig", "LEDTokenizer"],
    "models.levit": ["LevitConfig"],
    "models.lilt": ["LiltConfig"],
    "models.llama": ["LlamaConfig"],
    "models.llava": [
        "LlavaConfig",
        "LlavaProcessor",
    ],
    "models.llava_next": [
        "LlavaNextConfig",
        "LlavaNextProcessor",
    ],
    "models.longformer": [
        "LongformerConfig",
        "LongformerTokenizer",
    ],
    "models.longt5": ["LongT5Config"],
    "models.luke": [
        "LukeConfig",
        "LukeTokenizer",
    ],
    "models.lxmert": [
        "LxmertConfig",
        "LxmertTokenizer",
    ],
    "models.m2m_100": ["M2M100Config"],
    "models.mamba": ["MambaConfig"],
    "models.marian": ["MarianConfig"],
    "models.markuplm": [
        "MarkupLMConfig",
        "MarkupLMFeatureExtractor",
        "MarkupLMProcessor",
        "MarkupLMTokenizer",
    ],
    "models.mask2former": ["Mask2FormerConfig"],
    "models.maskformer": [
        "MaskFormerConfig",
        "MaskFormerSwinConfig",
    ],
    "models.mbart": ["MBartConfig"],
    "models.mbart50": [],
    "models.mega": ["MegaConfig"],
    "models.megatron_bert": ["MegatronBertConfig"],
    "models.megatron_gpt2": [],
    "models.mgp_str": [
        "MgpstrConfig",
        "MgpstrProcessor",
        "MgpstrTokenizer",
    ],
    "models.mistral": ["MistralConfig"],
    "models.mixtral": ["MixtralConfig"],
    "models.mluke": [],
    "models.mobilebert": [
        "MobileBertConfig",
        "MobileBertTokenizer",
    ],
    "models.mobilenet_v1": ["MobileNetV1Config"],
    "models.mobilenet_v2": ["MobileNetV2Config"],
    "models.mobilevit": ["MobileViTConfig"],
    "models.mobilevitv2": ["MobileViTV2Config"],
    "models.mpnet": [
        "MPNetConfig",
        "MPNetTokenizer",
    ],
    "models.mpt": ["MptConfig"],
    "models.mra": ["MraConfig"],
    "models.mt5": ["MT5Config"],
    "models.musicgen": [
        "MusicgenConfig",
        "MusicgenDecoderConfig",
    ],
    "models.musicgen_melody": [
        "MusicgenMelodyConfig",
        "MusicgenMelodyDecoderConfig",
    ],
    "models.mvp": ["MvpConfig", "MvpTokenizer"],
    "models.nat": ["NatConfig"],
    "models.nezha": ["NezhaConfig"],
    "models.nllb": [],
    "models.nllb_moe": ["NllbMoeConfig"],
    "models.nougat": ["NougatProcessor"],
    "models.nystromformer": ["NystromformerConfig"],
    "models.olmo": ["OlmoConfig"],
    "models.oneformer": [
        "OneFormerConfig",
        "OneFormerProcessor",
    ],
    "models.openai": [
        "OpenAIGPTConfig",
        "OpenAIGPTTokenizer",
    ],
    "models.opt": ["OPTConfig"],
    "models.owlv2": [
        "Owlv2Config",
        "Owlv2Processor",
        "Owlv2TextConfig",
        "Owlv2VisionConfig",
    ],
    "models.owlvit": [
        "OwlViTConfig",
        "OwlViTProcessor",
        "OwlViTTextConfig",
        "OwlViTVisionConfig",
    ],
    "models.paligemma": ["PaliGemmaConfig"],
    "models.patchtsmixer": ["PatchTSMixerConfig"],
    "models.patchtst": ["PatchTSTConfig"],
    "models.pegasus": [
        "PegasusConfig",
        "PegasusTokenizer",
    ],
    "models.pegasus_x": ["PegasusXConfig"],
    "models.perceiver": [
        "PerceiverConfig",
        "PerceiverTokenizer",
    ],
    "models.persimmon": ["PersimmonConfig"],
    "models.phi": ["PhiConfig"],
    "models.phi3": ["Phi3Config"],
    "models.phobert": ["PhobertTokenizer"],
    "models.pix2struct": [
        "Pix2StructConfig",
        "Pix2StructProcessor",
        "Pix2StructTextConfig",
        "Pix2StructVisionConfig",
    ],
    "models.plbart": ["PLBartConfig"],
    "models.poolformer": ["PoolFormerConfig"],
    "models.pop2piano": ["Pop2PianoConfig"],
    "models.prophetnet": [
        "ProphetNetConfig",
        "ProphetNetTokenizer",
    ],
    "models.pvt": ["PvtConfig"],
    "models.pvt_v2": ["PvtV2Config"],
    "models.qdqbert": ["QDQBertConfig"],
    "models.qwen2": [
        "Qwen2Config",
        "Qwen2Tokenizer",
    ],
    "models.qwen2_moe": ["Qwen2MoeConfig"],
    "models.rag": ["RagConfig", "RagRetriever", "RagTokenizer"],
    "models.realm": [
        "RealmConfig",
        "RealmTokenizer",
    ],
    "models.recurrent_gemma": ["RecurrentGemmaConfig"],
    "models.reformer": ["ReformerConfig"],
    "models.regnet": ["RegNetConfig"],
    "models.rembert": ["RemBertConfig"],
    "models.resnet": ["ResNetConfig"],
    "models.roberta": [
        "RobertaConfig",
        "RobertaTokenizer",
    ],
    "models.roberta_prelayernorm": ["RobertaPreLayerNormConfig"],
    "models.roc_bert": [
        "RoCBertConfig",
        "RoCBertTokenizer",
    ],
    "models.roformer": [
        "RoFormerConfig",
        "RoFormerTokenizer",
    ],
    "models.rwkv": ["RwkvConfig"],
    "models.sam": [
        "SamConfig",
        "SamMaskDecoderConfig",
        "SamProcessor",
        "SamPromptEncoderConfig",
        "SamVisionConfig",
    ],
    "models.seamless_m4t": [
        "SeamlessM4TConfig",
        "SeamlessM4TFeatureExtractor",
        "SeamlessM4TProcessor",
    ],
    "models.seamless_m4t_v2": ["SeamlessM4Tv2Config"],
    "models.segformer": ["SegformerConfig"],
    "models.seggpt": ["SegGptConfig"],
    "models.sew": ["SEWConfig"],
    "models.sew_d": ["SEWDConfig"],
    "models.siglip": [
        "SiglipConfig",
        "SiglipProcessor",
        "SiglipTextConfig",
        "SiglipVisionConfig",
    ],
    "models.speech_encoder_decoder": ["SpeechEncoderDecoderConfig"],
    "models.speech_to_text": [
        "Speech2TextConfig",
        "Speech2TextFeatureExtractor",
        "Speech2TextProcessor",
    ],
    "models.speech_to_text_2": [
        "Speech2Text2Config",
        "Speech2Text2Processor",
        "Speech2Text2Tokenizer",
    ],
    "models.speecht5": [
        "SpeechT5Config",
        "SpeechT5FeatureExtractor",
        "SpeechT5HifiGanConfig",
        "SpeechT5Processor",
    ],
    "models.splinter": [
        "SplinterConfig",
        "SplinterTokenizer",
    ],
    "models.squeezebert": [
        "SqueezeBertConfig",
        "SqueezeBertTokenizer",
    ],
    "models.stablelm": ["StableLmConfig"],
    "models.starcoder2": ["Starcoder2Config"],
    "models.superpoint": ["SuperPointConfig"],
    "models.swiftformer": ["SwiftFormerConfig"],
    "models.swin": ["SwinConfig"],
    "models.swin2sr": ["Swin2SRConfig"],
    "models.swinv2": ["Swinv2Config"],
    "models.switch_transformers": ["SwitchTransformersConfig"],
    "models.t5": ["T5Config"],
    "models.table_transformer": ["TableTransformerConfig"],
    "models.tapas": [
        "TapasConfig",
        "TapasTokenizer",
    ],
    "models.time_series_transformer": ["TimeSeriesTransformerConfig"],
    "models.timesformer": ["TimesformerConfig"],
    "models.timm_backbone": ["TimmBackboneConfig"],
    "models.trocr": [
        "TrOCRConfig",
        "TrOCRProcessor",
    ],
    "models.tvlt": [
        "TvltConfig",
        "TvltFeatureExtractor",
        "TvltProcessor",
    ],
    "models.tvp": [
        "TvpConfig",
        "TvpProcessor",
    ],
    "models.udop": [
        "UdopConfig",
        "UdopProcessor",
    ],
    "models.umt5": ["UMT5Config"],
    "models.unispeech": ["UniSpeechConfig"],
    "models.unispeech_sat": ["UniSpeechSatConfig"],
    "models.univnet": [
        "UnivNetConfig",
        "UnivNetFeatureExtractor",
    ],
    "models.upernet": ["UperNetConfig"],
    "models.video_llava": ["VideoLlavaConfig"],
    "models.videomae": ["VideoMAEConfig"],
    "models.vilt": [
        "ViltConfig",
        "ViltFeatureExtractor",
        "ViltImageProcessor",
        "ViltProcessor",
    ],
    "models.vipllava": ["VipLlavaConfig"],
    "models.vision_encoder_decoder": ["VisionEncoderDecoderConfig"],
    "models.vision_text_dual_encoder": [
        "VisionTextDualEncoderConfig",
        "VisionTextDualEncoderProcessor",
    ],
    "models.visual_bert": ["VisualBertConfig"],
    "models.vit": ["ViTConfig"],
    "models.vit_hybrid": ["ViTHybridConfig"],
    "models.vit_mae": ["ViTMAEConfig"],
    "models.vit_msn": ["ViTMSNConfig"],
    "models.vitdet": ["VitDetConfig"],
    "models.vitmatte": ["VitMatteConfig"],
    "models.vits": [
        "VitsConfig",
        "VitsTokenizer",
    ],
    "models.vivit": ["VivitConfig"],
    "models.wav2vec2": [
        "Wav2Vec2Config",
        "Wav2Vec2CTCTokenizer",
        "Wav2Vec2FeatureExtractor",
        "Wav2Vec2Processor",
        "Wav2Vec2Tokenizer",
    ],
    "models.wav2vec2_bert": [
        "Wav2Vec2BertConfig",
        "Wav2Vec2BertProcessor",
    ],
    "models.wav2vec2_conformer": ["Wav2Vec2ConformerConfig"],
    "models.wav2vec2_phoneme": ["Wav2Vec2PhonemeCTCTokenizer"],
    "models.wav2vec2_with_lm": ["Wav2Vec2ProcessorWithLM"],
    "models.wavlm": ["WavLMConfig"],
    "models.whisper": [
        "WhisperConfig",
        "WhisperFeatureExtractor",
        "WhisperProcessor",
        "WhisperTokenizer",
    ],
    "models.x_clip": [
        "XCLIPConfig",
        "XCLIPProcessor",
        "XCLIPTextConfig",
        "XCLIPVisionConfig",
    ],
    "models.xglm": ["XGLMConfig"],
    "models.xlm": ["XLMConfig", "XLMTokenizer"],
    "models.xlm_prophetnet": ["XLMProphetNetConfig"],
    "models.xlm_roberta": ["XLMRobertaConfig"],
    "models.xlm_roberta_xl": ["XLMRobertaXLConfig"],
    "models.xlnet": ["XLNetConfig"],
    "models.xmod": ["XmodConfig"],
    "models.yolos": ["YolosConfig"],
    "models.yoso": ["YosoConfig"],
    "onnx": [],
    "pipelines": [
        "AudioClassificationPipeline",
        "AutomaticSpeechRecognitionPipeline",
        "Conversation",
        "ConversationalPipeline",
        "CsvPipelineDataFormat",
        "DepthEstimationPipeline",
        "DocumentQuestionAnsweringPipeline",
        "FeatureExtractionPipeline",
        "FillMaskPipeline",
        "ImageClassificationPipeline",
        "ImageFeatureExtractionPipeline",
        "ImageSegmentationPipeline",
        "ImageToImagePipeline",
        "ImageToTextPipeline",
        "JsonPipelineDataFormat",
        "MaskGenerationPipeline",
        "NerPipeline",
        "ObjectDetectionPipeline",
        "PipedPipelineDataFormat",
        "Pipeline",
        "PipelineDataFormat",
        "QuestionAnsweringPipeline",
        "SummarizationPipeline",
        "TableQuestionAnsweringPipeline",
        "Text2TextGenerationPipeline",
        "TextClassificationPipeline",
        "TextGenerationPipeline",
        "TextToAudioPipeline",
        "TokenClassificationPipeline",
        "TranslationPipeline",
        "VideoClassificationPipeline",
        "VisualQuestionAnsweringPipeline",
        "ZeroShotAudioClassificationPipeline",
        "ZeroShotClassificationPipeline",
        "ZeroShotImageClassificationPipeline",
        "ZeroShotObjectDetectionPipeline",
        "pipeline",
    ],
    "processing_utils": ["ProcessorMixin"],
    "quantizers": [],
    "testing_utils": [],
    "tokenization_utils": ["PreTrainedTokenizer"],
    "tokenization_utils_base": [
        "AddedToken",
        "BatchEncoding",
        "CharSpan",
        "PreTrainedTokenizerBase",
        "SpecialTokensMixin",
        "TokenSpan",
    ],
    "trainer_callback": [
        "DefaultFlowCallback",
        "EarlyStoppingCallback",
        "PrinterCallback",
        "ProgressCallback",
        "TrainerCallback",
        "TrainerControl",
        "TrainerState",
    ],
    "trainer_utils": [
        "EvalPrediction",
        "IntervalStrategy",
        "SchedulerType",
        "enable_full_determinism",
        "set_seed",
    ],
    "training_args": ["TrainingArguments"],
    "training_args_seq2seq": ["Seq2SeqTrainingArguments"],
    "training_args_tf": ["TFTrainingArguments"],
    "utils": [
        "CONFIG_NAME",
        "MODEL_CARD_NAME",
        "PYTORCH_PRETRAINED_BERT_CACHE",
        "PYTORCH_TRANSFORMERS_CACHE",
        "SPIECE_UNDERLINE",
        "TF2_WEIGHTS_NAME",
        "TF_WEIGHTS_NAME",
        "TRANSFORMERS_CACHE",
        "WEIGHTS_NAME",
        "TensorType",
        "add_end_docstrings",
        "add_start_docstrings",
        "is_apex_available",
        "is_av_available",
        "is_bitsandbytes_available",
        "is_datasets_available",
        "is_decord_available",
        "is_faiss_available",
        "is_flax_available",
        "is_keras_nlp_available",
        "is_phonemizer_available",
        "is_psutil_available",
        "is_py3nvml_available",
        "is_pyctcdecode_available",
        "is_sacremoses_available",
        "is_safetensors_available",
        "is_scipy_available",
        "is_sentencepiece_available",
        "is_sklearn_available",
        "is_speech_available",
        "is_tensorflow_text_available",
        "is_tf_available",
        "is_timm_available",
        "is_tokenizers_available",
        "is_torch_available",
        "is_torch_mlu_available",
        "is_torch_neuroncore_available",
        "is_torch_npu_available",
        "is_torch_tpu_available",
        "is_torchvision_available",
        "is_torch_xla_available",
        "is_torch_xpu_available",
        "is_vision_available",
        "logging",
    ],
    "utils.quantization_config": [
        "AqlmConfig",
        "AwqConfig",
        "BitsAndBytesConfig",
        "EetqConfig",
        "GPTQConfig",
        "HqqConfig",
        "QuantoConfig",
    ],
}

# sentencepiece-backed objects
try:
    if not is_sentencepiece_available():
        raise OptionalDependencyNotAvailable()
except OptionalDependencyNotAvailable:
    from .utils import dummy_sentencepiece_objects

    _import_structure["utils.dummy_sentencepiece_objects"] = [
        name for name in dir(dummy_sentencepiece_objects) if not name.startswith("_")
    ]
else:
    _import_structure["models.albert"].append("AlbertTokenizer")
    _import_structure["models.barthez"].append("BarthezTokenizer")
    _import_structure["models.bartpho"].append("BartphoTokenizer")
    _import_structure["models.bert_generation"].append("BertGenerationTokenizer")
    _import_structure["models.big_bird"].append("BigBirdTokenizer")
    _import_structure["models.camembert"].append("CamembertTokenizer")
    _import_structure["models.code_llama"].append("CodeLlamaTokenizer")
    _import_structure["models.cpm"].append("CpmTokenizer")
    _import_structure["models.deberta_v2"].append("DebertaV2Tokenizer")
    _import_structure["models.ernie_m"].append("ErnieMTokenizer")
    _import_structure["models.fnet"].append("FNetTokenizer")
    _import_structure["models.gemma"].append("GemmaTokenizer")
    _import_structure["models.gpt_sw3"].append("GPTSw3Tokenizer")
    _import_structure["models.layoutxlm"].append("LayoutXLMTokenizer")
    _import_structure["models.llama"].append("LlamaTokenizer")
    _import_structure["models.m2m_100"].append("M2M100Tokenizer")
    _import_structure["models.marian"].append("MarianTokenizer")
    _import_structure["models.mbart"].append("MBartTokenizer")
    _import_structure["models.mbart50"].append("MBart50Tokenizer")
    _import_structure["models.mluke"].append("MLukeTokenizer")
    _import_structure["models.mt5"].append("MT5Tokenizer")
    _import_structure["models.nllb"].append("NllbTokenizer")
    _import_structure["models.pegasus"].append("PegasusTokenizer")
    _import_structure["models.plbart"].append("PLBartTokenizer")
    _import_structure["models.reformer"].append("ReformerTokenizer")
    _import_structure["models.rembert"].append("RemBertTokenizer")
    _import_structure["models.seamless_m4t"].append("SeamlessM4TTokenizer")
    _import_structure["models.siglip"].append("SiglipTokenizer")
    _import_structure["models.speech_to_text"].append("Speech2TextTokenizer")
    _import_structure["models.speecht5"].append("SpeechT5Tokenizer")
    _import_structure["models.t5"].append("T5Tokenizer")
    _import_structure["models.udop"].append("UdopTokenizer")
    _import_structure["models.xglm"].append("XGLMTokenizer")
    _import_structure["models.xlm_prophetnet"].append("XLMProphetNetTokenizer")
    _import_structure["models.xlm_roberta"].append("XLMRobertaTokenizer")
    _import_structure["models.xlnet"].append("XLNetTokenizer")

# tokenizers-backed objects
try:
    if not is_tokenizers_available():
        raise OptionalDependencyNotAvailable()
except OptionalDependencyNotAvailable:
    from .utils import dummy_tokenizers_objects

    _import_structure["utils.dummy_tokenizers_objects"] = [
        name for name in dir(dummy_tokenizers_objects) if not name.startswith("_")
    ]
else:
    # Fast tokenizers structure
    _import_structure["models.albert"].append("AlbertTokenizerFast")
    _import_structure["models.bart"].append("BartTokenizerFast")
    _import_structure["models.barthez"].append("BarthezTokenizerFast")
    _import_structure["models.bert"].append("BertTokenizerFast")
    _import_structure["models.big_bird"].append("BigBirdTokenizerFast")
    _import_structure["models.blenderbot"].append("BlenderbotTokenizerFast")
    _import_structure["models.blenderbot_small"].append("BlenderbotSmallTokenizerFast")
    _import_structure["models.bloom"].append("BloomTokenizerFast")
    _import_structure["models.camembert"].append("CamembertTokenizerFast")
    _import_structure["models.clip"].append("CLIPTokenizerFast")
    _import_structure["models.code_llama"].append("CodeLlamaTokenizerFast")
    _import_structure["models.codegen"].append("CodeGenTokenizerFast")
    _import_structure["models.cohere"].append("CohereTokenizerFast")
    _import_structure["models.convbert"].append("ConvBertTokenizerFast")
    _import_structure["models.cpm"].append("CpmTokenizerFast")
    _import_structure["models.deberta"].append("DebertaTokenizerFast")
    _import_structure["models.deberta_v2"].append("DebertaV2TokenizerFast")
    _import_structure["models.deprecated.retribert"].append("RetriBertTokenizerFast")
    _import_structure["models.distilbert"].append("DistilBertTokenizerFast")
    _import_structure["models.dpr"].extend(
        [
            "DPRContextEncoderTokenizerFast",
            "DPRQuestionEncoderTokenizerFast",
            "DPRReaderTokenizerFast",
        ]
    )
    _import_structure["models.electra"].append("ElectraTokenizerFast")
    _import_structure["models.fnet"].append("FNetTokenizerFast")
    _import_structure["models.funnel"].append("FunnelTokenizerFast")
    _import_structure["models.gemma"].append("GemmaTokenizerFast")
    _import_structure["models.gpt2"].append("GPT2TokenizerFast")
    _import_structure["models.gpt_neox"].append("GPTNeoXTokenizerFast")
    _import_structure["models.gpt_neox_japanese"].append("GPTNeoXJapaneseTokenizer")
    _import_structure["models.herbert"].append("HerbertTokenizerFast")
    _import_structure["models.layoutlm"].append("LayoutLMTokenizerFast")
    _import_structure["models.layoutlmv2"].append("LayoutLMv2TokenizerFast")
    _import_structure["models.layoutlmv3"].append("LayoutLMv3TokenizerFast")
    _import_structure["models.layoutxlm"].append("LayoutXLMTokenizerFast")
    _import_structure["models.led"].append("LEDTokenizerFast")
    _import_structure["models.llama"].append("LlamaTokenizerFast")
    _import_structure["models.longformer"].append("LongformerTokenizerFast")
    _import_structure["models.lxmert"].append("LxmertTokenizerFast")
    _import_structure["models.markuplm"].append("MarkupLMTokenizerFast")
    _import_structure["models.mbart"].append("MBartTokenizerFast")
    _import_structure["models.mbart50"].append("MBart50TokenizerFast")
    _import_structure["models.mobilebert"].append("MobileBertTokenizerFast")
    _import_structure["models.mpnet"].append("MPNetTokenizerFast")
    _import_structure["models.mt5"].append("MT5TokenizerFast")
    _import_structure["models.mvp"].append("MvpTokenizerFast")
    _import_structure["models.nllb"].append("NllbTokenizerFast")
    _import_structure["models.nougat"].append("NougatTokenizerFast")
    _import_structure["models.openai"].append("OpenAIGPTTokenizerFast")
    _import_structure["models.pegasus"].append("PegasusTokenizerFast")
    _import_structure["models.qwen2"].append("Qwen2TokenizerFast")
    _import_structure["models.realm"].append("RealmTokenizerFast")
    _import_structure["models.reformer"].append("ReformerTokenizerFast")
    _import_structure["models.rembert"].append("RemBertTokenizerFast")
    _import_structure["models.roberta"].append("RobertaTokenizerFast")
    _import_structure["models.roformer"].append("RoFormerTokenizerFast")
    _import_structure["models.seamless_m4t"].append("SeamlessM4TTokenizerFast")
    _import_structure["models.splinter"].append("SplinterTokenizerFast")
    _import_structure["models.squeezebert"].append("SqueezeBertTokenizerFast")
    _import_structure["models.t5"].append("T5TokenizerFast")
    _import_structure["models.udop"].append("UdopTokenizerFast")
    _import_structure["models.whisper"].append("WhisperTokenizerFast")
    _import_structure["models.xglm"].append("XGLMTokenizerFast")
    _import_structure["models.xlm_roberta"].append("XLMRobertaTokenizerFast")
    _import_structure["models.xlnet"].append("XLNetTokenizerFast")
    _import_structure["tokenization_utils_fast"] = ["PreTrainedTokenizerFast"]


try:
    if not (is_sentencepiece_available() and is_tokenizers_available()):
        raise OptionalDependencyNotAvailable()
except OptionalDependencyNotAvailable:
    from .utils import dummy_sentencepiece_and_tokenizers_objects

    _import_structure["utils.dummy_sentencepiece_and_tokenizers_objects"] = [
        name for name in dir(dummy_sentencepiece_and_tokenizers_objects) if not name.startswith("_")
    ]
else:
    _import_structure["convert_slow_tokenizer"] = [
        "SLOW_TO_FAST_CONVERTERS",
        "convert_slow_tokenizer",
    ]

# Tensorflow-text-specific objects
try:
    if not is_tensorflow_text_available():
        raise OptionalDependencyNotAvailable()
except OptionalDependencyNotAvailable:
    from .utils import dummy_tensorflow_text_objects

    _import_structure["utils.dummy_tensorflow_text_objects"] = [
        name for name in dir(dummy_tensorflow_text_objects) if not name.startswith("_")
    ]
else:
    _import_structure["models.bert"].append("TFBertTokenizer")

# keras-nlp-specific objects
try:
    if not is_keras_nlp_available():
        raise OptionalDependencyNotAvailable()
except OptionalDependencyNotAvailable:
    from .utils import dummy_keras_nlp_objects

    _import_structure["utils.dummy_keras_nlp_objects"] = [
        name for name in dir(dummy_keras_nlp_objects) if not name.startswith("_")
    ]
else:
    _import_structure["models.gpt2"].append("TFGPT2Tokenizer")

# Vision-specific objects
try:
    if not is_vision_available():
        raise OptionalDependencyNotAvailable()
except OptionalDependencyNotAvailable:
    from .utils import dummy_vision_objects

    _import_structure["utils.dummy_vision_objects"] = [
        name for name in dir(dummy_vision_objects) if not name.startswith("_")
    ]
else:
    _import_structure["image_processing_utils"] = ["ImageProcessingMixin"]
    _import_structure["image_utils"] = ["ImageFeatureExtractionMixin"]
    _import_structure["models.beit"].extend(["BeitFeatureExtractor", "BeitImageProcessor"])
    _import_structure["models.bit"].extend(["BitImageProcessor"])
    _import_structure["models.blip"].extend(["BlipImageProcessor"])
    _import_structure["models.bridgetower"].append("BridgeTowerImageProcessor")
    _import_structure["models.chinese_clip"].extend(["ChineseCLIPFeatureExtractor", "ChineseCLIPImageProcessor"])
    _import_structure["models.clip"].extend(["CLIPFeatureExtractor", "CLIPImageProcessor"])
    _import_structure["models.conditional_detr"].extend(
        ["ConditionalDetrFeatureExtractor", "ConditionalDetrImageProcessor"]
    )
    _import_structure["models.convnext"].extend(["ConvNextFeatureExtractor", "ConvNextImageProcessor"])
    _import_structure["models.deformable_detr"].extend(
        ["DeformableDetrFeatureExtractor", "DeformableDetrImageProcessor"]
    )
    _import_structure["models.deit"].extend(["DeiTFeatureExtractor", "DeiTImageProcessor"])
    _import_structure["models.deta"].append("DetaImageProcessor")
    _import_structure["models.detr"].extend(["DetrFeatureExtractor", "DetrImageProcessor"])
    _import_structure["models.donut"].extend(["DonutFeatureExtractor", "DonutImageProcessor"])
    _import_structure["models.dpt"].extend(["DPTFeatureExtractor", "DPTImageProcessor"])
    _import_structure["models.efficientformer"].append("EfficientFormerImageProcessor")
    _import_structure["models.efficientnet"].append("EfficientNetImageProcessor")
    _import_structure["models.falcon_vlm"].append("FalconImageProcessor")
    _import_structure["models.flava"].extend(["FlavaFeatureExtractor", "FlavaImageProcessor", "FlavaProcessor"])
    _import_structure["models.fuyu"].extend(["FuyuImageProcessor", "FuyuProcessor"])
    _import_structure["models.glpn"].extend(["GLPNFeatureExtractor", "GLPNImageProcessor"])
    _import_structure["models.grounding_dino"].extend(["GroundingDinoImageProcessor"])
    _import_structure["models.idefics"].extend(["IdeficsImageProcessor"])
    _import_structure["models.idefics2"].extend(["Idefics2ImageProcessor"])
    _import_structure["models.imagegpt"].extend(["ImageGPTFeatureExtractor", "ImageGPTImageProcessor"])
    _import_structure["models.layoutlmv2"].extend(["LayoutLMv2FeatureExtractor", "LayoutLMv2ImageProcessor"])
    _import_structure["models.layoutlmv3"].extend(["LayoutLMv3FeatureExtractor", "LayoutLMv3ImageProcessor"])
    _import_structure["models.levit"].extend(["LevitFeatureExtractor", "LevitImageProcessor"])
    _import_structure["models.llava_next"].append("LlavaNextImageProcessor")
    _import_structure["models.mask2former"].append("Mask2FormerImageProcessor")
    _import_structure["models.maskformer"].extend(["MaskFormerFeatureExtractor", "MaskFormerImageProcessor"])
    _import_structure["models.mobilenet_v1"].extend(["MobileNetV1FeatureExtractor", "MobileNetV1ImageProcessor"])
    _import_structure["models.mobilenet_v2"].extend(["MobileNetV2FeatureExtractor", "MobileNetV2ImageProcessor"])
    _import_structure["models.mobilevit"].extend(["MobileViTFeatureExtractor", "MobileViTImageProcessor"])
    _import_structure["models.nougat"].append("NougatImageProcessor")
    _import_structure["models.oneformer"].extend(["OneFormerImageProcessor"])
    _import_structure["models.owlv2"].append("Owlv2ImageProcessor")
    _import_structure["models.owlvit"].extend(["OwlViTFeatureExtractor", "OwlViTImageProcessor"])
    _import_structure["models.perceiver"].extend(["PerceiverFeatureExtractor", "PerceiverImageProcessor"])
    _import_structure["models.pix2struct"].extend(["Pix2StructImageProcessor"])
    _import_structure["models.poolformer"].extend(["PoolFormerFeatureExtractor", "PoolFormerImageProcessor"])
    _import_structure["models.pvt"].extend(["PvtImageProcessor"])
    _import_structure["models.sam"].extend(["SamImageProcessor"])
    _import_structure["models.segformer"].extend(["SegformerFeatureExtractor", "SegformerImageProcessor"])
    _import_structure["models.seggpt"].extend(["SegGptImageProcessor"])
    _import_structure["models.siglip"].append("SiglipImageProcessor")
    _import_structure["models.superpoint"].extend(["SuperPointImageProcessor"])
    _import_structure["models.swin2sr"].append("Swin2SRImageProcessor")
    _import_structure["models.tvlt"].append("TvltImageProcessor")
    _import_structure["models.tvp"].append("TvpImageProcessor")
    _import_structure["models.videomae"].extend(["VideoMAEFeatureExtractor", "VideoMAEImageProcessor"])
    _import_structure["models.vilt"].extend(["ViltFeatureExtractor", "ViltImageProcessor", "ViltProcessor"])
    _import_structure["models.vit"].extend(["ViTFeatureExtractor", "ViTImageProcessor"])
    _import_structure["models.vit_hybrid"].extend(["ViTHybridImageProcessor"])
    _import_structure["models.vitmatte"].append("VitMatteImageProcessor")
    _import_structure["models.vivit"].append("VivitImageProcessor")
    _import_structure["models.yolos"].extend(["YolosFeatureExtractor", "YolosImageProcessor"])


# PyTorch-backed objects
try:
    if not is_torch_available():
        raise OptionalDependencyNotAvailable()
except OptionalDependencyNotAvailable:
    from .utils import dummy_pt_objects

    _import_structure["utils.dummy_pt_objects"] = [name for name in dir(dummy_pt_objects) if not name.startswith("_")]
else:
    _import_structure["activations"] = []
    _import_structure["benchmark.benchmark"] = ["PyTorchBenchmark"]
    _import_structure["benchmark.benchmark_args"] = ["PyTorchBenchmarkArguments"]
    _import_structure["cache_utils"] = ["Cache", "DynamicCache", "SinkCache", "StaticCache"]
    _import_structure["data.datasets"] = [
        "GlueDataset",
        "GlueDataTrainingArguments",
        "LineByLineTextDataset",
        "LineByLineWithRefDataset",
        "LineByLineWithSOPTextDataset",
        "SquadDataset",
        "SquadDataTrainingArguments",
        "TextDataset",
        "TextDatasetForNextSentencePrediction",
    ]
    _import_structure["generation"].extend(
        [
            "AlternatingCodebooksLogitsProcessor",
            "BeamScorer",
            "BeamSearchScorer",
            "ClassifierFreeGuidanceLogitsProcessor",
            "ConstrainedBeamSearchScorer",
            "Constraint",
            "ConstraintListState",
            "DisjunctiveConstraint",
            "EncoderNoRepeatNGramLogitsProcessor",
            "EncoderRepetitionPenaltyLogitsProcessor",
            "EosTokenCriteria",
            "EpsilonLogitsWarper",
            "EtaLogitsWarper",
            "ExponentialDecayLengthPenalty",
            "ForcedBOSTokenLogitsProcessor",
            "ForcedEOSTokenLogitsProcessor",
            "ForceTokensLogitsProcessor",
            "GenerationMixin",
            "HammingDiversityLogitsProcessor",
            "InfNanRemoveLogitsProcessor",
            "LogitNormalization",
            "LogitsProcessor",
            "LogitsProcessorList",
            "LogitsWarper",
            "MaxLengthCriteria",
            "MaxTimeCriteria",
            "MinLengthLogitsProcessor",
            "MinNewTokensLengthLogitsProcessor",
            "MinPLogitsWarper",
            "NoBadWordsLogitsProcessor",
            "NoRepeatNGramLogitsProcessor",
            "PhrasalConstraint",
            "PrefixConstrainedLogitsProcessor",
            "RepetitionPenaltyLogitsProcessor",
            "SequenceBiasLogitsProcessor",
            "StoppingCriteria",
            "StoppingCriteriaList",
            "StopStringCriteria",
            "SuppressTokensAtBeginLogitsProcessor",
            "SuppressTokensLogitsProcessor",
            "TemperatureLogitsWarper",
            "TopKLogitsWarper",
            "TopPLogitsWarper",
            "TypicalLogitsWarper",
            "UnbatchedClassifierFreeGuidanceLogitsProcessor",
            "WatermarkDetector",
            "WatermarkLogitsProcessor",
            "WhisperTimeStampLogitsProcessor",
        ]
    )
    _import_structure["modeling_outputs"] = []
    _import_structure["modeling_utils"] = ["PreTrainedModel"]

    # PyTorch models structure

    _import_structure["models.albert"].extend(
        [
            "AlbertForMaskedLM",
            "AlbertForMultipleChoice",
            "AlbertForPreTraining",
            "AlbertForQuestionAnswering",
            "AlbertForSequenceClassification",
            "AlbertForTokenClassification",
            "AlbertModel",
            "AlbertPreTrainedModel",
            "load_tf_weights_in_albert",
        ]
    )

    _import_structure["models.align"].extend(
        [
            "AlignModel",
            "AlignPreTrainedModel",
            "AlignTextModel",
            "AlignVisionModel",
        ]
    )

    _import_structure["models.altclip"].extend(
        [
            "AltCLIPModel",
            "AltCLIPPreTrainedModel",
            "AltCLIPTextModel",
            "AltCLIPVisionModel",
        ]
    )
    _import_structure["models.audio_spectrogram_transformer"].extend(
        [
            "ASTForAudioClassification",
            "ASTModel",
            "ASTPreTrainedModel",
        ]
    )
    _import_structure["models.auto"].extend(
        [
            "MODEL_FOR_AUDIO_CLASSIFICATION_MAPPING",
            "MODEL_FOR_AUDIO_FRAME_CLASSIFICATION_MAPPING",
            "MODEL_FOR_AUDIO_XVECTOR_MAPPING",
            "MODEL_FOR_BACKBONE_MAPPING",
            "MODEL_FOR_CAUSAL_IMAGE_MODELING_MAPPING",
            "MODEL_FOR_CAUSAL_LM_MAPPING",
            "MODEL_FOR_CTC_MAPPING",
            "MODEL_FOR_DEPTH_ESTIMATION_MAPPING",
            "MODEL_FOR_DOCUMENT_QUESTION_ANSWERING_MAPPING",
            "MODEL_FOR_IMAGE_CLASSIFICATION_MAPPING",
            "MODEL_FOR_IMAGE_MAPPING",
            "MODEL_FOR_IMAGE_SEGMENTATION_MAPPING",
            "MODEL_FOR_IMAGE_TO_IMAGE_MAPPING",
            "MODEL_FOR_INSTANCE_SEGMENTATION_MAPPING",
            "MODEL_FOR_KEYPOINT_DETECTION_MAPPING",
            "MODEL_FOR_MASKED_IMAGE_MODELING_MAPPING",
            "MODEL_FOR_MASKED_LM_MAPPING",
            "MODEL_FOR_MASK_GENERATION_MAPPING",
            "MODEL_FOR_MULTIPLE_CHOICE_MAPPING",
            "MODEL_FOR_NEXT_SENTENCE_PREDICTION_MAPPING",
            "MODEL_FOR_OBJECT_DETECTION_MAPPING",
            "MODEL_FOR_PRETRAINING_MAPPING",
            "MODEL_FOR_QUESTION_ANSWERING_MAPPING",
            "MODEL_FOR_SEMANTIC_SEGMENTATION_MAPPING",
            "MODEL_FOR_SEQ_TO_SEQ_CAUSAL_LM_MAPPING",
            "MODEL_FOR_SEQUENCE_CLASSIFICATION_MAPPING",
            "MODEL_FOR_SPEECH_SEQ_2_SEQ_MAPPING",
            "MODEL_FOR_TABLE_QUESTION_ANSWERING_MAPPING",
            "MODEL_FOR_TEXT_ENCODING_MAPPING",
            "MODEL_FOR_TEXT_TO_SPECTROGRAM_MAPPING",
            "MODEL_FOR_TEXT_TO_WAVEFORM_MAPPING",
            "MODEL_FOR_TIME_SERIES_CLASSIFICATION_MAPPING",
            "MODEL_FOR_TIME_SERIES_REGRESSION_MAPPING",
            "MODEL_FOR_TOKEN_CLASSIFICATION_MAPPING",
            "MODEL_FOR_UNIVERSAL_SEGMENTATION_MAPPING",
            "MODEL_FOR_VIDEO_CLASSIFICATION_MAPPING",
            "MODEL_FOR_VISION_2_SEQ_MAPPING",
            "MODEL_FOR_VISUAL_QUESTION_ANSWERING_MAPPING",
            "MODEL_FOR_ZERO_SHOT_IMAGE_CLASSIFICATION_MAPPING",
            "MODEL_FOR_ZERO_SHOT_OBJECT_DETECTION_MAPPING",
            "MODEL_MAPPING",
            "MODEL_WITH_LM_HEAD_MAPPING",
            "AutoBackbone",
            "AutoModel",
            "AutoModelForAudioClassification",
            "AutoModelForAudioFrameClassification",
            "AutoModelForAudioXVector",
            "AutoModelForCausalLM",
            "AutoModelForCTC",
            "AutoModelForDepthEstimation",
            "AutoModelForDocumentQuestionAnswering",
            "AutoModelForImageClassification",
            "AutoModelForImageSegmentation",
            "AutoModelForImageToImage",
            "AutoModelForInstanceSegmentation",
            "AutoModelForKeypointDetection",
            "AutoModelForMaskedImageModeling",
            "AutoModelForMaskedLM",
            "AutoModelForMaskGeneration",
            "AutoModelForMultipleChoice",
            "AutoModelForNextSentencePrediction",
            "AutoModelForObjectDetection",
            "AutoModelForPreTraining",
            "AutoModelForQuestionAnswering",
            "AutoModelForSemanticSegmentation",
            "AutoModelForSeq2SeqLM",
            "AutoModelForSequenceClassification",
            "AutoModelForSpeechSeq2Seq",
            "AutoModelForTableQuestionAnswering",
            "AutoModelForTextEncoding",
            "AutoModelForTextToSpectrogram",
            "AutoModelForTextToWaveform",
            "AutoModelForTokenClassification",
            "AutoModelForUniversalSegmentation",
            "AutoModelForVideoClassification",
            "AutoModelForVision2Seq",
            "AutoModelForVisualQuestionAnswering",
            "AutoModelForZeroShotImageClassification",
            "AutoModelForZeroShotObjectDetection",
            "AutoModelWithLMHead",
        ]
    )
    _import_structure["models.autoformer"].extend(
        [
            "AutoformerForPrediction",
            "AutoformerModel",
            "AutoformerPreTrainedModel",
        ]
    )
    _import_structure["models.bark"].extend(
        [
            "BarkCausalModel",
            "BarkCoarseModel",
            "BarkFineModel",
            "BarkModel",
            "BarkPreTrainedModel",
            "BarkSemanticModel",
        ]
    )
    _import_structure["models.bart"].extend(
        [
            "BartForCausalLM",
            "BartForConditionalGeneration",
            "BartForQuestionAnswering",
            "BartForSequenceClassification",
            "BartModel",
            "BartPretrainedModel",
            "BartPreTrainedModel",
            "PretrainedBartModel",
        ]
    )
    _import_structure["models.beit"].extend(
        [
            "BeitBackbone",
            "BeitForImageClassification",
            "BeitForMaskedImageModeling",
            "BeitForSemanticSegmentation",
            "BeitModel",
            "BeitPreTrainedModel",
        ]
    )
    _import_structure["models.bert"].extend(
        [
            "BertForMaskedLM",
            "BertForMultipleChoice",
            "BertForNextSentencePrediction",
            "BertForPreTraining",
            "BertForQuestionAnswering",
            "BertForSequenceClassification",
            "BertForTokenClassification",
            "BertLayer",
            "BertLMHeadModel",
            "BertModel",
            "BertPreTrainedModel",
            "load_tf_weights_in_bert",
        ]
    )
    _import_structure["models.bert_generation"].extend(
        [
            "BertGenerationDecoder",
            "BertGenerationEncoder",
            "BertGenerationPreTrainedModel",
            "load_tf_weights_in_bert_generation",
        ]
    )
    _import_structure["models.big_bird"].extend(
        [
            "BigBirdForCausalLM",
            "BigBirdForMaskedLM",
            "BigBirdForMultipleChoice",
            "BigBirdForPreTraining",
            "BigBirdForQuestionAnswering",
            "BigBirdForSequenceClassification",
            "BigBirdForTokenClassification",
            "BigBirdLayer",
            "BigBirdModel",
            "BigBirdPreTrainedModel",
            "load_tf_weights_in_big_bird",
        ]
    )
    _import_structure["models.bigbird_pegasus"].extend(
        [
            "BigBirdPegasusForCausalLM",
            "BigBirdPegasusForConditionalGeneration",
            "BigBirdPegasusForQuestionAnswering",
            "BigBirdPegasusForSequenceClassification",
            "BigBirdPegasusModel",
            "BigBirdPegasusPreTrainedModel",
        ]
    )
    _import_structure["models.biogpt"].extend(
        [
            "BioGptForCausalLM",
            "BioGptForSequenceClassification",
            "BioGptForTokenClassification",
            "BioGptModel",
            "BioGptPreTrainedModel",
        ]
    )
    _import_structure["models.bit"].extend(
        [
            "BitBackbone",
            "BitForImageClassification",
            "BitModel",
            "BitPreTrainedModel",
        ]
    )
    _import_structure["models.blenderbot"].extend(
        [
            "BlenderbotForCausalLM",
            "BlenderbotForConditionalGeneration",
            "BlenderbotModel",
            "BlenderbotPreTrainedModel",
        ]
    )
    _import_structure["models.blenderbot_small"].extend(
        [
            "BlenderbotSmallForCausalLM",
            "BlenderbotSmallForConditionalGeneration",
            "BlenderbotSmallModel",
            "BlenderbotSmallPreTrainedModel",
        ]
    )
    _import_structure["models.blip"].extend(
        [
            "BlipForConditionalGeneration",
            "BlipForImageTextRetrieval",
            "BlipForQuestionAnswering",
            "BlipModel",
            "BlipPreTrainedModel",
            "BlipTextModel",
            "BlipVisionModel",
        ]
    )
    _import_structure["models.blip_2"].extend(
        [
            "Blip2ForConditionalGeneration",
            "Blip2Model",
            "Blip2PreTrainedModel",
            "Blip2QFormerModel",
            "Blip2VisionModel",
        ]
    )
    _import_structure["models.bloom"].extend(
        [
            "BloomForCausalLM",
            "BloomForQuestionAnswering",
            "BloomForSequenceClassification",
            "BloomForTokenClassification",
            "BloomModel",
            "BloomPreTrainedModel",
        ]
    )
    _import_structure["models.bridgetower"].extend(
        [
            "BridgeTowerForContrastiveLearning",
            "BridgeTowerForImageAndTextRetrieval",
            "BridgeTowerForMaskedLM",
            "BridgeTowerModel",
            "BridgeTowerPreTrainedModel",
        ]
    )
    _import_structure["models.bros"].extend(
        [
            "BrosForTokenClassification",
            "BrosModel",
            "BrosPreTrainedModel",
            "BrosProcessor",
            "BrosSpadeEEForTokenClassification",
            "BrosSpadeELForTokenClassification",
        ]
    )
    _import_structure["models.camembert"].extend(
        [
            "CamembertForCausalLM",
            "CamembertForMaskedLM",
            "CamembertForMultipleChoice",
            "CamembertForQuestionAnswering",
            "CamembertForSequenceClassification",
            "CamembertForTokenClassification",
            "CamembertModel",
            "CamembertPreTrainedModel",
        ]
    )
    _import_structure["models.canine"].extend(
        [
            "CanineForMultipleChoice",
            "CanineForQuestionAnswering",
            "CanineForSequenceClassification",
            "CanineForTokenClassification",
            "CanineLayer",
            "CanineModel",
            "CaninePreTrainedModel",
            "load_tf_weights_in_canine",
        ]
    )
    _import_structure["models.chinese_clip"].extend(
        [
            "ChineseCLIPModel",
            "ChineseCLIPPreTrainedModel",
            "ChineseCLIPTextModel",
            "ChineseCLIPVisionModel",
        ]
    )
    _import_structure["models.clap"].extend(
        [
            "ClapAudioModel",
            "ClapAudioModelWithProjection",
            "ClapFeatureExtractor",
            "ClapModel",
            "ClapPreTrainedModel",
            "ClapTextModel",
            "ClapTextModelWithProjection",
        ]
    )
    _import_structure["models.clip"].extend(
        [
            "CLIPForImageClassification",
            "CLIPModel",
            "CLIPPreTrainedModel",
            "CLIPTextModel",
            "CLIPTextModelWithProjection",
            "CLIPVisionModel",
            "CLIPVisionModelWithProjection",
        ]
    )
    _import_structure["models.clipseg"].extend(
        [
            "CLIPSegForImageSegmentation",
            "CLIPSegModel",
            "CLIPSegPreTrainedModel",
            "CLIPSegTextModel",
            "CLIPSegVisionModel",
        ]
    )
    _import_structure["models.clvp"].extend(
        [
            "ClvpDecoder",
            "ClvpEncoder",
            "ClvpForCausalLM",
            "ClvpModel",
            "ClvpModelForConditionalGeneration",
            "ClvpPreTrainedModel",
        ]
    )
    _import_structure["models.codegen"].extend(
        [
            "CodeGenForCausalLM",
            "CodeGenModel",
            "CodeGenPreTrainedModel",
        ]
    )
    _import_structure["models.cohere"].extend(["CohereForCausalLM", "CohereModel", "CoherePreTrainedModel"])
    _import_structure["models.conditional_detr"].extend(
        [
            "ConditionalDetrForObjectDetection",
            "ConditionalDetrForSegmentation",
            "ConditionalDetrModel",
            "ConditionalDetrPreTrainedModel",
        ]
    )
    _import_structure["models.convbert"].extend(
        [
            "ConvBertForMaskedLM",
            "ConvBertForMultipleChoice",
            "ConvBertForQuestionAnswering",
            "ConvBertForSequenceClassification",
            "ConvBertForTokenClassification",
            "ConvBertLayer",
            "ConvBertModel",
            "ConvBertPreTrainedModel",
            "load_tf_weights_in_convbert",
        ]
    )
    _import_structure["models.convnext"].extend(
        [
            "ConvNextBackbone",
            "ConvNextForImageClassification",
            "ConvNextModel",
            "ConvNextPreTrainedModel",
        ]
    )
    _import_structure["models.convnextv2"].extend(
        [
            "ConvNextV2Backbone",
            "ConvNextV2ForImageClassification",
            "ConvNextV2Model",
            "ConvNextV2PreTrainedModel",
        ]
    )
    _import_structure["models.cpmant"].extend(
        [
            "CpmAntForCausalLM",
            "CpmAntModel",
            "CpmAntPreTrainedModel",
        ]
    )
    _import_structure["models.ctrl"].extend(
        [
            "CTRLForSequenceClassification",
            "CTRLLMHeadModel",
            "CTRLModel",
            "CTRLPreTrainedModel",
        ]
    )
    _import_structure["models.cvt"].extend(
        [
            "CvtForImageClassification",
            "CvtModel",
            "CvtPreTrainedModel",
        ]
    )
    _import_structure["models.data2vec"].extend(
        [
            "Data2VecAudioForAudioFrameClassification",
            "Data2VecAudioForCTC",
            "Data2VecAudioForSequenceClassification",
            "Data2VecAudioForXVector",
            "Data2VecAudioModel",
            "Data2VecAudioPreTrainedModel",
            "Data2VecTextForCausalLM",
            "Data2VecTextForMaskedLM",
            "Data2VecTextForMultipleChoice",
            "Data2VecTextForQuestionAnswering",
            "Data2VecTextForSequenceClassification",
            "Data2VecTextForTokenClassification",
            "Data2VecTextModel",
            "Data2VecTextPreTrainedModel",
            "Data2VecVisionForImageClassification",
            "Data2VecVisionForSemanticSegmentation",
            "Data2VecVisionModel",
            "Data2VecVisionPreTrainedModel",
        ]
    )
    _import_structure["models.dbrx"].extend(
        [
            "DbrxForCausalLM",
            "DbrxModel",
            "DbrxPreTrainedModel",
        ]
    )
    _import_structure["models.deberta"].extend(
        [
            "DebertaForMaskedLM",
            "DebertaForQuestionAnswering",
            "DebertaForSequenceClassification",
            "DebertaForTokenClassification",
            "DebertaModel",
            "DebertaPreTrainedModel",
        ]
    )
    _import_structure["models.deberta_v2"].extend(
        [
            "DebertaV2ForMaskedLM",
            "DebertaV2ForMultipleChoice",
            "DebertaV2ForQuestionAnswering",
            "DebertaV2ForSequenceClassification",
            "DebertaV2ForTokenClassification",
            "DebertaV2Model",
            "DebertaV2PreTrainedModel",
        ]
    )
    _import_structure["models.decision_transformer"].extend(
        [
            "DecisionTransformerGPT2Model",
            "DecisionTransformerGPT2PreTrainedModel",
            "DecisionTransformerModel",
            "DecisionTransformerPreTrainedModel",
        ]
    )
    _import_structure["models.deformable_detr"].extend(
        [
            "DeformableDetrForObjectDetection",
            "DeformableDetrModel",
            "DeformableDetrPreTrainedModel",
        ]
    )
    _import_structure["models.deit"].extend(
        [
            "DeiTForImageClassification",
            "DeiTForImageClassificationWithTeacher",
            "DeiTForMaskedImageModeling",
            "DeiTModel",
            "DeiTPreTrainedModel",
        ]
    )
    _import_structure["models.deprecated.mctct"].extend(
        [
            "MCTCTForCTC",
            "MCTCTModel",
            "MCTCTPreTrainedModel",
        ]
    )
    _import_structure["models.deprecated.mmbt"].extend(["MMBTForClassification", "MMBTModel", "ModalEmbeddings"])
    _import_structure["models.deprecated.open_llama"].extend(
        [
            "OpenLlamaForCausalLM",
            "OpenLlamaForSequenceClassification",
            "OpenLlamaModel",
            "OpenLlamaPreTrainedModel",
        ]
    )
    _import_structure["models.deprecated.retribert"].extend(
        [
            "RetriBertModel",
            "RetriBertPreTrainedModel",
        ]
    )
    _import_structure["models.deprecated.trajectory_transformer"].extend(
        [
            "TrajectoryTransformerModel",
            "TrajectoryTransformerPreTrainedModel",
        ]
    )
    _import_structure["models.deprecated.transfo_xl"].extend(
        [
            "AdaptiveEmbedding",
            "TransfoXLForSequenceClassification",
            "TransfoXLLMHeadModel",
            "TransfoXLModel",
            "TransfoXLPreTrainedModel",
            "load_tf_weights_in_transfo_xl",
        ]
    )
    _import_structure["models.deprecated.van"].extend(
        [
            "VanForImageClassification",
            "VanModel",
            "VanPreTrainedModel",
        ]
    )
    _import_structure["models.depth_anything"].extend(
        [
            "DepthAnythingForDepthEstimation",
            "DepthAnythingPreTrainedModel",
        ]
    )
    _import_structure["models.deta"].extend(
        [
            "DetaForObjectDetection",
            "DetaModel",
            "DetaPreTrainedModel",
        ]
    )
    _import_structure["models.detr"].extend(
        [
            "DetrForObjectDetection",
            "DetrForSegmentation",
            "DetrModel",
            "DetrPreTrainedModel",
        ]
    )
    _import_structure["models.dinat"].extend(
        [
            "DinatBackbone",
            "DinatForImageClassification",
            "DinatModel",
            "DinatPreTrainedModel",
        ]
    )
    _import_structure["models.dinov2"].extend(
        [
            "Dinov2Backbone",
            "Dinov2ForImageClassification",
            "Dinov2Model",
            "Dinov2PreTrainedModel",
        ]
    )
    _import_structure["models.distilbert"].extend(
        [
            "DistilBertForMaskedLM",
            "DistilBertForMultipleChoice",
            "DistilBertForQuestionAnswering",
            "DistilBertForSequenceClassification",
            "DistilBertForTokenClassification",
            "DistilBertModel",
            "DistilBertPreTrainedModel",
        ]
    )
    _import_structure["models.donut"].extend(
        [
            "DonutSwinModel",
            "DonutSwinPreTrainedModel",
        ]
    )
    _import_structure["models.dpr"].extend(
        [
            "DPRContextEncoder",
            "DPRPretrainedContextEncoder",
            "DPRPreTrainedModel",
            "DPRPretrainedQuestionEncoder",
            "DPRPretrainedReader",
            "DPRQuestionEncoder",
            "DPRReader",
        ]
    )
    _import_structure["models.dpt"].extend(
        [
            "DPTForDepthEstimation",
            "DPTForSemanticSegmentation",
            "DPTModel",
            "DPTPreTrainedModel",
        ]
    )
    _import_structure["models.efficientformer"].extend(
        [
            "EfficientFormerForImageClassification",
            "EfficientFormerForImageClassificationWithTeacher",
            "EfficientFormerModel",
            "EfficientFormerPreTrainedModel",
        ]
    )
    _import_structure["models.efficientnet"].extend(
        [
            "EfficientNetForImageClassification",
            "EfficientNetModel",
            "EfficientNetPreTrainedModel",
        ]
    )
    _import_structure["models.electra"].extend(
        [
            "ElectraForCausalLM",
            "ElectraForMaskedLM",
            "ElectraForMultipleChoice",
            "ElectraForPreTraining",
            "ElectraForQuestionAnswering",
            "ElectraForSequenceClassification",
            "ElectraForTokenClassification",
            "ElectraModel",
            "ElectraPreTrainedModel",
            "load_tf_weights_in_electra",
        ]
    )
    _import_structure["models.encodec"].extend(
        [
            "EncodecModel",
            "EncodecPreTrainedModel",
        ]
    )
    _import_structure["models.encoder_decoder"].append("EncoderDecoderModel")
    _import_structure["models.ernie"].extend(
        [
            "ErnieForCausalLM",
            "ErnieForMaskedLM",
            "ErnieForMultipleChoice",
            "ErnieForNextSentencePrediction",
            "ErnieForPreTraining",
            "ErnieForQuestionAnswering",
            "ErnieForSequenceClassification",
            "ErnieForTokenClassification",
            "ErnieModel",
            "ErniePreTrainedModel",
        ]
    )
    _import_structure["models.ernie_m"].extend(
        [
            "ErnieMForInformationExtraction",
            "ErnieMForMultipleChoice",
            "ErnieMForQuestionAnswering",
            "ErnieMForSequenceClassification",
            "ErnieMForTokenClassification",
            "ErnieMModel",
            "ErnieMPreTrainedModel",
        ]
    )
    _import_structure["models.esm"].extend(
        [
            "EsmFoldPreTrainedModel",
            "EsmForMaskedLM",
            "EsmForProteinFolding",
            "EsmForSequenceClassification",
            "EsmForTokenClassification",
            "EsmModel",
            "EsmPreTrainedModel",
        ]
    )
    _import_structure["models.falcon"].extend(
        [
            "FalconForCausalLM",
            "FalconForQuestionAnswering",
            "FalconForSequenceClassification",
            "FalconForTokenClassification",
            "FalconModel",
            "FalconPreTrainedModel",
        ]
    )

    _import_structure["models.falcon_vlm"].extend(
        [
            "FalconVlmForConditionalGeneration",
            "FalconVlmPreTrainedModel",
        ]
    )
    _import_structure["models.fastspeech2_conformer"].extend(
        [
            "FastSpeech2ConformerHifiGan",
            "FastSpeech2ConformerModel",
            "FastSpeech2ConformerPreTrainedModel",
            "FastSpeech2ConformerWithHifiGan",
        ]
    )
    _import_structure["models.flaubert"].extend(
        [
            "FlaubertForMultipleChoice",
            "FlaubertForQuestionAnswering",
            "FlaubertForQuestionAnsweringSimple",
            "FlaubertForSequenceClassification",
            "FlaubertForTokenClassification",
            "FlaubertModel",
            "FlaubertPreTrainedModel",
            "FlaubertWithLMHeadModel",
        ]
    )
    _import_structure["models.flava"].extend(
        [
            "FlavaForPreTraining",
            "FlavaImageCodebook",
            "FlavaImageModel",
            "FlavaModel",
            "FlavaMultimodalModel",
            "FlavaPreTrainedModel",
            "FlavaTextModel",
        ]
    )
    _import_structure["models.fnet"].extend(
        [
            "FNetForMaskedLM",
            "FNetForMultipleChoice",
            "FNetForNextSentencePrediction",
            "FNetForPreTraining",
            "FNetForQuestionAnswering",
            "FNetForSequenceClassification",
            "FNetForTokenClassification",
            "FNetLayer",
            "FNetModel",
            "FNetPreTrainedModel",
        ]
    )
    _import_structure["models.focalnet"].extend(
        [
            "FocalNetBackbone",
            "FocalNetForImageClassification",
            "FocalNetForMaskedImageModeling",
            "FocalNetModel",
            "FocalNetPreTrainedModel",
        ]
    )
    _import_structure["models.fsmt"].extend(["FSMTForConditionalGeneration", "FSMTModel", "PretrainedFSMTModel"])
    _import_structure["models.funnel"].extend(
        [
            "FunnelBaseModel",
            "FunnelForMaskedLM",
            "FunnelForMultipleChoice",
            "FunnelForPreTraining",
            "FunnelForQuestionAnswering",
            "FunnelForSequenceClassification",
            "FunnelForTokenClassification",
            "FunnelModel",
            "FunnelPreTrainedModel",
            "load_tf_weights_in_funnel",
        ]
    )
    _import_structure["models.fuyu"].extend(["FuyuForCausalLM", "FuyuPreTrainedModel"])
    _import_structure["models.gemma"].extend(
        [
            "GemmaForCausalLM",
            "GemmaForSequenceClassification",
            "GemmaModel",
            "GemmaPreTrainedModel",
        ]
    )
    _import_structure["models.git"].extend(
        [
            "GitForCausalLM",
            "GitModel",
            "GitPreTrainedModel",
            "GitVisionModel",
        ]
    )
    _import_structure["models.glpn"].extend(
        [
            "GLPNForDepthEstimation",
            "GLPNModel",
            "GLPNPreTrainedModel",
        ]
    )
    _import_structure["models.gpt2"].extend(
        [
            "GPT2DoubleHeadsModel",
            "GPT2ForQuestionAnswering",
            "GPT2ForSequenceClassification",
            "GPT2ForTokenClassification",
            "GPT2LMHeadModel",
            "GPT2Model",
            "GPT2PreTrainedModel",
            "load_tf_weights_in_gpt2",
        ]
    )
    _import_structure["models.gpt_bigcode"].extend(
        [
            "GPTBigCodeForCausalLM",
            "GPTBigCodeForSequenceClassification",
            "GPTBigCodeForTokenClassification",
            "GPTBigCodeModel",
            "GPTBigCodePreTrainedModel",
        ]
    )
    _import_structure["models.gpt_neo"].extend(
        [
            "GPTNeoForCausalLM",
            "GPTNeoForQuestionAnswering",
            "GPTNeoForSequenceClassification",
            "GPTNeoForTokenClassification",
            "GPTNeoModel",
            "GPTNeoPreTrainedModel",
            "load_tf_weights_in_gpt_neo",
        ]
    )
    _import_structure["models.gpt_neox"].extend(
        [
            "GPTNeoXForCausalLM",
            "GPTNeoXForQuestionAnswering",
            "GPTNeoXForSequenceClassification",
            "GPTNeoXForTokenClassification",
            "GPTNeoXLayer",
            "GPTNeoXModel",
            "GPTNeoXPreTrainedModel",
        ]
    )
    _import_structure["models.gpt_neox_japanese"].extend(
        [
            "GPTNeoXJapaneseForCausalLM",
            "GPTNeoXJapaneseLayer",
            "GPTNeoXJapaneseModel",
            "GPTNeoXJapanesePreTrainedModel",
        ]
    )
    _import_structure["models.gptj"].extend(
        [
            "GPTJForCausalLM",
            "GPTJForQuestionAnswering",
            "GPTJForSequenceClassification",
            "GPTJModel",
            "GPTJPreTrainedModel",
        ]
    )
    _import_structure["models.gptsan_japanese"].extend(
        [
            "GPTSanJapaneseForConditionalGeneration",
            "GPTSanJapaneseModel",
            "GPTSanJapanesePreTrainedModel",
        ]
    )
    _import_structure["models.graphormer"].extend(
        [
            "GraphormerForGraphClassification",
            "GraphormerModel",
            "GraphormerPreTrainedModel",
        ]
    )
    _import_structure["models.grounding_dino"].extend(
        [
            "GroundingDinoForObjectDetection",
            "GroundingDinoModel",
            "GroundingDinoPreTrainedModel",
        ]
    )
    _import_structure["models.groupvit"].extend(
        [
            "GroupViTModel",
            "GroupViTPreTrainedModel",
            "GroupViTTextModel",
            "GroupViTVisionModel",
        ]
    )
    _import_structure["models.hubert"].extend(
        [
            "HubertForCTC",
            "HubertForSequenceClassification",
            "HubertModel",
            "HubertPreTrainedModel",
        ]
    )
    _import_structure["models.ibert"].extend(
        [
            "IBertForMaskedLM",
            "IBertForMultipleChoice",
            "IBertForQuestionAnswering",
            "IBertForSequenceClassification",
            "IBertForTokenClassification",
            "IBertModel",
            "IBertPreTrainedModel",
        ]
    )
    _import_structure["models.idefics"].extend(
        [
            "IdeficsForVisionText2Text",
            "IdeficsModel",
            "IdeficsPreTrainedModel",
            "IdeficsProcessor",
        ]
    )
    _import_structure["models.idefics2"].extend(
        [
            "Idefics2ForConditionalGeneration",
            "Idefics2Model",
            "Idefics2PreTrainedModel",
            "Idefics2Processor",
        ]
    )
    _import_structure["models.imagegpt"].extend(
        [
            "ImageGPTForCausalImageModeling",
            "ImageGPTForImageClassification",
            "ImageGPTModel",
            "ImageGPTPreTrainedModel",
            "load_tf_weights_in_imagegpt",
        ]
    )
    _import_structure["models.informer"].extend(
        [
            "InformerForPrediction",
            "InformerModel",
            "InformerPreTrainedModel",
        ]
    )
    _import_structure["models.instructblip"].extend(
        [
            "InstructBlipForConditionalGeneration",
            "InstructBlipPreTrainedModel",
            "InstructBlipQFormerModel",
            "InstructBlipVisionModel",
        ]
    )
    _import_structure["models.jamba"].extend(
        [
            "JambaForCausalLM",
            "JambaForSequenceClassification",
            "JambaModel",
            "JambaPreTrainedModel",
        ]
    )
    _import_structure["models.jetmoe"].extend(
        [
            "JetMoeForCausalLM",
            "JetMoeForSequenceClassification",
            "JetMoeModel",
            "JetMoePreTrainedModel",
        ]
    )
    _import_structure["models.jukebox"].extend(
        [
            "JukeboxModel",
            "JukeboxPreTrainedModel",
            "JukeboxPrior",
            "JukeboxVQVAE",
        ]
    )
    _import_structure["models.kosmos2"].extend(
        [
            "Kosmos2ForConditionalGeneration",
            "Kosmos2Model",
            "Kosmos2PreTrainedModel",
        ]
    )
    _import_structure["models.layoutlm"].extend(
        [
            "LayoutLMForMaskedLM",
            "LayoutLMForQuestionAnswering",
            "LayoutLMForSequenceClassification",
            "LayoutLMForTokenClassification",
            "LayoutLMModel",
            "LayoutLMPreTrainedModel",
        ]
    )
    _import_structure["models.layoutlmv2"].extend(
        [
            "LayoutLMv2ForQuestionAnswering",
            "LayoutLMv2ForSequenceClassification",
            "LayoutLMv2ForTokenClassification",
            "LayoutLMv2Model",
            "LayoutLMv2PreTrainedModel",
        ]
    )
    _import_structure["models.layoutlmv3"].extend(
        [
            "LayoutLMv3ForQuestionAnswering",
            "LayoutLMv3ForSequenceClassification",
            "LayoutLMv3ForTokenClassification",
            "LayoutLMv3Model",
            "LayoutLMv3PreTrainedModel",
        ]
    )
    _import_structure["models.led"].extend(
        [
            "LEDForConditionalGeneration",
            "LEDForQuestionAnswering",
            "LEDForSequenceClassification",
            "LEDModel",
            "LEDPreTrainedModel",
        ]
    )
    _import_structure["models.levit"].extend(
        [
            "LevitForImageClassification",
            "LevitForImageClassificationWithTeacher",
            "LevitModel",
            "LevitPreTrainedModel",
        ]
    )
    _import_structure["models.lilt"].extend(
        [
            "LiltForQuestionAnswering",
            "LiltForSequenceClassification",
            "LiltForTokenClassification",
            "LiltModel",
            "LiltPreTrainedModel",
        ]
    )
    _import_structure["models.llama"].extend(
        [
            "LlamaForCausalLM",
            "LlamaForQuestionAnswering",
            "LlamaForSequenceClassification",
            "LlamaModel",
            "LlamaPreTrainedModel",
        ]
    )
    _import_structure["models.llava"].extend(
        [
            "LlavaForConditionalGeneration",
            "LlavaPreTrainedModel",
        ]
    )
    _import_structure["models.llava_next"].extend(
        [
            "LlavaNextForConditionalGeneration",
            "LlavaNextPreTrainedModel",
        ]
    )
    _import_structure["models.longformer"].extend(
        [
            "LongformerForMaskedLM",
            "LongformerForMultipleChoice",
            "LongformerForQuestionAnswering",
            "LongformerForSequenceClassification",
            "LongformerForTokenClassification",
            "LongformerModel",
            "LongformerPreTrainedModel",
            "LongformerSelfAttention",
        ]
    )
    _import_structure["models.longt5"].extend(
        [
            "LongT5EncoderModel",
            "LongT5ForConditionalGeneration",
            "LongT5Model",
            "LongT5PreTrainedModel",
        ]
    )
    _import_structure["models.luke"].extend(
        [
            "LukeForEntityClassification",
            "LukeForEntityPairClassification",
            "LukeForEntitySpanClassification",
            "LukeForMaskedLM",
            "LukeForMultipleChoice",
            "LukeForQuestionAnswering",
            "LukeForSequenceClassification",
            "LukeForTokenClassification",
            "LukeModel",
            "LukePreTrainedModel",
        ]
    )
    _import_structure["models.lxmert"].extend(
        [
            "LxmertEncoder",
            "LxmertForPreTraining",
            "LxmertForQuestionAnswering",
            "LxmertModel",
            "LxmertPreTrainedModel",
            "LxmertVisualFeatureEncoder",
            "LxmertXLayer",
        ]
    )
    _import_structure["models.m2m_100"].extend(
        [
            "M2M100ForConditionalGeneration",
            "M2M100Model",
            "M2M100PreTrainedModel",
        ]
    )
    _import_structure["models.mamba"].extend(
        [
            "MambaForCausalLM",
            "MambaModel",
            "MambaPreTrainedModel",
        ]
    )
    _import_structure["models.marian"].extend(["MarianForCausalLM", "MarianModel", "MarianMTModel"])
    _import_structure["models.markuplm"].extend(
        [
            "MarkupLMForQuestionAnswering",
            "MarkupLMForSequenceClassification",
            "MarkupLMForTokenClassification",
            "MarkupLMModel",
            "MarkupLMPreTrainedModel",
        ]
    )
    _import_structure["models.mask2former"].extend(
        [
            "Mask2FormerForUniversalSegmentation",
            "Mask2FormerModel",
            "Mask2FormerPreTrainedModel",
        ]
    )
    _import_structure["models.maskformer"].extend(
        [
            "MaskFormerForInstanceSegmentation",
            "MaskFormerModel",
            "MaskFormerPreTrainedModel",
            "MaskFormerSwinBackbone",
        ]
    )
    _import_structure["models.mbart"].extend(
        [
            "MBartForCausalLM",
            "MBartForConditionalGeneration",
            "MBartForQuestionAnswering",
            "MBartForSequenceClassification",
            "MBartModel",
            "MBartPreTrainedModel",
        ]
    )
    _import_structure["models.mega"].extend(
        [
            "MegaForCausalLM",
            "MegaForMaskedLM",
            "MegaForMultipleChoice",
            "MegaForQuestionAnswering",
            "MegaForSequenceClassification",
            "MegaForTokenClassification",
            "MegaModel",
            "MegaPreTrainedModel",
        ]
    )
    _import_structure["models.megatron_bert"].extend(
        [
            "MegatronBertForCausalLM",
            "MegatronBertForMaskedLM",
            "MegatronBertForMultipleChoice",
            "MegatronBertForNextSentencePrediction",
            "MegatronBertForPreTraining",
            "MegatronBertForQuestionAnswering",
            "MegatronBertForSequenceClassification",
            "MegatronBertForTokenClassification",
            "MegatronBertModel",
            "MegatronBertPreTrainedModel",
        ]
    )
    _import_structure["models.mgp_str"].extend(
        [
            "MgpstrForSceneTextRecognition",
            "MgpstrModel",
            "MgpstrPreTrainedModel",
        ]
    )
    _import_structure["models.mistral"].extend(
        [
            "MistralForCausalLM",
            "MistralForSequenceClassification",
            "MistralModel",
            "MistralPreTrainedModel",
        ]
    )
    _import_structure["models.mixtral"].extend(
        ["MixtralForCausalLM", "MixtralForSequenceClassification", "MixtralModel", "MixtralPreTrainedModel"]
    )
    _import_structure["models.mobilebert"].extend(
        [
            "MobileBertForMaskedLM",
            "MobileBertForMultipleChoice",
            "MobileBertForNextSentencePrediction",
            "MobileBertForPreTraining",
            "MobileBertForQuestionAnswering",
            "MobileBertForSequenceClassification",
            "MobileBertForTokenClassification",
            "MobileBertLayer",
            "MobileBertModel",
            "MobileBertPreTrainedModel",
            "load_tf_weights_in_mobilebert",
        ]
    )
    _import_structure["models.mobilenet_v1"].extend(
        [
            "MobileNetV1ForImageClassification",
            "MobileNetV1Model",
            "MobileNetV1PreTrainedModel",
            "load_tf_weights_in_mobilenet_v1",
        ]
    )
    _import_structure["models.mobilenet_v2"].extend(
        [
            "MobileNetV2ForImageClassification",
            "MobileNetV2ForSemanticSegmentation",
            "MobileNetV2Model",
            "MobileNetV2PreTrainedModel",
            "load_tf_weights_in_mobilenet_v2",
        ]
    )
    _import_structure["models.mobilevit"].extend(
        [
            "MobileViTForImageClassification",
            "MobileViTForSemanticSegmentation",
            "MobileViTModel",
            "MobileViTPreTrainedModel",
        ]
    )
    _import_structure["models.mobilevitv2"].extend(
        [
            "MobileViTV2ForImageClassification",
            "MobileViTV2ForSemanticSegmentation",
            "MobileViTV2Model",
            "MobileViTV2PreTrainedModel",
        ]
    )
    _import_structure["models.mpnet"].extend(
        [
            "MPNetForMaskedLM",
            "MPNetForMultipleChoice",
            "MPNetForQuestionAnswering",
            "MPNetForSequenceClassification",
            "MPNetForTokenClassification",
            "MPNetLayer",
            "MPNetModel",
            "MPNetPreTrainedModel",
        ]
    )
    _import_structure["models.mpt"].extend(
        [
            "MptForCausalLM",
            "MptForQuestionAnswering",
            "MptForSequenceClassification",
            "MptForTokenClassification",
            "MptModel",
            "MptPreTrainedModel",
        ]
    )
    _import_structure["models.mra"].extend(
        [
            "MraForMaskedLM",
            "MraForMultipleChoice",
            "MraForQuestionAnswering",
            "MraForSequenceClassification",
            "MraForTokenClassification",
            "MraModel",
            "MraPreTrainedModel",
        ]
    )
    _import_structure["models.mt5"].extend(
        [
            "MT5EncoderModel",
            "MT5ForConditionalGeneration",
            "MT5ForQuestionAnswering",
            "MT5ForSequenceClassification",
            "MT5ForTokenClassification",
            "MT5Model",
            "MT5PreTrainedModel",
        ]
    )
    _import_structure["models.musicgen"].extend(
        [
            "MusicgenForCausalLM",
            "MusicgenForConditionalGeneration",
            "MusicgenModel",
            "MusicgenPreTrainedModel",
            "MusicgenProcessor",
        ]
    )
    _import_structure["models.musicgen_melody"].extend(
        [
            "MusicgenMelodyForCausalLM",
            "MusicgenMelodyForConditionalGeneration",
            "MusicgenMelodyModel",
            "MusicgenMelodyPreTrainedModel",
        ]
    )
    _import_structure["models.mvp"].extend(
        [
            "MvpForCausalLM",
            "MvpForConditionalGeneration",
            "MvpForQuestionAnswering",
            "MvpForSequenceClassification",
            "MvpModel",
            "MvpPreTrainedModel",
        ]
    )
    _import_structure["models.nat"].extend(
        [
            "NatBackbone",
            "NatForImageClassification",
            "NatModel",
            "NatPreTrainedModel",
        ]
    )
    _import_structure["models.nezha"].extend(
        [
            "NezhaForMaskedLM",
            "NezhaForMultipleChoice",
            "NezhaForNextSentencePrediction",
            "NezhaForPreTraining",
            "NezhaForQuestionAnswering",
            "NezhaForSequenceClassification",
            "NezhaForTokenClassification",
            "NezhaModel",
            "NezhaPreTrainedModel",
        ]
    )
    _import_structure["models.nllb_moe"].extend(
        [
            "NllbMoeForConditionalGeneration",
            "NllbMoeModel",
            "NllbMoePreTrainedModel",
            "NllbMoeSparseMLP",
            "NllbMoeTop2Router",
        ]
    )
    _import_structure["models.nystromformer"].extend(
        [
            "NystromformerForMaskedLM",
            "NystromformerForMultipleChoice",
            "NystromformerForQuestionAnswering",
            "NystromformerForSequenceClassification",
            "NystromformerForTokenClassification",
            "NystromformerLayer",
            "NystromformerModel",
            "NystromformerPreTrainedModel",
        ]
    )
    _import_structure["models.olmo"].extend(
        [
            "OlmoForCausalLM",
            "OlmoModel",
            "OlmoPreTrainedModel",
        ]
    )
    _import_structure["models.oneformer"].extend(
        [
            "OneFormerForUniversalSegmentation",
            "OneFormerModel",
            "OneFormerPreTrainedModel",
        ]
    )
    _import_structure["models.openai"].extend(
        [
            "OpenAIGPTDoubleHeadsModel",
            "OpenAIGPTForSequenceClassification",
            "OpenAIGPTLMHeadModel",
            "OpenAIGPTModel",
            "OpenAIGPTPreTrainedModel",
            "load_tf_weights_in_openai_gpt",
        ]
    )
    _import_structure["models.opt"].extend(
        [
            "OPTForCausalLM",
            "OPTForQuestionAnswering",
            "OPTForSequenceClassification",
            "OPTModel",
            "OPTPreTrainedModel",
        ]
    )
    _import_structure["models.owlv2"].extend(
        [
            "Owlv2ForObjectDetection",
            "Owlv2Model",
            "Owlv2PreTrainedModel",
            "Owlv2TextModel",
            "Owlv2VisionModel",
        ]
    )
    _import_structure["models.owlvit"].extend(
        [
            "OwlViTForObjectDetection",
            "OwlViTModel",
            "OwlViTPreTrainedModel",
            "OwlViTTextModel",
            "OwlViTVisionModel",
        ]
    )
    _import_structure["models.paligemma"].extend(
        [
            "PaliGemmaForConditionalGeneration",
            "PaliGemmaPreTrainedModel",
            "PaliGemmaProcessor",
        ]
    )
    _import_structure["models.patchtsmixer"].extend(
        [
            "PatchTSMixerForPrediction",
            "PatchTSMixerForPretraining",
            "PatchTSMixerForRegression",
            "PatchTSMixerForTimeSeriesClassification",
            "PatchTSMixerModel",
            "PatchTSMixerPreTrainedModel",
        ]
    )
    _import_structure["models.patchtst"].extend(
        [
            "PatchTSTForClassification",
            "PatchTSTForPrediction",
            "PatchTSTForPretraining",
            "PatchTSTForRegression",
            "PatchTSTModel",
            "PatchTSTPreTrainedModel",
        ]
    )
    _import_structure["models.pegasus"].extend(
        [
            "PegasusForCausalLM",
            "PegasusForConditionalGeneration",
            "PegasusModel",
            "PegasusPreTrainedModel",
        ]
    )
    _import_structure["models.pegasus_x"].extend(
        [
            "PegasusXForConditionalGeneration",
            "PegasusXModel",
            "PegasusXPreTrainedModel",
        ]
    )
    _import_structure["models.perceiver"].extend(
        [
            "PerceiverForImageClassificationConvProcessing",
            "PerceiverForImageClassificationFourier",
            "PerceiverForImageClassificationLearned",
            "PerceiverForMaskedLM",
            "PerceiverForMultimodalAutoencoding",
            "PerceiverForOpticalFlow",
            "PerceiverForSequenceClassification",
            "PerceiverLayer",
            "PerceiverModel",
            "PerceiverPreTrainedModel",
        ]
    )
    _import_structure["models.persimmon"].extend(
        [
            "PersimmonForCausalLM",
            "PersimmonForSequenceClassification",
            "PersimmonModel",
            "PersimmonPreTrainedModel",
        ]
    )
    _import_structure["models.phi"].extend(
        [
            "PhiForCausalLM",
            "PhiForSequenceClassification",
            "PhiForTokenClassification",
            "PhiModel",
            "PhiPreTrainedModel",
        ]
    )
    _import_structure["models.phi3"].extend(
        [
            "Phi3ForCausalLM",
            "Phi3ForSequenceClassification",
            "Phi3ForTokenClassification",
            "Phi3Model",
            "Phi3PreTrainedModel",
        ]
    )
    _import_structure["models.pix2struct"].extend(
        [
            "Pix2StructForConditionalGeneration",
            "Pix2StructPreTrainedModel",
            "Pix2StructTextModel",
            "Pix2StructVisionModel",
        ]
    )
    _import_structure["models.plbart"].extend(
        [
            "PLBartForCausalLM",
            "PLBartForConditionalGeneration",
            "PLBartForSequenceClassification",
            "PLBartModel",
            "PLBartPreTrainedModel",
        ]
    )
    _import_structure["models.poolformer"].extend(
        [
            "PoolFormerForImageClassification",
            "PoolFormerModel",
            "PoolFormerPreTrainedModel",
        ]
    )
    _import_structure["models.pop2piano"].extend(
        [
            "Pop2PianoForConditionalGeneration",
            "Pop2PianoPreTrainedModel",
        ]
    )
    _import_structure["models.prophetnet"].extend(
        [
            "ProphetNetDecoder",
            "ProphetNetEncoder",
            "ProphetNetForCausalLM",
            "ProphetNetForConditionalGeneration",
            "ProphetNetModel",
            "ProphetNetPreTrainedModel",
        ]
    )
    _import_structure["models.pvt"].extend(
        [
            "PvtForImageClassification",
            "PvtModel",
            "PvtPreTrainedModel",
        ]
    )
    _import_structure["models.pvt_v2"].extend(
        [
            "PvtV2Backbone",
            "PvtV2ForImageClassification",
            "PvtV2Model",
            "PvtV2PreTrainedModel",
        ]
    )
    _import_structure["models.qdqbert"].extend(
        [
            "QDQBertForMaskedLM",
            "QDQBertForMultipleChoice",
            "QDQBertForNextSentencePrediction",
            "QDQBertForQuestionAnswering",
            "QDQBertForSequenceClassification",
            "QDQBertForTokenClassification",
            "QDQBertLayer",
            "QDQBertLMHeadModel",
            "QDQBertModel",
            "QDQBertPreTrainedModel",
            "load_tf_weights_in_qdqbert",
        ]
    )
    _import_structure["models.qwen2"].extend(
        [
            "Qwen2ForCausalLM",
            "Qwen2ForSequenceClassification",
            "Qwen2Model",
            "Qwen2PreTrainedModel",
        ]
    )
    _import_structure["models.qwen2_moe"].extend(
        [
            "Qwen2MoeForCausalLM",
            "Qwen2MoeForSequenceClassification",
            "Qwen2MoeModel",
            "Qwen2MoePreTrainedModel",
        ]
    )
    _import_structure["models.rag"].extend(
        [
            "RagModel",
            "RagPreTrainedModel",
            "RagSequenceForGeneration",
            "RagTokenForGeneration",
        ]
    )
    _import_structure["models.realm"].extend(
        [
            "RealmEmbedder",
            "RealmForOpenQA",
            "RealmKnowledgeAugEncoder",
            "RealmPreTrainedModel",
            "RealmReader",
            "RealmRetriever",
            "RealmScorer",
            "load_tf_weights_in_realm",
        ]
    )
    _import_structure["models.recurrent_gemma"].extend(
        [
            "RecurrentGemmaForCausalLM",
            "RecurrentGemmaModel",
            "RecurrentGemmaPreTrainedModel",
        ]
    )
    _import_structure["models.reformer"].extend(
        [
            "ReformerAttention",
            "ReformerForMaskedLM",
            "ReformerForQuestionAnswering",
            "ReformerForSequenceClassification",
            "ReformerLayer",
            "ReformerModel",
            "ReformerModelWithLMHead",
            "ReformerPreTrainedModel",
        ]
    )
    _import_structure["models.regnet"].extend(
        [
            "RegNetForImageClassification",
            "RegNetModel",
            "RegNetPreTrainedModel",
        ]
    )
    _import_structure["models.rembert"].extend(
        [
            "RemBertForCausalLM",
            "RemBertForMaskedLM",
            "RemBertForMultipleChoice",
            "RemBertForQuestionAnswering",
            "RemBertForSequenceClassification",
            "RemBertForTokenClassification",
            "RemBertLayer",
            "RemBertModel",
            "RemBertPreTrainedModel",
            "load_tf_weights_in_rembert",
        ]
    )
    _import_structure["models.resnet"].extend(
        [
            "ResNetBackbone",
            "ResNetForImageClassification",
            "ResNetModel",
            "ResNetPreTrainedModel",
        ]
    )
    _import_structure["models.roberta"].extend(
        [
            "RobertaForCausalLM",
            "RobertaForMaskedLM",
            "RobertaForMultipleChoice",
            "RobertaForQuestionAnswering",
            "RobertaForSequenceClassification",
            "RobertaForTokenClassification",
            "RobertaModel",
            "RobertaPreTrainedModel",
        ]
    )
    _import_structure["models.roberta_prelayernorm"].extend(
        [
            "RobertaPreLayerNormForCausalLM",
            "RobertaPreLayerNormForMaskedLM",
            "RobertaPreLayerNormForMultipleChoice",
            "RobertaPreLayerNormForQuestionAnswering",
            "RobertaPreLayerNormForSequenceClassification",
            "RobertaPreLayerNormForTokenClassification",
            "RobertaPreLayerNormModel",
            "RobertaPreLayerNormPreTrainedModel",
        ]
    )
    _import_structure["models.roc_bert"].extend(
        [
            "RoCBertForCausalLM",
            "RoCBertForMaskedLM",
            "RoCBertForMultipleChoice",
            "RoCBertForPreTraining",
            "RoCBertForQuestionAnswering",
            "RoCBertForSequenceClassification",
            "RoCBertForTokenClassification",
            "RoCBertLayer",
            "RoCBertModel",
            "RoCBertPreTrainedModel",
            "load_tf_weights_in_roc_bert",
        ]
    )
    _import_structure["models.roformer"].extend(
        [
            "RoFormerForCausalLM",
            "RoFormerForMaskedLM",
            "RoFormerForMultipleChoice",
            "RoFormerForQuestionAnswering",
            "RoFormerForSequenceClassification",
            "RoFormerForTokenClassification",
            "RoFormerLayer",
            "RoFormerModel",
            "RoFormerPreTrainedModel",
            "load_tf_weights_in_roformer",
        ]
    )
    _import_structure["models.rwkv"].extend(
        [
            "RwkvForCausalLM",
            "RwkvModel",
            "RwkvPreTrainedModel",
        ]
    )
    _import_structure["models.sam"].extend(
        [
            "SamModel",
            "SamPreTrainedModel",
        ]
    )
    _import_structure["models.seamless_m4t"].extend(
        [
            "SeamlessM4TCodeHifiGan",
            "SeamlessM4TForSpeechToSpeech",
            "SeamlessM4TForSpeechToText",
            "SeamlessM4TForTextToSpeech",
            "SeamlessM4TForTextToText",
            "SeamlessM4THifiGan",
            "SeamlessM4TModel",
            "SeamlessM4TPreTrainedModel",
            "SeamlessM4TTextToUnitForConditionalGeneration",
            "SeamlessM4TTextToUnitModel",
        ]
    )
    _import_structure["models.seamless_m4t_v2"].extend(
        [
            "SeamlessM4Tv2ForSpeechToSpeech",
            "SeamlessM4Tv2ForSpeechToText",
            "SeamlessM4Tv2ForTextToSpeech",
            "SeamlessM4Tv2ForTextToText",
            "SeamlessM4Tv2Model",
            "SeamlessM4Tv2PreTrainedModel",
        ]
    )
    _import_structure["models.segformer"].extend(
        [
            "SegformerDecodeHead",
            "SegformerForImageClassification",
            "SegformerForSemanticSegmentation",
            "SegformerLayer",
            "SegformerModel",
            "SegformerPreTrainedModel",
        ]
    )
    _import_structure["models.seggpt"].extend(
        [
            "SegGptForImageSegmentation",
            "SegGptModel",
            "SegGptPreTrainedModel",
        ]
    )
    _import_structure["models.sew"].extend(
        [
            "SEWForCTC",
            "SEWForSequenceClassification",
            "SEWModel",
            "SEWPreTrainedModel",
        ]
    )
    _import_structure["models.sew_d"].extend(
        [
            "SEWDForCTC",
            "SEWDForSequenceClassification",
            "SEWDModel",
            "SEWDPreTrainedModel",
        ]
    )
    _import_structure["models.siglip"].extend(
        [
            "SiglipForImageClassification",
            "SiglipModel",
            "SiglipPreTrainedModel",
            "SiglipTextModel",
            "SiglipVisionModel",
        ]
    )
    _import_structure["models.speech_encoder_decoder"].extend(["SpeechEncoderDecoderModel"])
    _import_structure["models.speech_to_text"].extend(
        [
            "Speech2TextForConditionalGeneration",
            "Speech2TextModel",
            "Speech2TextPreTrainedModel",
        ]
    )
    _import_structure["models.speech_to_text_2"].extend(["Speech2Text2ForCausalLM", "Speech2Text2PreTrainedModel"])
    _import_structure["models.speecht5"].extend(
        [
            "SpeechT5ForSpeechToSpeech",
            "SpeechT5ForSpeechToText",
            "SpeechT5ForTextToSpeech",
            "SpeechT5HifiGan",
            "SpeechT5Model",
            "SpeechT5PreTrainedModel",
        ]
    )
    _import_structure["models.splinter"].extend(
        [
            "SplinterForPreTraining",
            "SplinterForQuestionAnswering",
            "SplinterLayer",
            "SplinterModel",
            "SplinterPreTrainedModel",
        ]
    )
    _import_structure["models.squeezebert"].extend(
        [
            "SqueezeBertForMaskedLM",
            "SqueezeBertForMultipleChoice",
            "SqueezeBertForQuestionAnswering",
            "SqueezeBertForSequenceClassification",
            "SqueezeBertForTokenClassification",
            "SqueezeBertModel",
            "SqueezeBertModule",
            "SqueezeBertPreTrainedModel",
        ]
    )
    _import_structure["models.stablelm"].extend(
        [
            "StableLmForCausalLM",
            "StableLmForSequenceClassification",
            "StableLmModel",
            "StableLmPreTrainedModel",
        ]
    )
    _import_structure["models.starcoder2"].extend(
        [
            "Starcoder2ForCausalLM",
            "Starcoder2ForSequenceClassification",
            "Starcoder2Model",
            "Starcoder2PreTrainedModel",
        ]
    )
    _import_structure["models.superpoint"].extend(
        [
            "SuperPointForKeypointDetection",
            "SuperPointPreTrainedModel",
        ]
    )
    _import_structure["models.swiftformer"].extend(
        [
            "SwiftFormerForImageClassification",
            "SwiftFormerModel",
            "SwiftFormerPreTrainedModel",
        ]
    )
    _import_structure["models.swin"].extend(
        [
            "SwinBackbone",
            "SwinForImageClassification",
            "SwinForMaskedImageModeling",
            "SwinModel",
            "SwinPreTrainedModel",
        ]
    )
    _import_structure["models.swin2sr"].extend(
        [
            "Swin2SRForImageSuperResolution",
            "Swin2SRModel",
            "Swin2SRPreTrainedModel",
        ]
    )
    _import_structure["models.swinv2"].extend(
        [
            "Swinv2Backbone",
            "Swinv2ForImageClassification",
            "Swinv2ForMaskedImageModeling",
            "Swinv2Model",
            "Swinv2PreTrainedModel",
        ]
    )
    _import_structure["models.switch_transformers"].extend(
        [
            "SwitchTransformersEncoderModel",
            "SwitchTransformersForConditionalGeneration",
            "SwitchTransformersModel",
            "SwitchTransformersPreTrainedModel",
            "SwitchTransformersSparseMLP",
            "SwitchTransformersTop1Router",
        ]
    )
    _import_structure["models.t5"].extend(
        [
            "T5EncoderModel",
            "T5ForConditionalGeneration",
            "T5ForQuestionAnswering",
            "T5ForSequenceClassification",
            "T5ForTokenClassification",
            "T5Model",
            "T5PreTrainedModel",
            "load_tf_weights_in_t5",
        ]
    )
    _import_structure["models.table_transformer"].extend(
        [
            "TableTransformerForObjectDetection",
            "TableTransformerModel",
            "TableTransformerPreTrainedModel",
        ]
    )
    _import_structure["models.tapas"].extend(
        [
            "TapasForMaskedLM",
            "TapasForQuestionAnswering",
            "TapasForSequenceClassification",
            "TapasModel",
            "TapasPreTrainedModel",
            "load_tf_weights_in_tapas",
        ]
    )
    _import_structure["models.time_series_transformer"].extend(
        [
            "TimeSeriesTransformerForPrediction",
            "TimeSeriesTransformerModel",
            "TimeSeriesTransformerPreTrainedModel",
        ]
    )
    _import_structure["models.timesformer"].extend(
        [
            "TimesformerForVideoClassification",
            "TimesformerModel",
            "TimesformerPreTrainedModel",
        ]
    )
    _import_structure["models.timm_backbone"].extend(["TimmBackbone"])
    _import_structure["models.trocr"].extend(
        [
            "TrOCRForCausalLM",
            "TrOCRPreTrainedModel",
        ]
    )
    _import_structure["models.tvlt"].extend(
        [
            "TvltForAudioVisualClassification",
            "TvltForPreTraining",
            "TvltModel",
            "TvltPreTrainedModel",
        ]
    )
    _import_structure["models.tvp"].extend(
        [
            "TvpForVideoGrounding",
            "TvpModel",
            "TvpPreTrainedModel",
        ]
    )
    _import_structure["models.udop"].extend(
        [
            "UdopEncoderModel",
            "UdopForConditionalGeneration",
            "UdopModel",
            "UdopPreTrainedModel",
        ],
    )
    _import_structure["models.umt5"].extend(
        [
            "UMT5EncoderModel",
            "UMT5ForConditionalGeneration",
            "UMT5ForQuestionAnswering",
            "UMT5ForSequenceClassification",
            "UMT5ForTokenClassification",
            "UMT5Model",
            "UMT5PreTrainedModel",
        ]
    )
    _import_structure["models.unispeech"].extend(
        [
            "UniSpeechForCTC",
            "UniSpeechForPreTraining",
            "UniSpeechForSequenceClassification",
            "UniSpeechModel",
            "UniSpeechPreTrainedModel",
        ]
    )
    _import_structure["models.unispeech_sat"].extend(
        [
            "UniSpeechSatForAudioFrameClassification",
            "UniSpeechSatForCTC",
            "UniSpeechSatForPreTraining",
            "UniSpeechSatForSequenceClassification",
            "UniSpeechSatForXVector",
            "UniSpeechSatModel",
            "UniSpeechSatPreTrainedModel",
        ]
    )
    _import_structure["models.univnet"].extend(
        [
            "UnivNetModel",
        ]
    )
    _import_structure["models.upernet"].extend(
        [
            "UperNetForSemanticSegmentation",
            "UperNetPreTrainedModel",
        ]
    )
    _import_structure["models.video_llava"].extend(
        [
            "VideoLlavaForConditionalGeneration",
            "VideoLlavaImageProcessor",
            "VideoLlavaPreTrainedModel",
            "VideoLlavaProcessor",
        ]
    )
    _import_structure["models.videomae"].extend(
        [
            "VideoMAEForPreTraining",
            "VideoMAEForVideoClassification",
            "VideoMAEModel",
            "VideoMAEPreTrainedModel",
        ]
    )
    _import_structure["models.vilt"].extend(
        [
            "ViltForImageAndTextRetrieval",
            "ViltForImagesAndTextClassification",
            "ViltForMaskedLM",
            "ViltForQuestionAnswering",
            "ViltForTokenClassification",
            "ViltLayer",
            "ViltModel",
            "ViltPreTrainedModel",
        ]
    )
    _import_structure["models.vipllava"].extend(
        [
            "VipLlavaForConditionalGeneration",
            "VipLlavaPreTrainedModel",
        ]
    )
    _import_structure["models.vision_encoder_decoder"].extend(["VisionEncoderDecoderModel"])
    _import_structure["models.vision_text_dual_encoder"].extend(["VisionTextDualEncoderModel"])
    _import_structure["models.visual_bert"].extend(
        [
            "VisualBertForMultipleChoice",
            "VisualBertForPreTraining",
            "VisualBertForQuestionAnswering",
            "VisualBertForRegionToPhraseAlignment",
            "VisualBertForVisualReasoning",
            "VisualBertLayer",
            "VisualBertModel",
            "VisualBertPreTrainedModel",
        ]
    )
    _import_structure["models.vit"].extend(
        [
            "ViTForImageClassification",
            "ViTForMaskedImageModeling",
            "ViTModel",
            "ViTPreTrainedModel",
        ]
    )
    _import_structure["models.vit_hybrid"].extend(
        [
            "ViTHybridForImageClassification",
            "ViTHybridModel",
            "ViTHybridPreTrainedModel",
        ]
    )
    _import_structure["models.vit_mae"].extend(
        [
            "ViTMAEForPreTraining",
            "ViTMAELayer",
            "ViTMAEModel",
            "ViTMAEPreTrainedModel",
        ]
    )
    _import_structure["models.vit_msn"].extend(
        [
            "ViTMSNForImageClassification",
            "ViTMSNModel",
            "ViTMSNPreTrainedModel",
        ]
    )
    _import_structure["models.vitdet"].extend(
        [
            "VitDetBackbone",
            "VitDetModel",
            "VitDetPreTrainedModel",
        ]
    )
    _import_structure["models.vitmatte"].extend(
        [
            "VitMatteForImageMatting",
            "VitMattePreTrainedModel",
        ]
    )
    _import_structure["models.vits"].extend(
        [
            "VitsModel",
            "VitsPreTrainedModel",
        ]
    )
    _import_structure["models.vivit"].extend(
        [
            "VivitForVideoClassification",
            "VivitModel",
            "VivitPreTrainedModel",
        ]
    )
    _import_structure["models.wav2vec2"].extend(
        [
            "Wav2Vec2ForAudioFrameClassification",
            "Wav2Vec2ForCTC",
            "Wav2Vec2ForMaskedLM",
            "Wav2Vec2ForPreTraining",
            "Wav2Vec2ForSequenceClassification",
            "Wav2Vec2ForXVector",
            "Wav2Vec2Model",
            "Wav2Vec2PreTrainedModel",
        ]
    )
    _import_structure["models.wav2vec2_bert"].extend(
        [
            "Wav2Vec2BertForAudioFrameClassification",
            "Wav2Vec2BertForCTC",
            "Wav2Vec2BertForSequenceClassification",
            "Wav2Vec2BertForXVector",
            "Wav2Vec2BertModel",
            "Wav2Vec2BertPreTrainedModel",
        ]
    )
    _import_structure["models.wav2vec2_conformer"].extend(
        [
            "Wav2Vec2ConformerForAudioFrameClassification",
            "Wav2Vec2ConformerForCTC",
            "Wav2Vec2ConformerForPreTraining",
            "Wav2Vec2ConformerForSequenceClassification",
            "Wav2Vec2ConformerForXVector",
            "Wav2Vec2ConformerModel",
            "Wav2Vec2ConformerPreTrainedModel",
        ]
    )
    _import_structure["models.wavlm"].extend(
        [
            "WavLMForAudioFrameClassification",
            "WavLMForCTC",
            "WavLMForSequenceClassification",
            "WavLMForXVector",
            "WavLMModel",
            "WavLMPreTrainedModel",
        ]
    )
    _import_structure["models.whisper"].extend(
        [
            "WhisperForAudioClassification",
            "WhisperForCausalLM",
            "WhisperForConditionalGeneration",
            "WhisperModel",
            "WhisperPreTrainedModel",
        ]
    )
    _import_structure["models.x_clip"].extend(
        [
            "XCLIPModel",
            "XCLIPPreTrainedModel",
            "XCLIPTextModel",
            "XCLIPVisionModel",
        ]
    )
    _import_structure["models.xglm"].extend(
        [
            "XGLMForCausalLM",
            "XGLMModel",
            "XGLMPreTrainedModel",
        ]
    )
    _import_structure["models.xlm"].extend(
        [
            "XLMForMultipleChoice",
            "XLMForQuestionAnswering",
            "XLMForQuestionAnsweringSimple",
            "XLMForSequenceClassification",
            "XLMForTokenClassification",
            "XLMModel",
            "XLMPreTrainedModel",
            "XLMWithLMHeadModel",
        ]
    )
    _import_structure["models.xlm_prophetnet"].extend(
        [
            "XLMProphetNetDecoder",
            "XLMProphetNetEncoder",
            "XLMProphetNetForCausalLM",
            "XLMProphetNetForConditionalGeneration",
            "XLMProphetNetModel",
            "XLMProphetNetPreTrainedModel",
        ]
    )
    _import_structure["models.xlm_roberta"].extend(
        [
            "XLMRobertaForCausalLM",
            "XLMRobertaForMaskedLM",
            "XLMRobertaForMultipleChoice",
            "XLMRobertaForQuestionAnswering",
            "XLMRobertaForSequenceClassification",
            "XLMRobertaForTokenClassification",
            "XLMRobertaModel",
            "XLMRobertaPreTrainedModel",
        ]
    )
    _import_structure["models.xlm_roberta_xl"].extend(
        [
            "XLMRobertaXLForCausalLM",
            "XLMRobertaXLForMaskedLM",
            "XLMRobertaXLForMultipleChoice",
            "XLMRobertaXLForQuestionAnswering",
            "XLMRobertaXLForSequenceClassification",
            "XLMRobertaXLForTokenClassification",
            "XLMRobertaXLModel",
            "XLMRobertaXLPreTrainedModel",
        ]
    )
    _import_structure["models.xlnet"].extend(
        [
            "XLNetForMultipleChoice",
            "XLNetForQuestionAnswering",
            "XLNetForQuestionAnsweringSimple",
            "XLNetForSequenceClassification",
            "XLNetForTokenClassification",
            "XLNetLMHeadModel",
            "XLNetModel",
            "XLNetPreTrainedModel",
            "load_tf_weights_in_xlnet",
        ]
    )
    _import_structure["models.xmod"].extend(
        [
            "XmodForCausalLM",
            "XmodForMaskedLM",
            "XmodForMultipleChoice",
            "XmodForQuestionAnswering",
            "XmodForSequenceClassification",
            "XmodForTokenClassification",
            "XmodModel",
            "XmodPreTrainedModel",
        ]
    )
    _import_structure["models.yolos"].extend(
        [
            "YolosForObjectDetection",
            "YolosModel",
            "YolosPreTrainedModel",
        ]
    )
    _import_structure["models.yoso"].extend(
        [
            "YosoForMaskedLM",
            "YosoForMultipleChoice",
            "YosoForQuestionAnswering",
            "YosoForSequenceClassification",
            "YosoForTokenClassification",
            "YosoLayer",
            "YosoModel",
            "YosoPreTrainedModel",
        ]
    )
    _import_structure["optimization"] = [
        "Adafactor",
        "AdamW",
        "get_constant_schedule",
        "get_constant_schedule_with_warmup",
        "get_cosine_schedule_with_warmup",
        "get_cosine_with_hard_restarts_schedule_with_warmup",
        "get_inverse_sqrt_schedule",
        "get_linear_schedule_with_warmup",
        "get_polynomial_decay_schedule_with_warmup",
        "get_scheduler",
        "get_wsd_schedule",
    ]
    _import_structure["pytorch_utils"] = [
        "Conv1D",
        "apply_chunking_to_forward",
        "prune_layer",
    ]
    _import_structure["sagemaker"] = []
    _import_structure["time_series_utils"] = []
    _import_structure["trainer"] = ["Trainer"]
    _import_structure["trainer_pt_utils"] = ["torch_distributed_zero_first"]
    _import_structure["trainer_seq2seq"] = ["Seq2SeqTrainer"]

# TensorFlow-backed objects
try:
    if not is_tf_available():
        raise OptionalDependencyNotAvailable()
except OptionalDependencyNotAvailable:
    from .utils import dummy_tf_objects

    _import_structure["utils.dummy_tf_objects"] = [name for name in dir(dummy_tf_objects) if not name.startswith("_")]
else:
    _import_structure["activations_tf"] = []
    _import_structure["benchmark.benchmark_args_tf"] = ["TensorFlowBenchmarkArguments"]
    _import_structure["benchmark.benchmark_tf"] = ["TensorFlowBenchmark"]
    _import_structure["generation"].extend(
        [
            "TFForcedBOSTokenLogitsProcessor",
            "TFForcedEOSTokenLogitsProcessor",
            "TFForceTokensLogitsProcessor",
            "TFGenerationMixin",
            "TFLogitsProcessor",
            "TFLogitsProcessorList",
            "TFLogitsWarper",
            "TFMinLengthLogitsProcessor",
            "TFNoBadWordsLogitsProcessor",
            "TFNoRepeatNGramLogitsProcessor",
            "TFRepetitionPenaltyLogitsProcessor",
            "TFSuppressTokensAtBeginLogitsProcessor",
            "TFSuppressTokensLogitsProcessor",
            "TFTemperatureLogitsWarper",
            "TFTopKLogitsWarper",
            "TFTopPLogitsWarper",
        ]
    )
    _import_structure["keras_callbacks"] = ["KerasMetricCallback", "PushToHubCallback"]
    _import_structure["modeling_tf_outputs"] = []
    _import_structure["modeling_tf_utils"] = [
        "TFPreTrainedModel",
        "TFSequenceSummary",
        "TFSharedEmbeddings",
        "shape_list",
    ]
    # TensorFlow models structure
    _import_structure["models.albert"].extend(
        [
            "TFAlbertForMaskedLM",
            "TFAlbertForMultipleChoice",
            "TFAlbertForPreTraining",
            "TFAlbertForQuestionAnswering",
            "TFAlbertForSequenceClassification",
            "TFAlbertForTokenClassification",
            "TFAlbertMainLayer",
            "TFAlbertModel",
            "TFAlbertPreTrainedModel",
        ]
    )
    _import_structure["models.auto"].extend(
        [
            "TF_MODEL_FOR_AUDIO_CLASSIFICATION_MAPPING",
            "TF_MODEL_FOR_CAUSAL_LM_MAPPING",
            "TF_MODEL_FOR_DOCUMENT_QUESTION_ANSWERING_MAPPING",
            "TF_MODEL_FOR_IMAGE_CLASSIFICATION_MAPPING",
            "TF_MODEL_FOR_MASKED_IMAGE_MODELING_MAPPING",
            "TF_MODEL_FOR_MASKED_LM_MAPPING",
            "TF_MODEL_FOR_MASK_GENERATION_MAPPING",
            "TF_MODEL_FOR_MULTIPLE_CHOICE_MAPPING",
            "TF_MODEL_FOR_NEXT_SENTENCE_PREDICTION_MAPPING",
            "TF_MODEL_FOR_PRETRAINING_MAPPING",
            "TF_MODEL_FOR_QUESTION_ANSWERING_MAPPING",
            "TF_MODEL_FOR_SEMANTIC_SEGMENTATION_MAPPING",
            "TF_MODEL_FOR_SEQ_TO_SEQ_CAUSAL_LM_MAPPING",
            "TF_MODEL_FOR_SEQUENCE_CLASSIFICATION_MAPPING",
            "TF_MODEL_FOR_SPEECH_SEQ_2_SEQ_MAPPING",
            "TF_MODEL_FOR_TABLE_QUESTION_ANSWERING_MAPPING",
            "TF_MODEL_FOR_TEXT_ENCODING_MAPPING",
            "TF_MODEL_FOR_TOKEN_CLASSIFICATION_MAPPING",
            "TF_MODEL_FOR_VISION_2_SEQ_MAPPING",
            "TF_MODEL_FOR_ZERO_SHOT_IMAGE_CLASSIFICATION_MAPPING",
            "TF_MODEL_MAPPING",
            "TF_MODEL_WITH_LM_HEAD_MAPPING",
            "TFAutoModel",
            "TFAutoModelForAudioClassification",
            "TFAutoModelForCausalLM",
            "TFAutoModelForDocumentQuestionAnswering",
            "TFAutoModelForImageClassification",
            "TFAutoModelForMaskedImageModeling",
            "TFAutoModelForMaskedLM",
            "TFAutoModelForMaskGeneration",
            "TFAutoModelForMultipleChoice",
            "TFAutoModelForNextSentencePrediction",
            "TFAutoModelForPreTraining",
            "TFAutoModelForQuestionAnswering",
            "TFAutoModelForSemanticSegmentation",
            "TFAutoModelForSeq2SeqLM",
            "TFAutoModelForSequenceClassification",
            "TFAutoModelForSpeechSeq2Seq",
            "TFAutoModelForTableQuestionAnswering",
            "TFAutoModelForTextEncoding",
            "TFAutoModelForTokenClassification",
            "TFAutoModelForVision2Seq",
            "TFAutoModelForZeroShotImageClassification",
            "TFAutoModelWithLMHead",
        ]
    )
    _import_structure["models.bart"].extend(
        [
            "TFBartForConditionalGeneration",
            "TFBartForSequenceClassification",
            "TFBartModel",
            "TFBartPretrainedModel",
        ]
    )
    _import_structure["models.bert"].extend(
        [
            "TFBertEmbeddings",
            "TFBertForMaskedLM",
            "TFBertForMultipleChoice",
            "TFBertForNextSentencePrediction",
            "TFBertForPreTraining",
            "TFBertForQuestionAnswering",
            "TFBertForSequenceClassification",
            "TFBertForTokenClassification",
            "TFBertLMHeadModel",
            "TFBertMainLayer",
            "TFBertModel",
            "TFBertPreTrainedModel",
        ]
    )
    _import_structure["models.blenderbot"].extend(
        [
            "TFBlenderbotForConditionalGeneration",
            "TFBlenderbotModel",
            "TFBlenderbotPreTrainedModel",
        ]
    )
    _import_structure["models.blenderbot_small"].extend(
        [
            "TFBlenderbotSmallForConditionalGeneration",
            "TFBlenderbotSmallModel",
            "TFBlenderbotSmallPreTrainedModel",
        ]
    )
    _import_structure["models.blip"].extend(
        [
            "TFBlipForConditionalGeneration",
            "TFBlipForImageTextRetrieval",
            "TFBlipForQuestionAnswering",
            "TFBlipModel",
            "TFBlipPreTrainedModel",
            "TFBlipTextModel",
            "TFBlipVisionModel",
        ]
    )
    _import_structure["models.camembert"].extend(
        [
            "TFCamembertForCausalLM",
            "TFCamembertForMaskedLM",
            "TFCamembertForMultipleChoice",
            "TFCamembertForQuestionAnswering",
            "TFCamembertForSequenceClassification",
            "TFCamembertForTokenClassification",
            "TFCamembertModel",
            "TFCamembertPreTrainedModel",
        ]
    )
    _import_structure["models.clip"].extend(
        [
            "TFCLIPModel",
            "TFCLIPPreTrainedModel",
            "TFCLIPTextModel",
            "TFCLIPVisionModel",
        ]
    )
    _import_structure["models.convbert"].extend(
        [
            "TFConvBertForMaskedLM",
            "TFConvBertForMultipleChoice",
            "TFConvBertForQuestionAnswering",
            "TFConvBertForSequenceClassification",
            "TFConvBertForTokenClassification",
            "TFConvBertLayer",
            "TFConvBertModel",
            "TFConvBertPreTrainedModel",
        ]
    )
    _import_structure["models.convnext"].extend(
        [
            "TFConvNextForImageClassification",
            "TFConvNextModel",
            "TFConvNextPreTrainedModel",
        ]
    )
    _import_structure["models.convnextv2"].extend(
        [
            "TFConvNextV2ForImageClassification",
            "TFConvNextV2Model",
            "TFConvNextV2PreTrainedModel",
        ]
    )
    _import_structure["models.ctrl"].extend(
        [
            "TFCTRLForSequenceClassification",
            "TFCTRLLMHeadModel",
            "TFCTRLModel",
            "TFCTRLPreTrainedModel",
        ]
    )
    _import_structure["models.cvt"].extend(
        [
            "TFCvtForImageClassification",
            "TFCvtModel",
            "TFCvtPreTrainedModel",
        ]
    )
    _import_structure["models.data2vec"].extend(
        [
            "TFData2VecVisionForImageClassification",
            "TFData2VecVisionForSemanticSegmentation",
            "TFData2VecVisionModel",
            "TFData2VecVisionPreTrainedModel",
        ]
    )
    _import_structure["models.deberta"].extend(
        [
            "TFDebertaForMaskedLM",
            "TFDebertaForQuestionAnswering",
            "TFDebertaForSequenceClassification",
            "TFDebertaForTokenClassification",
            "TFDebertaModel",
            "TFDebertaPreTrainedModel",
        ]
    )
    _import_structure["models.deberta_v2"].extend(
        [
            "TFDebertaV2ForMaskedLM",
            "TFDebertaV2ForMultipleChoice",
            "TFDebertaV2ForQuestionAnswering",
            "TFDebertaV2ForSequenceClassification",
            "TFDebertaV2ForTokenClassification",
            "TFDebertaV2Model",
            "TFDebertaV2PreTrainedModel",
        ]
    )
    _import_structure["models.deit"].extend(
        [
            "TFDeiTForImageClassification",
            "TFDeiTForImageClassificationWithTeacher",
            "TFDeiTForMaskedImageModeling",
            "TFDeiTModel",
            "TFDeiTPreTrainedModel",
        ]
    )
    _import_structure["models.deprecated.transfo_xl"].extend(
        [
            "TFAdaptiveEmbedding",
            "TFTransfoXLForSequenceClassification",
            "TFTransfoXLLMHeadModel",
            "TFTransfoXLMainLayer",
            "TFTransfoXLModel",
            "TFTransfoXLPreTrainedModel",
        ]
    )
    _import_structure["models.distilbert"].extend(
        [
            "TFDistilBertForMaskedLM",
            "TFDistilBertForMultipleChoice",
            "TFDistilBertForQuestionAnswering",
            "TFDistilBertForSequenceClassification",
            "TFDistilBertForTokenClassification",
            "TFDistilBertMainLayer",
            "TFDistilBertModel",
            "TFDistilBertPreTrainedModel",
        ]
    )
    _import_structure["models.dpr"].extend(
        [
            "TFDPRContextEncoder",
            "TFDPRPretrainedContextEncoder",
            "TFDPRPretrainedQuestionEncoder",
            "TFDPRPretrainedReader",
            "TFDPRQuestionEncoder",
            "TFDPRReader",
        ]
    )
    _import_structure["models.efficientformer"].extend(
        [
            "TFEfficientFormerForImageClassification",
            "TFEfficientFormerForImageClassificationWithTeacher",
            "TFEfficientFormerModel",
            "TFEfficientFormerPreTrainedModel",
        ]
    )
    _import_structure["models.electra"].extend(
        [
            "TFElectraForMaskedLM",
            "TFElectraForMultipleChoice",
            "TFElectraForPreTraining",
            "TFElectraForQuestionAnswering",
            "TFElectraForSequenceClassification",
            "TFElectraForTokenClassification",
            "TFElectraModel",
            "TFElectraPreTrainedModel",
        ]
    )
    _import_structure["models.encoder_decoder"].append("TFEncoderDecoderModel")
    _import_structure["models.esm"].extend(
        [
            "TFEsmForMaskedLM",
            "TFEsmForSequenceClassification",
            "TFEsmForTokenClassification",
            "TFEsmModel",
            "TFEsmPreTrainedModel",
        ]
    )
    _import_structure["models.flaubert"].extend(
        [
            "TFFlaubertForMultipleChoice",
            "TFFlaubertForQuestionAnsweringSimple",
            "TFFlaubertForSequenceClassification",
            "TFFlaubertForTokenClassification",
            "TFFlaubertModel",
            "TFFlaubertPreTrainedModel",
            "TFFlaubertWithLMHeadModel",
        ]
    )
    _import_structure["models.funnel"].extend(
        [
            "TFFunnelBaseModel",
            "TFFunnelForMaskedLM",
            "TFFunnelForMultipleChoice",
            "TFFunnelForPreTraining",
            "TFFunnelForQuestionAnswering",
            "TFFunnelForSequenceClassification",
            "TFFunnelForTokenClassification",
            "TFFunnelModel",
            "TFFunnelPreTrainedModel",
        ]
    )
    _import_structure["models.gpt2"].extend(
        [
            "TFGPT2DoubleHeadsModel",
            "TFGPT2ForSequenceClassification",
            "TFGPT2LMHeadModel",
            "TFGPT2MainLayer",
            "TFGPT2Model",
            "TFGPT2PreTrainedModel",
        ]
    )
    _import_structure["models.gptj"].extend(
        [
            "TFGPTJForCausalLM",
            "TFGPTJForQuestionAnswering",
            "TFGPTJForSequenceClassification",
            "TFGPTJModel",
            "TFGPTJPreTrainedModel",
        ]
    )
    _import_structure["models.groupvit"].extend(
        [
            "TFGroupViTModel",
            "TFGroupViTPreTrainedModel",
            "TFGroupViTTextModel",
            "TFGroupViTVisionModel",
        ]
    )
    _import_structure["models.hubert"].extend(
        [
            "TFHubertForCTC",
            "TFHubertModel",
            "TFHubertPreTrainedModel",
        ]
    )

    _import_structure["models.idefics"].extend(
        [
            "TFIdeficsForVisionText2Text",
            "TFIdeficsModel",
            "TFIdeficsPreTrainedModel",
        ]
    )

    _import_structure["models.layoutlm"].extend(
        [
            "TFLayoutLMForMaskedLM",
            "TFLayoutLMForQuestionAnswering",
            "TFLayoutLMForSequenceClassification",
            "TFLayoutLMForTokenClassification",
            "TFLayoutLMMainLayer",
            "TFLayoutLMModel",
            "TFLayoutLMPreTrainedModel",
        ]
    )
    _import_structure["models.layoutlmv3"].extend(
        [
            "TFLayoutLMv3ForQuestionAnswering",
            "TFLayoutLMv3ForSequenceClassification",
            "TFLayoutLMv3ForTokenClassification",
            "TFLayoutLMv3Model",
            "TFLayoutLMv3PreTrainedModel",
        ]
    )
    _import_structure["models.led"].extend(["TFLEDForConditionalGeneration", "TFLEDModel", "TFLEDPreTrainedModel"])
    _import_structure["models.longformer"].extend(
        [
            "TFLongformerForMaskedLM",
            "TFLongformerForMultipleChoice",
            "TFLongformerForQuestionAnswering",
            "TFLongformerForSequenceClassification",
            "TFLongformerForTokenClassification",
            "TFLongformerModel",
            "TFLongformerPreTrainedModel",
            "TFLongformerSelfAttention",
        ]
    )
    _import_structure["models.lxmert"].extend(
        [
            "TFLxmertForPreTraining",
            "TFLxmertMainLayer",
            "TFLxmertModel",
            "TFLxmertPreTrainedModel",
            "TFLxmertVisualFeatureEncoder",
        ]
    )
    _import_structure["models.marian"].extend(["TFMarianModel", "TFMarianMTModel", "TFMarianPreTrainedModel"])
    _import_structure["models.mbart"].extend(
        ["TFMBartForConditionalGeneration", "TFMBartModel", "TFMBartPreTrainedModel"]
    )
    _import_structure["models.mobilebert"].extend(
        [
            "TFMobileBertForMaskedLM",
            "TFMobileBertForMultipleChoice",
            "TFMobileBertForNextSentencePrediction",
            "TFMobileBertForPreTraining",
            "TFMobileBertForQuestionAnswering",
            "TFMobileBertForSequenceClassification",
            "TFMobileBertForTokenClassification",
            "TFMobileBertMainLayer",
            "TFMobileBertModel",
            "TFMobileBertPreTrainedModel",
        ]
    )
    _import_structure["models.mobilevit"].extend(
        [
            "TFMobileViTForImageClassification",
            "TFMobileViTForSemanticSegmentation",
            "TFMobileViTModel",
            "TFMobileViTPreTrainedModel",
        ]
    )
    _import_structure["models.mpnet"].extend(
        [
            "TFMPNetForMaskedLM",
            "TFMPNetForMultipleChoice",
            "TFMPNetForQuestionAnswering",
            "TFMPNetForSequenceClassification",
            "TFMPNetForTokenClassification",
            "TFMPNetMainLayer",
            "TFMPNetModel",
            "TFMPNetPreTrainedModel",
        ]
    )
    _import_structure["models.mt5"].extend(["TFMT5EncoderModel", "TFMT5ForConditionalGeneration", "TFMT5Model"])
    _import_structure["models.openai"].extend(
        [
            "TFOpenAIGPTDoubleHeadsModel",
            "TFOpenAIGPTForSequenceClassification",
            "TFOpenAIGPTLMHeadModel",
            "TFOpenAIGPTMainLayer",
            "TFOpenAIGPTModel",
            "TFOpenAIGPTPreTrainedModel",
        ]
    )
    _import_structure["models.opt"].extend(
        [
            "TFOPTForCausalLM",
            "TFOPTModel",
            "TFOPTPreTrainedModel",
        ]
    )
    _import_structure["models.pegasus"].extend(
        [
            "TFPegasusForConditionalGeneration",
            "TFPegasusModel",
            "TFPegasusPreTrainedModel",
        ]
    )
    _import_structure["models.rag"].extend(
        [
            "TFRagModel",
            "TFRagPreTrainedModel",
            "TFRagSequenceForGeneration",
            "TFRagTokenForGeneration",
        ]
    )
    _import_structure["models.regnet"].extend(
        [
            "TFRegNetForImageClassification",
            "TFRegNetModel",
            "TFRegNetPreTrainedModel",
        ]
    )
    _import_structure["models.rembert"].extend(
        [
            "TFRemBertForCausalLM",
            "TFRemBertForMaskedLM",
            "TFRemBertForMultipleChoice",
            "TFRemBertForQuestionAnswering",
            "TFRemBertForSequenceClassification",
            "TFRemBertForTokenClassification",
            "TFRemBertLayer",
            "TFRemBertModel",
            "TFRemBertPreTrainedModel",
        ]
    )
    _import_structure["models.resnet"].extend(
        [
            "TFResNetForImageClassification",
            "TFResNetModel",
            "TFResNetPreTrainedModel",
        ]
    )
    _import_structure["models.roberta"].extend(
        [
            "TFRobertaForCausalLM",
            "TFRobertaForMaskedLM",
            "TFRobertaForMultipleChoice",
            "TFRobertaForQuestionAnswering",
            "TFRobertaForSequenceClassification",
            "TFRobertaForTokenClassification",
            "TFRobertaMainLayer",
            "TFRobertaModel",
            "TFRobertaPreTrainedModel",
        ]
    )
    _import_structure["models.roberta_prelayernorm"].extend(
        [
            "TFRobertaPreLayerNormForCausalLM",
            "TFRobertaPreLayerNormForMaskedLM",
            "TFRobertaPreLayerNormForMultipleChoice",
            "TFRobertaPreLayerNormForQuestionAnswering",
            "TFRobertaPreLayerNormForSequenceClassification",
            "TFRobertaPreLayerNormForTokenClassification",
            "TFRobertaPreLayerNormMainLayer",
            "TFRobertaPreLayerNormModel",
            "TFRobertaPreLayerNormPreTrainedModel",
        ]
    )
    _import_structure["models.roformer"].extend(
        [
            "TFRoFormerForCausalLM",
            "TFRoFormerForMaskedLM",
            "TFRoFormerForMultipleChoice",
            "TFRoFormerForQuestionAnswering",
            "TFRoFormerForSequenceClassification",
            "TFRoFormerForTokenClassification",
            "TFRoFormerLayer",
            "TFRoFormerModel",
            "TFRoFormerPreTrainedModel",
        ]
    )
    _import_structure["models.sam"].extend(
        [
            "TFSamModel",
            "TFSamPreTrainedModel",
        ]
    )
    _import_structure["models.segformer"].extend(
        [
            "TFSegformerDecodeHead",
            "TFSegformerForImageClassification",
            "TFSegformerForSemanticSegmentation",
            "TFSegformerModel",
            "TFSegformerPreTrainedModel",
        ]
    )
    _import_structure["models.speech_to_text"].extend(
        [
            "TFSpeech2TextForConditionalGeneration",
            "TFSpeech2TextModel",
            "TFSpeech2TextPreTrainedModel",
        ]
    )
    _import_structure["models.swiftformer"].extend(
        [
            "TFSwiftFormerForImageClassification",
            "TFSwiftFormerModel",
            "TFSwiftFormerPreTrainedModel",
        ]
    )
    _import_structure["models.swin"].extend(
        [
            "TFSwinForImageClassification",
            "TFSwinForMaskedImageModeling",
            "TFSwinModel",
            "TFSwinPreTrainedModel",
        ]
    )
    _import_structure["models.t5"].extend(
        [
            "TFT5EncoderModel",
            "TFT5ForConditionalGeneration",
            "TFT5Model",
            "TFT5PreTrainedModel",
        ]
    )
    _import_structure["models.tapas"].extend(
        [
            "TFTapasForMaskedLM",
            "TFTapasForQuestionAnswering",
            "TFTapasForSequenceClassification",
            "TFTapasModel",
            "TFTapasPreTrainedModel",
        ]
    )
    _import_structure["models.vision_encoder_decoder"].extend(["TFVisionEncoderDecoderModel"])
    _import_structure["models.vision_text_dual_encoder"].extend(["TFVisionTextDualEncoderModel"])
    _import_structure["models.vit"].extend(
        [
            "TFViTForImageClassification",
            "TFViTModel",
            "TFViTPreTrainedModel",
        ]
    )
    _import_structure["models.vit_mae"].extend(
        [
            "TFViTMAEForPreTraining",
            "TFViTMAEModel",
            "TFViTMAEPreTrainedModel",
        ]
    )
    _import_structure["models.wav2vec2"].extend(
        [
            "TFWav2Vec2ForCTC",
            "TFWav2Vec2ForSequenceClassification",
            "TFWav2Vec2Model",
            "TFWav2Vec2PreTrainedModel",
        ]
    )
    _import_structure["models.whisper"].extend(
        [
            "TFWhisperForConditionalGeneration",
            "TFWhisperModel",
            "TFWhisperPreTrainedModel",
        ]
    )
    _import_structure["models.xglm"].extend(
        [
            "TFXGLMForCausalLM",
            "TFXGLMModel",
            "TFXGLMPreTrainedModel",
        ]
    )
    _import_structure["models.xlm"].extend(
        [
            "TFXLMForMultipleChoice",
            "TFXLMForQuestionAnsweringSimple",
            "TFXLMForSequenceClassification",
            "TFXLMForTokenClassification",
            "TFXLMMainLayer",
            "TFXLMModel",
            "TFXLMPreTrainedModel",
            "TFXLMWithLMHeadModel",
        ]
    )
    _import_structure["models.xlm_roberta"].extend(
        [
            "TFXLMRobertaForCausalLM",
            "TFXLMRobertaForMaskedLM",
            "TFXLMRobertaForMultipleChoice",
            "TFXLMRobertaForQuestionAnswering",
            "TFXLMRobertaForSequenceClassification",
            "TFXLMRobertaForTokenClassification",
            "TFXLMRobertaModel",
            "TFXLMRobertaPreTrainedModel",
        ]
    )
    _import_structure["models.xlnet"].extend(
        [
            "TFXLNetForMultipleChoice",
            "TFXLNetForQuestionAnsweringSimple",
            "TFXLNetForSequenceClassification",
            "TFXLNetForTokenClassification",
            "TFXLNetLMHeadModel",
            "TFXLNetMainLayer",
            "TFXLNetModel",
            "TFXLNetPreTrainedModel",
        ]
    )
    _import_structure["optimization_tf"] = [
        "AdamWeightDecay",
        "GradientAccumulator",
        "WarmUp",
        "create_optimizer",
    ]
    _import_structure["tf_utils"] = []


try:
    if not (
        is_librosa_available()
        and is_essentia_available()
        and is_scipy_available()
        and is_torch_available()
        and is_pretty_midi_available()
    ):
        raise OptionalDependencyNotAvailable()
except OptionalDependencyNotAvailable:
    from .utils import (
        dummy_essentia_and_librosa_and_pretty_midi_and_scipy_and_torch_objects,
    )

    _import_structure["utils.dummy_essentia_and_librosa_and_pretty_midi_and_scipy_and_torch_objects"] = [
        name
        for name in dir(dummy_essentia_and_librosa_and_pretty_midi_and_scipy_and_torch_objects)
        if not name.startswith("_")
    ]
else:
    _import_structure["models.pop2piano"].append("Pop2PianoFeatureExtractor")
    _import_structure["models.pop2piano"].append("Pop2PianoTokenizer")
    _import_structure["models.pop2piano"].append("Pop2PianoProcessor")

try:
    if not is_torchaudio_available():
        raise OptionalDependencyNotAvailable()
except OptionalDependencyNotAvailable:
    from .utils import (
        dummy_torchaudio_objects,
    )

    _import_structure["utils.dummy_torchaudio_objects"] = [
        name for name in dir(dummy_torchaudio_objects) if not name.startswith("_")
    ]
else:
    _import_structure["models.musicgen_melody"].append("MusicgenMelodyFeatureExtractor")
    _import_structure["models.musicgen_melody"].append("MusicgenMelodyProcessor")


# FLAX-backed objects
try:
    if not is_flax_available():
        raise OptionalDependencyNotAvailable()
except OptionalDependencyNotAvailable:
    from .utils import dummy_flax_objects

    _import_structure["utils.dummy_flax_objects"] = [
        name for name in dir(dummy_flax_objects) if not name.startswith("_")
    ]
else:
    _import_structure["generation"].extend(
        [
            "FlaxForcedBOSTokenLogitsProcessor",
            "FlaxForcedEOSTokenLogitsProcessor",
            "FlaxForceTokensLogitsProcessor",
            "FlaxGenerationMixin",
            "FlaxLogitsProcessor",
            "FlaxLogitsProcessorList",
            "FlaxLogitsWarper",
            "FlaxMinLengthLogitsProcessor",
            "FlaxTemperatureLogitsWarper",
            "FlaxSuppressTokensAtBeginLogitsProcessor",
            "FlaxSuppressTokensLogitsProcessor",
            "FlaxTopKLogitsWarper",
            "FlaxTopPLogitsWarper",
            "FlaxWhisperTimeStampLogitsProcessor",
        ]
    )
    _import_structure["modeling_flax_outputs"] = []
    _import_structure["modeling_flax_utils"] = ["FlaxPreTrainedModel"]
    _import_structure["models.albert"].extend(
        [
            "FlaxAlbertForMaskedLM",
            "FlaxAlbertForMultipleChoice",
            "FlaxAlbertForPreTraining",
            "FlaxAlbertForQuestionAnswering",
            "FlaxAlbertForSequenceClassification",
            "FlaxAlbertForTokenClassification",
            "FlaxAlbertModel",
            "FlaxAlbertPreTrainedModel",
        ]
    )
    _import_structure["models.auto"].extend(
        [
            "FLAX_MODEL_FOR_AUDIO_CLASSIFICATION_MAPPING",
            "FLAX_MODEL_FOR_CAUSAL_LM_MAPPING",
            "FLAX_MODEL_FOR_IMAGE_CLASSIFICATION_MAPPING",
            "FLAX_MODEL_FOR_MASKED_LM_MAPPING",
            "FLAX_MODEL_FOR_MULTIPLE_CHOICE_MAPPING",
            "FLAX_MODEL_FOR_NEXT_SENTENCE_PREDICTION_MAPPING",
            "FLAX_MODEL_FOR_PRETRAINING_MAPPING",
            "FLAX_MODEL_FOR_QUESTION_ANSWERING_MAPPING",
            "FLAX_MODEL_FOR_SEQ_TO_SEQ_CAUSAL_LM_MAPPING",
            "FLAX_MODEL_FOR_SEQUENCE_CLASSIFICATION_MAPPING",
            "FLAX_MODEL_FOR_SPEECH_SEQ_2_SEQ_MAPPING",
            "FLAX_MODEL_FOR_TOKEN_CLASSIFICATION_MAPPING",
            "FLAX_MODEL_FOR_VISION_2_SEQ_MAPPING",
            "FLAX_MODEL_MAPPING",
            "FlaxAutoModel",
            "FlaxAutoModelForCausalLM",
            "FlaxAutoModelForImageClassification",
            "FlaxAutoModelForMaskedLM",
            "FlaxAutoModelForMultipleChoice",
            "FlaxAutoModelForNextSentencePrediction",
            "FlaxAutoModelForPreTraining",
            "FlaxAutoModelForQuestionAnswering",
            "FlaxAutoModelForSeq2SeqLM",
            "FlaxAutoModelForSequenceClassification",
            "FlaxAutoModelForSpeechSeq2Seq",
            "FlaxAutoModelForTokenClassification",
            "FlaxAutoModelForVision2Seq",
        ]
    )

    # Flax models structure

    _import_structure["models.bart"].extend(
        [
            "FlaxBartDecoderPreTrainedModel",
            "FlaxBartForCausalLM",
            "FlaxBartForConditionalGeneration",
            "FlaxBartForQuestionAnswering",
            "FlaxBartForSequenceClassification",
            "FlaxBartModel",
            "FlaxBartPreTrainedModel",
        ]
    )
    _import_structure["models.beit"].extend(
        [
            "FlaxBeitForImageClassification",
            "FlaxBeitForMaskedImageModeling",
            "FlaxBeitModel",
            "FlaxBeitPreTrainedModel",
        ]
    )

    _import_structure["models.bert"].extend(
        [
            "FlaxBertForCausalLM",
            "FlaxBertForMaskedLM",
            "FlaxBertForMultipleChoice",
            "FlaxBertForNextSentencePrediction",
            "FlaxBertForPreTraining",
            "FlaxBertForQuestionAnswering",
            "FlaxBertForSequenceClassification",
            "FlaxBertForTokenClassification",
            "FlaxBertModel",
            "FlaxBertPreTrainedModel",
        ]
    )
    _import_structure["models.big_bird"].extend(
        [
            "FlaxBigBirdForCausalLM",
            "FlaxBigBirdForMaskedLM",
            "FlaxBigBirdForMultipleChoice",
            "FlaxBigBirdForPreTraining",
            "FlaxBigBirdForQuestionAnswering",
            "FlaxBigBirdForSequenceClassification",
            "FlaxBigBirdForTokenClassification",
            "FlaxBigBirdModel",
            "FlaxBigBirdPreTrainedModel",
        ]
    )
    _import_structure["models.blenderbot"].extend(
        [
            "FlaxBlenderbotForConditionalGeneration",
            "FlaxBlenderbotModel",
            "FlaxBlenderbotPreTrainedModel",
        ]
    )
    _import_structure["models.blenderbot_small"].extend(
        [
            "FlaxBlenderbotSmallForConditionalGeneration",
            "FlaxBlenderbotSmallModel",
            "FlaxBlenderbotSmallPreTrainedModel",
        ]
    )
    _import_structure["models.bloom"].extend(
        [
            "FlaxBloomForCausalLM",
            "FlaxBloomModel",
            "FlaxBloomPreTrainedModel",
        ]
    )
    _import_structure["models.clip"].extend(
        [
            "FlaxCLIPModel",
            "FlaxCLIPPreTrainedModel",
            "FlaxCLIPTextModel",
            "FlaxCLIPTextPreTrainedModel",
            "FlaxCLIPTextModelWithProjection",
            "FlaxCLIPVisionModel",
            "FlaxCLIPVisionPreTrainedModel",
        ]
    )
    _import_structure["models.distilbert"].extend(
        [
            "FlaxDistilBertForMaskedLM",
            "FlaxDistilBertForMultipleChoice",
            "FlaxDistilBertForQuestionAnswering",
            "FlaxDistilBertForSequenceClassification",
            "FlaxDistilBertForTokenClassification",
            "FlaxDistilBertModel",
            "FlaxDistilBertPreTrainedModel",
        ]
    )
    _import_structure["models.electra"].extend(
        [
            "FlaxElectraForCausalLM",
            "FlaxElectraForMaskedLM",
            "FlaxElectraForMultipleChoice",
            "FlaxElectraForPreTraining",
            "FlaxElectraForQuestionAnswering",
            "FlaxElectraForSequenceClassification",
            "FlaxElectraForTokenClassification",
            "FlaxElectraModel",
            "FlaxElectraPreTrainedModel",
        ]
    )
    _import_structure["models.encoder_decoder"].append("FlaxEncoderDecoderModel")
    _import_structure["models.gpt2"].extend(["FlaxGPT2LMHeadModel", "FlaxGPT2Model", "FlaxGPT2PreTrainedModel"])
    _import_structure["models.gpt_neo"].extend(
        ["FlaxGPTNeoForCausalLM", "FlaxGPTNeoModel", "FlaxGPTNeoPreTrainedModel"]
    )
    _import_structure["models.gptj"].extend(["FlaxGPTJForCausalLM", "FlaxGPTJModel", "FlaxGPTJPreTrainedModel"])
    _import_structure["models.llama"].extend(["FlaxLlamaForCausalLM", "FlaxLlamaModel", "FlaxLlamaPreTrainedModel"])
    _import_structure["models.gemma"].extend(["FlaxGemmaForCausalLM", "FlaxGemmaModel", "FlaxGemmaPreTrainedModel"])
    _import_structure["models.longt5"].extend(
        [
            "FlaxLongT5ForConditionalGeneration",
            "FlaxLongT5Model",
            "FlaxLongT5PreTrainedModel",
        ]
    )
    _import_structure["models.marian"].extend(
        [
            "FlaxMarianModel",
            "FlaxMarianMTModel",
            "FlaxMarianPreTrainedModel",
        ]
    )
    _import_structure["models.mbart"].extend(
        [
            "FlaxMBartForConditionalGeneration",
            "FlaxMBartForQuestionAnswering",
            "FlaxMBartForSequenceClassification",
            "FlaxMBartModel",
            "FlaxMBartPreTrainedModel",
        ]
    )
    _import_structure["models.mistral"].extend(
        [
            "FlaxMistralForCausalLM",
            "FlaxMistralModel",
            "FlaxMistralPreTrainedModel",
        ]
    )
    _import_structure["models.mt5"].extend(["FlaxMT5EncoderModel", "FlaxMT5ForConditionalGeneration", "FlaxMT5Model"])
    _import_structure["models.opt"].extend(
        [
            "FlaxOPTForCausalLM",
            "FlaxOPTModel",
            "FlaxOPTPreTrainedModel",
        ]
    )
    _import_structure["models.pegasus"].extend(
        [
            "FlaxPegasusForConditionalGeneration",
            "FlaxPegasusModel",
            "FlaxPegasusPreTrainedModel",
        ]
    )
    _import_structure["models.regnet"].extend(
        [
            "FlaxRegNetForImageClassification",
            "FlaxRegNetModel",
            "FlaxRegNetPreTrainedModel",
        ]
    )
    _import_structure["models.resnet"].extend(
        [
            "FlaxResNetForImageClassification",
            "FlaxResNetModel",
            "FlaxResNetPreTrainedModel",
        ]
    )
    _import_structure["models.roberta"].extend(
        [
            "FlaxRobertaForCausalLM",
            "FlaxRobertaForMaskedLM",
            "FlaxRobertaForMultipleChoice",
            "FlaxRobertaForQuestionAnswering",
            "FlaxRobertaForSequenceClassification",
            "FlaxRobertaForTokenClassification",
            "FlaxRobertaModel",
            "FlaxRobertaPreTrainedModel",
        ]
    )
    _import_structure["models.roberta_prelayernorm"].extend(
        [
            "FlaxRobertaPreLayerNormForCausalLM",
            "FlaxRobertaPreLayerNormForMaskedLM",
            "FlaxRobertaPreLayerNormForMultipleChoice",
            "FlaxRobertaPreLayerNormForQuestionAnswering",
            "FlaxRobertaPreLayerNormForSequenceClassification",
            "FlaxRobertaPreLayerNormForTokenClassification",
            "FlaxRobertaPreLayerNormModel",
            "FlaxRobertaPreLayerNormPreTrainedModel",
        ]
    )
    _import_structure["models.roformer"].extend(
        [
            "FlaxRoFormerForMaskedLM",
            "FlaxRoFormerForMultipleChoice",
            "FlaxRoFormerForQuestionAnswering",
            "FlaxRoFormerForSequenceClassification",
            "FlaxRoFormerForTokenClassification",
            "FlaxRoFormerModel",
            "FlaxRoFormerPreTrainedModel",
        ]
    )
    _import_structure["models.speech_encoder_decoder"].append("FlaxSpeechEncoderDecoderModel")
    _import_structure["models.t5"].extend(
        [
            "FlaxT5EncoderModel",
            "FlaxT5ForConditionalGeneration",
            "FlaxT5Model",
            "FlaxT5PreTrainedModel",
        ]
    )
    _import_structure["models.vision_encoder_decoder"].append("FlaxVisionEncoderDecoderModel")
    _import_structure["models.vision_text_dual_encoder"].extend(["FlaxVisionTextDualEncoderModel"])
    _import_structure["models.vit"].extend(["FlaxViTForImageClassification", "FlaxViTModel", "FlaxViTPreTrainedModel"])
    _import_structure["models.wav2vec2"].extend(
        [
            "FlaxWav2Vec2ForCTC",
            "FlaxWav2Vec2ForPreTraining",
            "FlaxWav2Vec2Model",
            "FlaxWav2Vec2PreTrainedModel",
        ]
    )
    _import_structure["models.whisper"].extend(
        [
            "FlaxWhisperForConditionalGeneration",
            "FlaxWhisperModel",
            "FlaxWhisperPreTrainedModel",
            "FlaxWhisperForAudioClassification",
        ]
    )
    _import_structure["models.xglm"].extend(
        [
            "FlaxXGLMForCausalLM",
            "FlaxXGLMModel",
            "FlaxXGLMPreTrainedModel",
        ]
    )
    _import_structure["models.xlm_roberta"].extend(
        [
            "FlaxXLMRobertaForMaskedLM",
            "FlaxXLMRobertaForMultipleChoice",
            "FlaxXLMRobertaForQuestionAnswering",
            "FlaxXLMRobertaForSequenceClassification",
            "FlaxXLMRobertaForTokenClassification",
            "FlaxXLMRobertaModel",
            "FlaxXLMRobertaForCausalLM",
            "FlaxXLMRobertaPreTrainedModel",
        ]
    )


# Direct imports for type-checking
if TYPE_CHECKING:
    # Configuration
    # Agents
    from .agents import (
        Agent,
        CodeAgent,
        HfEngine,
        PipelineTool,
        ReactAgent,
        ReactCodeAgent,
        ReactJsonAgent,
        Tool,
        Toolbox,
        ToolCollection,
        launch_gradio_demo,
        load_tool,
    )
    from .configuration_utils import PretrainedConfig

    # Data
    from .data import (
        DataProcessor,
        InputExample,
        InputFeatures,
        SingleSentenceClassificationProcessor,
        SquadExample,
        SquadFeatures,
        SquadV1Processor,
        SquadV2Processor,
        glue_compute_metrics,
        glue_convert_examples_to_features,
        glue_output_modes,
        glue_processors,
        glue_tasks_num_labels,
        squad_convert_examples_to_features,
        xnli_compute_metrics,
        xnli_output_modes,
        xnli_processors,
        xnli_tasks_num_labels,
    )
    from .data.data_collator import (
        DataCollator,
        DataCollatorForLanguageModeling,
        DataCollatorForPermutationLanguageModeling,
        DataCollatorForSeq2Seq,
        DataCollatorForSOP,
        DataCollatorForTokenClassification,
        DataCollatorForWholeWordMask,
        DataCollatorWithPadding,
        DefaultDataCollator,
        default_data_collator,
    )
    from .feature_extraction_sequence_utils import SequenceFeatureExtractor

    # Feature Extractor
    from .feature_extraction_utils import BatchFeature, FeatureExtractionMixin

    # Generation
    from .generation import GenerationConfig, TextIteratorStreamer, TextStreamer, WatermarkingConfig
    from .hf_argparser import HfArgumentParser

    # Integrations
    from .integrations import (
        is_clearml_available,
        is_comet_available,
        is_dvclive_available,
        is_neptune_available,
        is_optuna_available,
        is_ray_available,
        is_ray_tune_available,
        is_sigopt_available,
        is_tensorboard_available,
        is_wandb_available,
    )

    # Model Cards
    from .modelcard import ModelCard

    # TF 2.0 <=> PyTorch conversion utilities
    from .modeling_tf_pytorch_utils import (
        convert_tf_weight_name_to_pt_weight_name,
        load_pytorch_checkpoint_in_tf2_model,
        load_pytorch_model_in_tf2_model,
        load_pytorch_weights_in_tf2_model,
        load_tf2_checkpoint_in_pytorch_model,
        load_tf2_model_in_pytorch_model,
        load_tf2_weights_in_pytorch_model,
    )
    from .models.albert import AlbertConfig
    from .models.align import (
        AlignConfig,
        AlignProcessor,
        AlignTextConfig,
        AlignVisionConfig,
    )
    from .models.altclip import (
        AltCLIPConfig,
        AltCLIPProcessor,
        AltCLIPTextConfig,
        AltCLIPVisionConfig,
    )
    from .models.audio_spectrogram_transformer import (
        ASTConfig,
        ASTFeatureExtractor,
    )
    from .models.auto import (
        CONFIG_MAPPING,
        FEATURE_EXTRACTOR_MAPPING,
        IMAGE_PROCESSOR_MAPPING,
        MODEL_NAMES_MAPPING,
        PROCESSOR_MAPPING,
        TOKENIZER_MAPPING,
        AutoConfig,
        AutoFeatureExtractor,
        AutoImageProcessor,
        AutoProcessor,
        AutoTokenizer,
    )
    from .models.autoformer import (
        AutoformerConfig,
    )
    from .models.bark import (
        BarkCoarseConfig,
        BarkConfig,
        BarkFineConfig,
        BarkProcessor,
        BarkSemanticConfig,
    )
    from .models.bart import BartConfig, BartTokenizer
    from .models.beit import BeitConfig
    from .models.bert import (
        BasicTokenizer,
        BertConfig,
        BertTokenizer,
        WordpieceTokenizer,
    )
    from .models.bert_generation import BertGenerationConfig
    from .models.bert_japanese import (
        BertJapaneseTokenizer,
        CharacterTokenizer,
        MecabTokenizer,
    )
    from .models.bertweet import BertweetTokenizer
    from .models.big_bird import BigBirdConfig
    from .models.bigbird_pegasus import (
        BigBirdPegasusConfig,
    )
    from .models.biogpt import (
        BioGptConfig,
        BioGptTokenizer,
    )
    from .models.bit import BitConfig
    from .models.blenderbot import (
        BlenderbotConfig,
        BlenderbotTokenizer,
    )
    from .models.blenderbot_small import (
        BlenderbotSmallConfig,
        BlenderbotSmallTokenizer,
    )
    from .models.blip import (
        BlipConfig,
        BlipProcessor,
        BlipTextConfig,
        BlipVisionConfig,
    )
    from .models.blip_2 import (
        Blip2Config,
        Blip2Processor,
        Blip2QFormerConfig,
        Blip2VisionConfig,
    )
    from .models.bloom import BloomConfig
    from .models.bridgetower import (
        BridgeTowerConfig,
        BridgeTowerProcessor,
        BridgeTowerTextConfig,
        BridgeTowerVisionConfig,
    )
    from .models.bros import (
        BrosConfig,
        BrosProcessor,
    )
    from .models.byt5 import ByT5Tokenizer
    from .models.camembert import (
        CamembertConfig,
    )
    from .models.canine import (
        CanineConfig,
        CanineTokenizer,
    )
    from .models.chinese_clip import (
        ChineseCLIPConfig,
        ChineseCLIPProcessor,
        ChineseCLIPTextConfig,
        ChineseCLIPVisionConfig,
    )
    from .models.clap import (
        ClapAudioConfig,
        ClapConfig,
        ClapProcessor,
        ClapTextConfig,
    )
    from .models.clip import (
        CLIPConfig,
        CLIPProcessor,
        CLIPTextConfig,
        CLIPTokenizer,
        CLIPVisionConfig,
    )
    from .models.clipseg import (
        CLIPSegConfig,
        CLIPSegProcessor,
        CLIPSegTextConfig,
        CLIPSegVisionConfig,
    )
    from .models.clvp import (
        ClvpConfig,
        ClvpDecoderConfig,
        ClvpEncoderConfig,
        ClvpFeatureExtractor,
        ClvpProcessor,
        ClvpTokenizer,
    )
    from .models.codegen import (
        CodeGenConfig,
        CodeGenTokenizer,
    )
    from .models.cohere import CohereConfig
    from .models.conditional_detr import (
        ConditionalDetrConfig,
    )
    from .models.convbert import (
        ConvBertConfig,
        ConvBertTokenizer,
    )
    from .models.convnext import ConvNextConfig
    from .models.convnextv2 import (
        ConvNextV2Config,
    )
    from .models.cpmant import (
        CpmAntConfig,
        CpmAntTokenizer,
    )
    from .models.ctrl import (
        CTRLConfig,
        CTRLTokenizer,
    )
    from .models.cvt import CvtConfig
    from .models.data2vec import (
        Data2VecAudioConfig,
        Data2VecTextConfig,
        Data2VecVisionConfig,
    )
    from .models.dbrx import DbrxConfig
    from .models.deberta import (
        DebertaConfig,
        DebertaTokenizer,
    )
    from .models.deberta_v2 import (
        DebertaV2Config,
    )
    from .models.decision_transformer import (
        DecisionTransformerConfig,
    )
    from .models.deformable_detr import (
        DeformableDetrConfig,
    )
    from .models.deit import DeiTConfig
    from .models.deprecated.mctct import (
        MCTCTConfig,
        MCTCTFeatureExtractor,
        MCTCTProcessor,
    )
    from .models.deprecated.mmbt import MMBTConfig
    from .models.deprecated.open_llama import (
        OpenLlamaConfig,
    )
    from .models.deprecated.retribert import (
        RetriBertConfig,
        RetriBertTokenizer,
    )
    from .models.deprecated.tapex import TapexTokenizer
    from .models.deprecated.trajectory_transformer import (
        TrajectoryTransformerConfig,
    )
    from .models.deprecated.transfo_xl import (
        TransfoXLConfig,
        TransfoXLCorpus,
        TransfoXLTokenizer,
    )
    from .models.deprecated.van import VanConfig
    from .models.depth_anything import DepthAnythingConfig
    from .models.deta import DetaConfig
    from .models.detr import DetrConfig
    from .models.dinat import DinatConfig
    from .models.dinov2 import Dinov2Config
    from .models.distilbert import (
        DistilBertConfig,
        DistilBertTokenizer,
    )
    from .models.donut import (
        DonutProcessor,
        DonutSwinConfig,
    )
    from .models.dpr import (
        DPRConfig,
        DPRContextEncoderTokenizer,
        DPRQuestionEncoderTokenizer,
        DPRReaderOutput,
        DPRReaderTokenizer,
    )
    from .models.dpt import DPTConfig
    from .models.efficientformer import (
        EfficientFormerConfig,
    )
    from .models.efficientnet import (
        EfficientNetConfig,
    )
    from .models.electra import (
        ElectraConfig,
        ElectraTokenizer,
    )
    from .models.encodec import (
        EncodecConfig,
        EncodecFeatureExtractor,
    )
    from .models.encoder_decoder import EncoderDecoderConfig
<<<<<<< HEAD
    from .models.ernie import ERNIE_PRETRAINED_CONFIG_ARCHIVE_MAP, ErnieConfig
    from .models.ernie_m import ERNIE_M_PRETRAINED_CONFIG_ARCHIVE_MAP, ErnieMConfig
    from .models.esm import ESM_PRETRAINED_CONFIG_ARCHIVE_MAP, EsmConfig, EsmTokenizer
    from .models.falcon import FALCON_PRETRAINED_CONFIG_ARCHIVE_MAP, FalconConfig
    from .models.falcon_vlm import (
        FalconVlmConfig,
        FalconVLProcessor,
    )
=======
    from .models.ernie import ErnieConfig
    from .models.ernie_m import ErnieMConfig
    from .models.esm import EsmConfig, EsmTokenizer
    from .models.falcon import FalconConfig
>>>>>>> 9fd606db
    from .models.fastspeech2_conformer import (
        FastSpeech2ConformerConfig,
        FastSpeech2ConformerHifiGanConfig,
        FastSpeech2ConformerTokenizer,
        FastSpeech2ConformerWithHifiGanConfig,
    )
    from .models.flaubert import FlaubertConfig, FlaubertTokenizer
    from .models.flava import (
        FlavaConfig,
        FlavaImageCodebookConfig,
        FlavaImageConfig,
        FlavaMultimodalConfig,
        FlavaTextConfig,
    )
    from .models.fnet import FNetConfig
    from .models.focalnet import FocalNetConfig
    from .models.fsmt import (
        FSMTConfig,
        FSMTTokenizer,
    )
    from .models.funnel import (
        FunnelConfig,
        FunnelTokenizer,
    )
    from .models.fuyu import FuyuConfig
    from .models.gemma import GemmaConfig
    from .models.git import (
        GitConfig,
        GitProcessor,
        GitVisionConfig,
    )
    from .models.glpn import GLPNConfig
    from .models.gpt2 import (
        GPT2Config,
        GPT2Tokenizer,
    )
    from .models.gpt_bigcode import (
        GPTBigCodeConfig,
    )
    from .models.gpt_neo import GPTNeoConfig
    from .models.gpt_neox import GPTNeoXConfig
    from .models.gpt_neox_japanese import (
        GPTNeoXJapaneseConfig,
    )
    from .models.gptj import GPTJConfig
    from .models.gptsan_japanese import (
        GPTSanJapaneseConfig,
        GPTSanJapaneseTokenizer,
    )
    from .models.graphormer import GraphormerConfig
    from .models.grounding_dino import (
        GroundingDinoConfig,
        GroundingDinoProcessor,
    )
    from .models.groupvit import (
        GroupViTConfig,
        GroupViTTextConfig,
        GroupViTVisionConfig,
    )
    from .models.herbert import HerbertTokenizer
    from .models.hubert import HubertConfig
    from .models.ibert import IBertConfig
    from .models.idefics import (
        IdeficsConfig,
    )
    from .models.idefics2 import Idefics2Config
    from .models.imagegpt import ImageGPTConfig
    from .models.informer import InformerConfig
    from .models.instructblip import (
        InstructBlipConfig,
        InstructBlipProcessor,
        InstructBlipQFormerConfig,
        InstructBlipVisionConfig,
    )
    from .models.jamba import JambaConfig
    from .models.jetmoe import JetMoeConfig
    from .models.jukebox import (
        JukeboxConfig,
        JukeboxPriorConfig,
        JukeboxTokenizer,
        JukeboxVQVAEConfig,
    )
    from .models.kosmos2 import (
        Kosmos2Config,
        Kosmos2Processor,
    )
    from .models.layoutlm import (
        LayoutLMConfig,
        LayoutLMTokenizer,
    )
    from .models.layoutlmv2 import (
        LayoutLMv2Config,
        LayoutLMv2FeatureExtractor,
        LayoutLMv2ImageProcessor,
        LayoutLMv2Processor,
        LayoutLMv2Tokenizer,
    )
    from .models.layoutlmv3 import (
        LayoutLMv3Config,
        LayoutLMv3FeatureExtractor,
        LayoutLMv3ImageProcessor,
        LayoutLMv3Processor,
        LayoutLMv3Tokenizer,
    )
    from .models.layoutxlm import LayoutXLMProcessor
    from .models.led import LEDConfig, LEDTokenizer
    from .models.levit import LevitConfig
    from .models.lilt import LiltConfig
    from .models.llama import LlamaConfig
    from .models.llava import (
        LlavaConfig,
        LlavaProcessor,
    )
    from .models.llava_next import (
        LlavaNextConfig,
        LlavaNextProcessor,
    )
    from .models.longformer import (
        LongformerConfig,
        LongformerTokenizer,
    )
    from .models.longt5 import LongT5Config
    from .models.luke import (
        LukeConfig,
        LukeTokenizer,
    )
    from .models.lxmert import (
        LxmertConfig,
        LxmertTokenizer,
    )
    from .models.m2m_100 import M2M100Config
    from .models.mamba import MambaConfig
    from .models.marian import MarianConfig
    from .models.markuplm import (
        MarkupLMConfig,
        MarkupLMFeatureExtractor,
        MarkupLMProcessor,
        MarkupLMTokenizer,
    )
    from .models.mask2former import (
        Mask2FormerConfig,
    )
    from .models.maskformer import (
        MaskFormerConfig,
        MaskFormerSwinConfig,
    )
    from .models.mbart import MBartConfig
    from .models.mega import MegaConfig
    from .models.megatron_bert import (
        MegatronBertConfig,
    )
    from .models.mgp_str import (
        MgpstrConfig,
        MgpstrProcessor,
        MgpstrTokenizer,
    )
    from .models.mistral import MistralConfig
    from .models.mixtral import MixtralConfig
    from .models.mobilebert import (
        MobileBertConfig,
        MobileBertTokenizer,
    )
    from .models.mobilenet_v1 import (
        MobileNetV1Config,
    )
    from .models.mobilenet_v2 import (
        MobileNetV2Config,
    )
    from .models.mobilevit import (
        MobileViTConfig,
    )
    from .models.mobilevitv2 import (
        MobileViTV2Config,
    )
    from .models.mpnet import (
        MPNetConfig,
        MPNetTokenizer,
    )
    from .models.mpt import MptConfig
    from .models.mra import MraConfig
    from .models.mt5 import MT5Config
    from .models.musicgen import (
        MusicgenConfig,
        MusicgenDecoderConfig,
    )
    from .models.musicgen_melody import (
        MusicgenMelodyConfig,
        MusicgenMelodyDecoderConfig,
    )
    from .models.mvp import MvpConfig, MvpTokenizer
    from .models.nat import NatConfig
    from .models.nezha import NezhaConfig
    from .models.nllb_moe import NllbMoeConfig
    from .models.nougat import NougatProcessor
    from .models.nystromformer import (
        NystromformerConfig,
    )
    from .models.olmo import OlmoConfig
    from .models.oneformer import (
        OneFormerConfig,
        OneFormerProcessor,
    )
    from .models.openai import (
        OpenAIGPTConfig,
        OpenAIGPTTokenizer,
    )
    from .models.opt import OPTConfig
    from .models.owlv2 import (
        Owlv2Config,
        Owlv2Processor,
        Owlv2TextConfig,
        Owlv2VisionConfig,
    )
    from .models.owlvit import (
        OwlViTConfig,
        OwlViTProcessor,
        OwlViTTextConfig,
        OwlViTVisionConfig,
    )
    from .models.paligemma import (
        PaliGemmaConfig,
    )
    from .models.patchtsmixer import (
        PatchTSMixerConfig,
    )
    from .models.patchtst import PatchTSTConfig
    from .models.pegasus import (
        PegasusConfig,
        PegasusTokenizer,
    )
    from .models.pegasus_x import (
        PegasusXConfig,
    )
    from .models.perceiver import (
        PerceiverConfig,
        PerceiverTokenizer,
    )
    from .models.persimmon import (
        PersimmonConfig,
    )
    from .models.phi import PhiConfig
    from .models.phi3 import Phi3Config
    from .models.phobert import PhobertTokenizer
    from .models.pix2struct import (
        Pix2StructConfig,
        Pix2StructProcessor,
        Pix2StructTextConfig,
        Pix2StructVisionConfig,
    )
    from .models.plbart import PLBartConfig
    from .models.poolformer import (
        PoolFormerConfig,
    )
    from .models.pop2piano import (
        Pop2PianoConfig,
    )
    from .models.prophetnet import (
        ProphetNetConfig,
        ProphetNetTokenizer,
    )
    from .models.pvt import PvtConfig
    from .models.pvt_v2 import PvtV2Config
    from .models.qdqbert import QDQBertConfig
    from .models.qwen2 import Qwen2Config, Qwen2Tokenizer
    from .models.qwen2_moe import Qwen2MoeConfig
    from .models.rag import RagConfig, RagRetriever, RagTokenizer
    from .models.realm import (
        RealmConfig,
        RealmTokenizer,
    )
    from .models.recurrent_gemma import RecurrentGemmaConfig
    from .models.reformer import ReformerConfig
    from .models.regnet import RegNetConfig
    from .models.rembert import RemBertConfig
    from .models.resnet import ResNetConfig
    from .models.roberta import (
        RobertaConfig,
        RobertaTokenizer,
    )
    from .models.roberta_prelayernorm import (
        RobertaPreLayerNormConfig,
    )
    from .models.roc_bert import (
        RoCBertConfig,
        RoCBertTokenizer,
    )
    from .models.roformer import (
        RoFormerConfig,
        RoFormerTokenizer,
    )
    from .models.rwkv import RwkvConfig
    from .models.sam import (
        SamConfig,
        SamMaskDecoderConfig,
        SamProcessor,
        SamPromptEncoderConfig,
        SamVisionConfig,
    )
    from .models.seamless_m4t import (
        SeamlessM4TConfig,
        SeamlessM4TFeatureExtractor,
        SeamlessM4TProcessor,
    )
    from .models.seamless_m4t_v2 import (
        SeamlessM4Tv2Config,
    )
    from .models.segformer import SegformerConfig
    from .models.seggpt import SegGptConfig
    from .models.sew import SEWConfig
    from .models.sew_d import SEWDConfig
    from .models.siglip import (
        SiglipConfig,
        SiglipProcessor,
        SiglipTextConfig,
        SiglipVisionConfig,
    )
    from .models.speech_encoder_decoder import SpeechEncoderDecoderConfig
    from .models.speech_to_text import (
        Speech2TextConfig,
        Speech2TextFeatureExtractor,
        Speech2TextProcessor,
    )
    from .models.speech_to_text_2 import (
        Speech2Text2Config,
        Speech2Text2Processor,
        Speech2Text2Tokenizer,
    )
    from .models.speecht5 import (
        SpeechT5Config,
        SpeechT5FeatureExtractor,
        SpeechT5HifiGanConfig,
        SpeechT5Processor,
    )
    from .models.splinter import (
        SplinterConfig,
        SplinterTokenizer,
    )
    from .models.squeezebert import (
        SqueezeBertConfig,
        SqueezeBertTokenizer,
    )
    from .models.stablelm import StableLmConfig
    from .models.starcoder2 import Starcoder2Config
    from .models.superpoint import SuperPointConfig
    from .models.swiftformer import (
        SwiftFormerConfig,
    )
    from .models.swin import SwinConfig
    from .models.swin2sr import Swin2SRConfig
    from .models.swinv2 import Swinv2Config
    from .models.switch_transformers import (
        SwitchTransformersConfig,
    )
    from .models.t5 import T5Config
    from .models.table_transformer import (
        TableTransformerConfig,
    )
    from .models.tapas import (
        TapasConfig,
        TapasTokenizer,
    )
    from .models.time_series_transformer import (
        TimeSeriesTransformerConfig,
    )
    from .models.timesformer import (
        TimesformerConfig,
    )
    from .models.timm_backbone import TimmBackboneConfig
    from .models.trocr import (
        TrOCRConfig,
        TrOCRProcessor,
    )
    from .models.tvlt import (
        TvltConfig,
        TvltFeatureExtractor,
        TvltProcessor,
    )
    from .models.tvp import (
        TvpConfig,
        TvpProcessor,
    )
    from .models.udop import UdopConfig, UdopProcessor
    from .models.umt5 import UMT5Config
    from .models.unispeech import (
        UniSpeechConfig,
    )
    from .models.unispeech_sat import (
        UniSpeechSatConfig,
    )
    from .models.univnet import (
        UnivNetConfig,
        UnivNetFeatureExtractor,
    )
    from .models.upernet import UperNetConfig
    from .models.video_llava import VideoLlavaConfig
    from .models.videomae import VideoMAEConfig
    from .models.vilt import (
        ViltConfig,
        ViltFeatureExtractor,
        ViltImageProcessor,
        ViltProcessor,
    )
    from .models.vipllava import (
        VipLlavaConfig,
    )
    from .models.vision_encoder_decoder import VisionEncoderDecoderConfig
    from .models.vision_text_dual_encoder import (
        VisionTextDualEncoderConfig,
        VisionTextDualEncoderProcessor,
    )
    from .models.visual_bert import (
        VisualBertConfig,
    )
    from .models.vit import ViTConfig
    from .models.vit_hybrid import (
        ViTHybridConfig,
    )
    from .models.vit_mae import ViTMAEConfig
    from .models.vit_msn import ViTMSNConfig
    from .models.vitdet import VitDetConfig
    from .models.vitmatte import VitMatteConfig
    from .models.vits import (
        VitsConfig,
        VitsTokenizer,
    )
    from .models.vivit import VivitConfig
    from .models.wav2vec2 import (
        Wav2Vec2Config,
        Wav2Vec2CTCTokenizer,
        Wav2Vec2FeatureExtractor,
        Wav2Vec2Processor,
        Wav2Vec2Tokenizer,
    )
    from .models.wav2vec2_bert import (
        Wav2Vec2BertConfig,
        Wav2Vec2BertProcessor,
    )
    from .models.wav2vec2_conformer import (
        Wav2Vec2ConformerConfig,
    )
    from .models.wav2vec2_phoneme import Wav2Vec2PhonemeCTCTokenizer
    from .models.wav2vec2_with_lm import Wav2Vec2ProcessorWithLM
    from .models.wavlm import WavLMConfig
    from .models.whisper import (
        WhisperConfig,
        WhisperFeatureExtractor,
        WhisperProcessor,
        WhisperTokenizer,
    )
    from .models.x_clip import (
        XCLIPConfig,
        XCLIPProcessor,
        XCLIPTextConfig,
        XCLIPVisionConfig,
    )
    from .models.xglm import XGLMConfig
    from .models.xlm import XLMConfig, XLMTokenizer
    from .models.xlm_prophetnet import (
        XLMProphetNetConfig,
    )
    from .models.xlm_roberta import (
        XLMRobertaConfig,
    )
    from .models.xlm_roberta_xl import (
        XLMRobertaXLConfig,
    )
    from .models.xlnet import XLNetConfig
    from .models.xmod import XmodConfig
    from .models.yolos import YolosConfig
    from .models.yoso import YosoConfig

    # Pipelines
    from .pipelines import (
        AudioClassificationPipeline,
        AutomaticSpeechRecognitionPipeline,
        Conversation,
        ConversationalPipeline,
        CsvPipelineDataFormat,
        DepthEstimationPipeline,
        DocumentQuestionAnsweringPipeline,
        FeatureExtractionPipeline,
        FillMaskPipeline,
        ImageClassificationPipeline,
        ImageFeatureExtractionPipeline,
        ImageSegmentationPipeline,
        ImageToImagePipeline,
        ImageToTextPipeline,
        JsonPipelineDataFormat,
        MaskGenerationPipeline,
        NerPipeline,
        ObjectDetectionPipeline,
        PipedPipelineDataFormat,
        Pipeline,
        PipelineDataFormat,
        QuestionAnsweringPipeline,
        SummarizationPipeline,
        TableQuestionAnsweringPipeline,
        Text2TextGenerationPipeline,
        TextClassificationPipeline,
        TextGenerationPipeline,
        TextToAudioPipeline,
        TokenClassificationPipeline,
        TranslationPipeline,
        VideoClassificationPipeline,
        VisualQuestionAnsweringPipeline,
        ZeroShotAudioClassificationPipeline,
        ZeroShotClassificationPipeline,
        ZeroShotImageClassificationPipeline,
        ZeroShotObjectDetectionPipeline,
        pipeline,
    )
    from .processing_utils import ProcessorMixin

    # Tokenization
    from .tokenization_utils import PreTrainedTokenizer
    from .tokenization_utils_base import (
        AddedToken,
        BatchEncoding,
        CharSpan,
        PreTrainedTokenizerBase,
        SpecialTokensMixin,
        TokenSpan,
    )

    # Trainer
    from .trainer_callback import (
        DefaultFlowCallback,
        EarlyStoppingCallback,
        PrinterCallback,
        ProgressCallback,
        TrainerCallback,
        TrainerControl,
        TrainerState,
    )
    from .trainer_utils import (
        EvalPrediction,
        IntervalStrategy,
        SchedulerType,
        enable_full_determinism,
        set_seed,
    )
    from .training_args import TrainingArguments
    from .training_args_seq2seq import Seq2SeqTrainingArguments
    from .training_args_tf import TFTrainingArguments

    # Files and general utilities
    from .utils import (
        CONFIG_NAME,
        MODEL_CARD_NAME,
        PYTORCH_PRETRAINED_BERT_CACHE,
        PYTORCH_TRANSFORMERS_CACHE,
        SPIECE_UNDERLINE,
        TF2_WEIGHTS_NAME,
        TF_WEIGHTS_NAME,
        TRANSFORMERS_CACHE,
        WEIGHTS_NAME,
        TensorType,
        add_end_docstrings,
        add_start_docstrings,
        is_apex_available,
        is_av_available,
        is_bitsandbytes_available,
        is_datasets_available,
        is_decord_available,
        is_faiss_available,
        is_flax_available,
        is_keras_nlp_available,
        is_phonemizer_available,
        is_psutil_available,
        is_py3nvml_available,
        is_pyctcdecode_available,
        is_sacremoses_available,
        is_safetensors_available,
        is_scipy_available,
        is_sentencepiece_available,
        is_sklearn_available,
        is_speech_available,
        is_tensorflow_text_available,
        is_tf_available,
        is_timm_available,
        is_tokenizers_available,
        is_torch_available,
        is_torch_mlu_available,
        is_torch_neuroncore_available,
        is_torch_npu_available,
        is_torch_tpu_available,
        is_torch_xla_available,
        is_torch_xpu_available,
        is_torchvision_available,
        is_vision_available,
        logging,
    )

    # bitsandbytes config
    from .utils.quantization_config import (
        AqlmConfig,
        AwqConfig,
        BitsAndBytesConfig,
        EetqConfig,
        GPTQConfig,
        HqqConfig,
        QuantoConfig,
    )

    try:
        if not is_sentencepiece_available():
            raise OptionalDependencyNotAvailable()
    except OptionalDependencyNotAvailable:
        from .utils.dummy_sentencepiece_objects import *
    else:
        from .models.albert import AlbertTokenizer
        from .models.barthez import BarthezTokenizer
        from .models.bartpho import BartphoTokenizer
        from .models.bert_generation import BertGenerationTokenizer
        from .models.big_bird import BigBirdTokenizer
        from .models.camembert import CamembertTokenizer
        from .models.code_llama import CodeLlamaTokenizer
        from .models.cpm import CpmTokenizer
        from .models.deberta_v2 import DebertaV2Tokenizer
        from .models.ernie_m import ErnieMTokenizer
        from .models.fnet import FNetTokenizer
        from .models.gemma import GemmaTokenizer
        from .models.gpt_sw3 import GPTSw3Tokenizer
        from .models.layoutxlm import LayoutXLMTokenizer
        from .models.llama import LlamaTokenizer
        from .models.m2m_100 import M2M100Tokenizer
        from .models.marian import MarianTokenizer
        from .models.mbart import MBart50Tokenizer, MBartTokenizer
        from .models.mluke import MLukeTokenizer
        from .models.mt5 import MT5Tokenizer
        from .models.nllb import NllbTokenizer
        from .models.pegasus import PegasusTokenizer
        from .models.plbart import PLBartTokenizer
        from .models.reformer import ReformerTokenizer
        from .models.rembert import RemBertTokenizer
        from .models.seamless_m4t import SeamlessM4TTokenizer
        from .models.siglip import SiglipTokenizer
        from .models.speech_to_text import Speech2TextTokenizer
        from .models.speecht5 import SpeechT5Tokenizer
        from .models.t5 import T5Tokenizer
        from .models.udop import UdopTokenizer
        from .models.xglm import XGLMTokenizer
        from .models.xlm_prophetnet import XLMProphetNetTokenizer
        from .models.xlm_roberta import XLMRobertaTokenizer
        from .models.xlnet import XLNetTokenizer

    try:
        if not is_tokenizers_available():
            raise OptionalDependencyNotAvailable()
    except OptionalDependencyNotAvailable:
        from .utils.dummy_tokenizers_objects import *
    else:
        # Fast tokenizers imports
        from .models.albert import AlbertTokenizerFast
        from .models.bart import BartTokenizerFast
        from .models.barthez import BarthezTokenizerFast
        from .models.bert import BertTokenizerFast
        from .models.big_bird import BigBirdTokenizerFast
        from .models.blenderbot import BlenderbotTokenizerFast
        from .models.blenderbot_small import BlenderbotSmallTokenizerFast
        from .models.bloom import BloomTokenizerFast
        from .models.camembert import CamembertTokenizerFast
        from .models.clip import CLIPTokenizerFast
        from .models.code_llama import CodeLlamaTokenizerFast
        from .models.codegen import CodeGenTokenizerFast
        from .models.cohere import CohereTokenizerFast
        from .models.convbert import ConvBertTokenizerFast
        from .models.cpm import CpmTokenizerFast
        from .models.deberta import DebertaTokenizerFast
        from .models.deberta_v2 import DebertaV2TokenizerFast
        from .models.deprecated.retribert import RetriBertTokenizerFast
        from .models.distilbert import DistilBertTokenizerFast
        from .models.dpr import (
            DPRContextEncoderTokenizerFast,
            DPRQuestionEncoderTokenizerFast,
            DPRReaderTokenizerFast,
        )
        from .models.electra import ElectraTokenizerFast
        from .models.fnet import FNetTokenizerFast
        from .models.funnel import FunnelTokenizerFast
        from .models.gemma import GemmaTokenizerFast
        from .models.gpt2 import GPT2TokenizerFast
        from .models.gpt_neox import GPTNeoXTokenizerFast
        from .models.gpt_neox_japanese import GPTNeoXJapaneseTokenizer
        from .models.herbert import HerbertTokenizerFast
        from .models.layoutlm import LayoutLMTokenizerFast
        from .models.layoutlmv2 import LayoutLMv2TokenizerFast
        from .models.layoutlmv3 import LayoutLMv3TokenizerFast
        from .models.layoutxlm import LayoutXLMTokenizerFast
        from .models.led import LEDTokenizerFast
        from .models.llama import LlamaTokenizerFast
        from .models.longformer import LongformerTokenizerFast
        from .models.lxmert import LxmertTokenizerFast
        from .models.markuplm import MarkupLMTokenizerFast
        from .models.mbart import MBartTokenizerFast
        from .models.mbart50 import MBart50TokenizerFast
        from .models.mobilebert import MobileBertTokenizerFast
        from .models.mpnet import MPNetTokenizerFast
        from .models.mt5 import MT5TokenizerFast
        from .models.mvp import MvpTokenizerFast
        from .models.nllb import NllbTokenizerFast
        from .models.nougat import NougatTokenizerFast
        from .models.openai import OpenAIGPTTokenizerFast
        from .models.pegasus import PegasusTokenizerFast
        from .models.qwen2 import Qwen2TokenizerFast
        from .models.realm import RealmTokenizerFast
        from .models.reformer import ReformerTokenizerFast
        from .models.rembert import RemBertTokenizerFast
        from .models.roberta import RobertaTokenizerFast
        from .models.roformer import RoFormerTokenizerFast
        from .models.seamless_m4t import SeamlessM4TTokenizerFast
        from .models.splinter import SplinterTokenizerFast
        from .models.squeezebert import SqueezeBertTokenizerFast
        from .models.t5 import T5TokenizerFast
        from .models.udop import UdopTokenizerFast
        from .models.whisper import WhisperTokenizerFast
        from .models.xglm import XGLMTokenizerFast
        from .models.xlm_roberta import XLMRobertaTokenizerFast
        from .models.xlnet import XLNetTokenizerFast
        from .tokenization_utils_fast import PreTrainedTokenizerFast

    try:
        if not (is_sentencepiece_available() and is_tokenizers_available()):
            raise OptionalDependencyNotAvailable()
    except OptionalDependencyNotAvailable:
        from .utils.dummies_sentencepiece_and_tokenizers_objects import *
    else:
        from .convert_slow_tokenizer import (
            SLOW_TO_FAST_CONVERTERS,
            convert_slow_tokenizer,
        )

    try:
        if not is_tensorflow_text_available():
            raise OptionalDependencyNotAvailable()
    except OptionalDependencyNotAvailable:
        from .utils.dummy_tensorflow_text_objects import *
    else:
        from .models.bert import TFBertTokenizer

    try:
        if not is_keras_nlp_available():
            raise OptionalDependencyNotAvailable()
    except OptionalDependencyNotAvailable:
        from .utils.dummy_keras_nlp_objects import *
    else:
        from .models.gpt2 import TFGPT2Tokenizer

    try:
        if not is_vision_available():
            raise OptionalDependencyNotAvailable()
    except OptionalDependencyNotAvailable:
        from .utils.dummy_vision_objects import *
    else:
        from .image_processing_utils import ImageProcessingMixin
        from .image_utils import ImageFeatureExtractionMixin
        from .models.beit import BeitFeatureExtractor, BeitImageProcessor
        from .models.bit import BitImageProcessor
        from .models.blip import BlipImageProcessor
        from .models.bridgetower import BridgeTowerImageProcessor
        from .models.chinese_clip import (
            ChineseCLIPFeatureExtractor,
            ChineseCLIPImageProcessor,
        )
        from .models.clip import CLIPFeatureExtractor, CLIPImageProcessor
        from .models.conditional_detr import (
            ConditionalDetrFeatureExtractor,
            ConditionalDetrImageProcessor,
        )
        from .models.convnext import ConvNextFeatureExtractor, ConvNextImageProcessor
        from .models.deformable_detr import (
            DeformableDetrFeatureExtractor,
            DeformableDetrImageProcessor,
        )
        from .models.deit import DeiTFeatureExtractor, DeiTImageProcessor
        from .models.deta import DetaImageProcessor
        from .models.detr import DetrFeatureExtractor, DetrImageProcessor
        from .models.donut import DonutFeatureExtractor, DonutImageProcessor
        from .models.dpt import DPTFeatureExtractor, DPTImageProcessor
        from .models.efficientformer import EfficientFormerImageProcessor
        from .models.efficientnet import EfficientNetImageProcessor
        from .models.falcon_vlm import FalconImageProcessor
        from .models.flava import (
            FlavaFeatureExtractor,
            FlavaImageProcessor,
            FlavaProcessor,
        )
        from .models.fuyu import FuyuImageProcessor, FuyuProcessor
        from .models.glpn import GLPNFeatureExtractor, GLPNImageProcessor
        from .models.grounding_dino import GroundingDinoImageProcessor
        from .models.idefics import IdeficsImageProcessor
        from .models.idefics2 import Idefics2ImageProcessor
        from .models.imagegpt import ImageGPTFeatureExtractor, ImageGPTImageProcessor
        from .models.layoutlmv2 import (
            LayoutLMv2FeatureExtractor,
            LayoutLMv2ImageProcessor,
        )
        from .models.layoutlmv3 import (
            LayoutLMv3FeatureExtractor,
            LayoutLMv3ImageProcessor,
        )
        from .models.levit import LevitFeatureExtractor, LevitImageProcessor
        from .models.llava_next import LlavaNextImageProcessor
        from .models.mask2former import Mask2FormerImageProcessor
        from .models.maskformer import (
            MaskFormerFeatureExtractor,
            MaskFormerImageProcessor,
        )
        from .models.mobilenet_v1 import (
            MobileNetV1FeatureExtractor,
            MobileNetV1ImageProcessor,
        )
        from .models.mobilenet_v2 import (
            MobileNetV2FeatureExtractor,
            MobileNetV2ImageProcessor,
        )
        from .models.mobilevit import MobileViTFeatureExtractor, MobileViTImageProcessor
        from .models.nougat import NougatImageProcessor
        from .models.oneformer import OneFormerImageProcessor
        from .models.owlv2 import Owlv2ImageProcessor
        from .models.owlvit import OwlViTFeatureExtractor, OwlViTImageProcessor
        from .models.perceiver import PerceiverFeatureExtractor, PerceiverImageProcessor
        from .models.pix2struct import Pix2StructImageProcessor
        from .models.poolformer import (
            PoolFormerFeatureExtractor,
            PoolFormerImageProcessor,
        )
        from .models.pvt import PvtImageProcessor
        from .models.sam import SamImageProcessor
        from .models.segformer import SegformerFeatureExtractor, SegformerImageProcessor
        from .models.seggpt import SegGptImageProcessor
        from .models.siglip import SiglipImageProcessor
        from .models.superpoint import SuperPointImageProcessor
        from .models.swin2sr import Swin2SRImageProcessor
        from .models.tvlt import TvltImageProcessor
        from .models.tvp import TvpImageProcessor
        from .models.videomae import VideoMAEFeatureExtractor, VideoMAEImageProcessor
        from .models.vilt import ViltFeatureExtractor, ViltImageProcessor, ViltProcessor
        from .models.vit import ViTFeatureExtractor, ViTImageProcessor
        from .models.vit_hybrid import ViTHybridImageProcessor
        from .models.vitmatte import VitMatteImageProcessor
        from .models.vivit import VivitImageProcessor
        from .models.yolos import YolosFeatureExtractor, YolosImageProcessor

    # Modeling
    try:
        if not is_torch_available():
            raise OptionalDependencyNotAvailable()
    except OptionalDependencyNotAvailable:
        from .utils.dummy_pt_objects import *
    else:
        # Benchmarks
        from .benchmark.benchmark import PyTorchBenchmark
        from .benchmark.benchmark_args import PyTorchBenchmarkArguments
        from .cache_utils import Cache, DynamicCache, SinkCache, StaticCache
        from .data.datasets import (
            GlueDataset,
            GlueDataTrainingArguments,
            LineByLineTextDataset,
            LineByLineWithRefDataset,
            LineByLineWithSOPTextDataset,
            SquadDataset,
            SquadDataTrainingArguments,
            TextDataset,
            TextDatasetForNextSentencePrediction,
        )
        from .generation import (
            AlternatingCodebooksLogitsProcessor,
            BeamScorer,
            BeamSearchScorer,
            ClassifierFreeGuidanceLogitsProcessor,
            ConstrainedBeamSearchScorer,
            Constraint,
            ConstraintListState,
            DisjunctiveConstraint,
            EncoderNoRepeatNGramLogitsProcessor,
            EncoderRepetitionPenaltyLogitsProcessor,
            EosTokenCriteria,
            EpsilonLogitsWarper,
            EtaLogitsWarper,
            ExponentialDecayLengthPenalty,
            ForcedBOSTokenLogitsProcessor,
            ForcedEOSTokenLogitsProcessor,
            ForceTokensLogitsProcessor,
            GenerationMixin,
            HammingDiversityLogitsProcessor,
            InfNanRemoveLogitsProcessor,
            LogitNormalization,
            LogitsProcessor,
            LogitsProcessorList,
            LogitsWarper,
            MaxLengthCriteria,
            MaxTimeCriteria,
            MinLengthLogitsProcessor,
            MinNewTokensLengthLogitsProcessor,
            MinPLogitsWarper,
            NoBadWordsLogitsProcessor,
            NoRepeatNGramLogitsProcessor,
            PhrasalConstraint,
            PrefixConstrainedLogitsProcessor,
            RepetitionPenaltyLogitsProcessor,
            SequenceBiasLogitsProcessor,
            StoppingCriteria,
            StoppingCriteriaList,
            StopStringCriteria,
            SuppressTokensAtBeginLogitsProcessor,
            SuppressTokensLogitsProcessor,
            TemperatureLogitsWarper,
            TopKLogitsWarper,
            TopPLogitsWarper,
            TypicalLogitsWarper,
            UnbatchedClassifierFreeGuidanceLogitsProcessor,
            WatermarkDetector,
            WatermarkLogitsProcessor,
            WhisperTimeStampLogitsProcessor,
        )
        from .modeling_utils import PreTrainedModel
        from .models.albert import (
            AlbertForMaskedLM,
            AlbertForMultipleChoice,
            AlbertForPreTraining,
            AlbertForQuestionAnswering,
            AlbertForSequenceClassification,
            AlbertForTokenClassification,
            AlbertModel,
            AlbertPreTrainedModel,
            load_tf_weights_in_albert,
        )
        from .models.align import (
            AlignModel,
            AlignPreTrainedModel,
            AlignTextModel,
            AlignVisionModel,
        )
        from .models.altclip import (
            AltCLIPModel,
            AltCLIPPreTrainedModel,
            AltCLIPTextModel,
            AltCLIPVisionModel,
        )
        from .models.audio_spectrogram_transformer import (
            ASTForAudioClassification,
            ASTModel,
            ASTPreTrainedModel,
        )
        from .models.auto import (
            MODEL_FOR_AUDIO_CLASSIFICATION_MAPPING,
            MODEL_FOR_AUDIO_FRAME_CLASSIFICATION_MAPPING,
            MODEL_FOR_AUDIO_XVECTOR_MAPPING,
            MODEL_FOR_BACKBONE_MAPPING,
            MODEL_FOR_CAUSAL_IMAGE_MODELING_MAPPING,
            MODEL_FOR_CAUSAL_LM_MAPPING,
            MODEL_FOR_CTC_MAPPING,
            MODEL_FOR_DEPTH_ESTIMATION_MAPPING,
            MODEL_FOR_DOCUMENT_QUESTION_ANSWERING_MAPPING,
            MODEL_FOR_IMAGE_CLASSIFICATION_MAPPING,
            MODEL_FOR_IMAGE_MAPPING,
            MODEL_FOR_IMAGE_SEGMENTATION_MAPPING,
            MODEL_FOR_IMAGE_TO_IMAGE_MAPPING,
            MODEL_FOR_INSTANCE_SEGMENTATION_MAPPING,
            MODEL_FOR_KEYPOINT_DETECTION_MAPPING,
            MODEL_FOR_MASK_GENERATION_MAPPING,
            MODEL_FOR_MASKED_IMAGE_MODELING_MAPPING,
            MODEL_FOR_MASKED_LM_MAPPING,
            MODEL_FOR_MULTIPLE_CHOICE_MAPPING,
            MODEL_FOR_NEXT_SENTENCE_PREDICTION_MAPPING,
            MODEL_FOR_OBJECT_DETECTION_MAPPING,
            MODEL_FOR_PRETRAINING_MAPPING,
            MODEL_FOR_QUESTION_ANSWERING_MAPPING,
            MODEL_FOR_SEMANTIC_SEGMENTATION_MAPPING,
            MODEL_FOR_SEQ_TO_SEQ_CAUSAL_LM_MAPPING,
            MODEL_FOR_SEQUENCE_CLASSIFICATION_MAPPING,
            MODEL_FOR_SPEECH_SEQ_2_SEQ_MAPPING,
            MODEL_FOR_TABLE_QUESTION_ANSWERING_MAPPING,
            MODEL_FOR_TEXT_ENCODING_MAPPING,
            MODEL_FOR_TEXT_TO_SPECTROGRAM_MAPPING,
            MODEL_FOR_TEXT_TO_WAVEFORM_MAPPING,
            MODEL_FOR_TIME_SERIES_CLASSIFICATION_MAPPING,
            MODEL_FOR_TIME_SERIES_REGRESSION_MAPPING,
            MODEL_FOR_TOKEN_CLASSIFICATION_MAPPING,
            MODEL_FOR_UNIVERSAL_SEGMENTATION_MAPPING,
            MODEL_FOR_VIDEO_CLASSIFICATION_MAPPING,
            MODEL_FOR_VISION_2_SEQ_MAPPING,
            MODEL_FOR_VISUAL_QUESTION_ANSWERING_MAPPING,
            MODEL_FOR_ZERO_SHOT_IMAGE_CLASSIFICATION_MAPPING,
            MODEL_FOR_ZERO_SHOT_OBJECT_DETECTION_MAPPING,
            MODEL_MAPPING,
            MODEL_WITH_LM_HEAD_MAPPING,
            AutoBackbone,
            AutoModel,
            AutoModelForAudioClassification,
            AutoModelForAudioFrameClassification,
            AutoModelForAudioXVector,
            AutoModelForCausalLM,
            AutoModelForCTC,
            AutoModelForDepthEstimation,
            AutoModelForDocumentQuestionAnswering,
            AutoModelForImageClassification,
            AutoModelForImageSegmentation,
            AutoModelForImageToImage,
            AutoModelForInstanceSegmentation,
            AutoModelForKeypointDetection,
            AutoModelForMaskedImageModeling,
            AutoModelForMaskedLM,
            AutoModelForMaskGeneration,
            AutoModelForMultipleChoice,
            AutoModelForNextSentencePrediction,
            AutoModelForObjectDetection,
            AutoModelForPreTraining,
            AutoModelForQuestionAnswering,
            AutoModelForSemanticSegmentation,
            AutoModelForSeq2SeqLM,
            AutoModelForSequenceClassification,
            AutoModelForSpeechSeq2Seq,
            AutoModelForTableQuestionAnswering,
            AutoModelForTextEncoding,
            AutoModelForTextToSpectrogram,
            AutoModelForTextToWaveform,
            AutoModelForTokenClassification,
            AutoModelForUniversalSegmentation,
            AutoModelForVideoClassification,
            AutoModelForVision2Seq,
            AutoModelForVisualQuestionAnswering,
            AutoModelForZeroShotImageClassification,
            AutoModelForZeroShotObjectDetection,
            AutoModelWithLMHead,
        )
        from .models.autoformer import (
            AutoformerForPrediction,
            AutoformerModel,
            AutoformerPreTrainedModel,
        )
        from .models.bark import (
            BarkCausalModel,
            BarkCoarseModel,
            BarkFineModel,
            BarkModel,
            BarkPreTrainedModel,
            BarkSemanticModel,
        )
        from .models.bart import (
            BartForCausalLM,
            BartForConditionalGeneration,
            BartForQuestionAnswering,
            BartForSequenceClassification,
            BartModel,
            BartPreTrainedModel,
            BartPretrainedModel,
            PretrainedBartModel,
        )
        from .models.beit import (
            BeitBackbone,
            BeitForImageClassification,
            BeitForMaskedImageModeling,
            BeitForSemanticSegmentation,
            BeitModel,
            BeitPreTrainedModel,
        )
        from .models.bert import (
            BertForMaskedLM,
            BertForMultipleChoice,
            BertForNextSentencePrediction,
            BertForPreTraining,
            BertForQuestionAnswering,
            BertForSequenceClassification,
            BertForTokenClassification,
            BertLayer,
            BertLMHeadModel,
            BertModel,
            BertPreTrainedModel,
            load_tf_weights_in_bert,
        )
        from .models.bert_generation import (
            BertGenerationDecoder,
            BertGenerationEncoder,
            BertGenerationPreTrainedModel,
            load_tf_weights_in_bert_generation,
        )
        from .models.big_bird import (
            BigBirdForCausalLM,
            BigBirdForMaskedLM,
            BigBirdForMultipleChoice,
            BigBirdForPreTraining,
            BigBirdForQuestionAnswering,
            BigBirdForSequenceClassification,
            BigBirdForTokenClassification,
            BigBirdLayer,
            BigBirdModel,
            BigBirdPreTrainedModel,
            load_tf_weights_in_big_bird,
        )
        from .models.bigbird_pegasus import (
            BigBirdPegasusForCausalLM,
            BigBirdPegasusForConditionalGeneration,
            BigBirdPegasusForQuestionAnswering,
            BigBirdPegasusForSequenceClassification,
            BigBirdPegasusModel,
            BigBirdPegasusPreTrainedModel,
        )
        from .models.biogpt import (
            BioGptForCausalLM,
            BioGptForSequenceClassification,
            BioGptForTokenClassification,
            BioGptModel,
            BioGptPreTrainedModel,
        )
        from .models.bit import (
            BitBackbone,
            BitForImageClassification,
            BitModel,
            BitPreTrainedModel,
        )
        from .models.blenderbot import (
            BlenderbotForCausalLM,
            BlenderbotForConditionalGeneration,
            BlenderbotModel,
            BlenderbotPreTrainedModel,
        )
        from .models.blenderbot_small import (
            BlenderbotSmallForCausalLM,
            BlenderbotSmallForConditionalGeneration,
            BlenderbotSmallModel,
            BlenderbotSmallPreTrainedModel,
        )
        from .models.blip import (
            BlipForConditionalGeneration,
            BlipForImageTextRetrieval,
            BlipForQuestionAnswering,
            BlipModel,
            BlipPreTrainedModel,
            BlipTextModel,
            BlipVisionModel,
        )
        from .models.blip_2 import (
            Blip2ForConditionalGeneration,
            Blip2Model,
            Blip2PreTrainedModel,
            Blip2QFormerModel,
            Blip2VisionModel,
        )
        from .models.bloom import (
            BloomForCausalLM,
            BloomForQuestionAnswering,
            BloomForSequenceClassification,
            BloomForTokenClassification,
            BloomModel,
            BloomPreTrainedModel,
        )
        from .models.bridgetower import (
            BridgeTowerForContrastiveLearning,
            BridgeTowerForImageAndTextRetrieval,
            BridgeTowerForMaskedLM,
            BridgeTowerModel,
            BridgeTowerPreTrainedModel,
        )
        from .models.bros import (
            BrosForTokenClassification,
            BrosModel,
            BrosPreTrainedModel,
            BrosProcessor,
            BrosSpadeEEForTokenClassification,
            BrosSpadeELForTokenClassification,
        )
        from .models.camembert import (
            CamembertForCausalLM,
            CamembertForMaskedLM,
            CamembertForMultipleChoice,
            CamembertForQuestionAnswering,
            CamembertForSequenceClassification,
            CamembertForTokenClassification,
            CamembertModel,
            CamembertPreTrainedModel,
        )
        from .models.canine import (
            CanineForMultipleChoice,
            CanineForQuestionAnswering,
            CanineForSequenceClassification,
            CanineForTokenClassification,
            CanineLayer,
            CanineModel,
            CaninePreTrainedModel,
            load_tf_weights_in_canine,
        )
        from .models.chinese_clip import (
            ChineseCLIPModel,
            ChineseCLIPPreTrainedModel,
            ChineseCLIPTextModel,
            ChineseCLIPVisionModel,
        )
        from .models.clap import (
            ClapAudioModel,
            ClapAudioModelWithProjection,
            ClapFeatureExtractor,
            ClapModel,
            ClapPreTrainedModel,
            ClapTextModel,
            ClapTextModelWithProjection,
        )
        from .models.clip import (
            CLIPForImageClassification,
            CLIPModel,
            CLIPPreTrainedModel,
            CLIPTextModel,
            CLIPTextModelWithProjection,
            CLIPVisionModel,
            CLIPVisionModelWithProjection,
        )
        from .models.clipseg import (
            CLIPSegForImageSegmentation,
            CLIPSegModel,
            CLIPSegPreTrainedModel,
            CLIPSegTextModel,
            CLIPSegVisionModel,
        )
        from .models.clvp import (
            ClvpDecoder,
            ClvpEncoder,
            ClvpForCausalLM,
            ClvpModel,
            ClvpModelForConditionalGeneration,
            ClvpPreTrainedModel,
        )
        from .models.codegen import (
            CodeGenForCausalLM,
            CodeGenModel,
            CodeGenPreTrainedModel,
        )
        from .models.cohere import (
            CohereForCausalLM,
            CohereModel,
            CoherePreTrainedModel,
        )
        from .models.conditional_detr import (
            ConditionalDetrForObjectDetection,
            ConditionalDetrForSegmentation,
            ConditionalDetrModel,
            ConditionalDetrPreTrainedModel,
        )
        from .models.convbert import (
            ConvBertForMaskedLM,
            ConvBertForMultipleChoice,
            ConvBertForQuestionAnswering,
            ConvBertForSequenceClassification,
            ConvBertForTokenClassification,
            ConvBertLayer,
            ConvBertModel,
            ConvBertPreTrainedModel,
            load_tf_weights_in_convbert,
        )
        from .models.convnext import (
            ConvNextBackbone,
            ConvNextForImageClassification,
            ConvNextModel,
            ConvNextPreTrainedModel,
        )
        from .models.convnextv2 import (
            ConvNextV2Backbone,
            ConvNextV2ForImageClassification,
            ConvNextV2Model,
            ConvNextV2PreTrainedModel,
        )
        from .models.cpmant import (
            CpmAntForCausalLM,
            CpmAntModel,
            CpmAntPreTrainedModel,
        )
        from .models.ctrl import (
            CTRLForSequenceClassification,
            CTRLLMHeadModel,
            CTRLModel,
            CTRLPreTrainedModel,
        )
        from .models.cvt import (
            CvtForImageClassification,
            CvtModel,
            CvtPreTrainedModel,
        )
        from .models.data2vec import (
            Data2VecAudioForAudioFrameClassification,
            Data2VecAudioForCTC,
            Data2VecAudioForSequenceClassification,
            Data2VecAudioForXVector,
            Data2VecAudioModel,
            Data2VecAudioPreTrainedModel,
            Data2VecTextForCausalLM,
            Data2VecTextForMaskedLM,
            Data2VecTextForMultipleChoice,
            Data2VecTextForQuestionAnswering,
            Data2VecTextForSequenceClassification,
            Data2VecTextForTokenClassification,
            Data2VecTextModel,
            Data2VecTextPreTrainedModel,
            Data2VecVisionForImageClassification,
            Data2VecVisionForSemanticSegmentation,
            Data2VecVisionModel,
            Data2VecVisionPreTrainedModel,
        )

        # PyTorch model imports
        from .models.dbrx import (
            DbrxForCausalLM,
            DbrxModel,
            DbrxPreTrainedModel,
        )
        from .models.deberta import (
            DebertaForMaskedLM,
            DebertaForQuestionAnswering,
            DebertaForSequenceClassification,
            DebertaForTokenClassification,
            DebertaModel,
            DebertaPreTrainedModel,
        )
        from .models.deberta_v2 import (
            DebertaV2ForMaskedLM,
            DebertaV2ForMultipleChoice,
            DebertaV2ForQuestionAnswering,
            DebertaV2ForSequenceClassification,
            DebertaV2ForTokenClassification,
            DebertaV2Model,
            DebertaV2PreTrainedModel,
        )
        from .models.decision_transformer import (
            DecisionTransformerGPT2Model,
            DecisionTransformerGPT2PreTrainedModel,
            DecisionTransformerModel,
            DecisionTransformerPreTrainedModel,
        )
        from .models.deformable_detr import (
            DeformableDetrForObjectDetection,
            DeformableDetrModel,
            DeformableDetrPreTrainedModel,
        )
        from .models.deit import (
            DeiTForImageClassification,
            DeiTForImageClassificationWithTeacher,
            DeiTForMaskedImageModeling,
            DeiTModel,
            DeiTPreTrainedModel,
        )
        from .models.deprecated.mctct import (
            MCTCTForCTC,
            MCTCTModel,
            MCTCTPreTrainedModel,
        )
        from .models.deprecated.mmbt import (
            MMBTForClassification,
            MMBTModel,
            ModalEmbeddings,
        )
        from .models.deprecated.open_llama import (
            OpenLlamaForCausalLM,
            OpenLlamaForSequenceClassification,
            OpenLlamaModel,
            OpenLlamaPreTrainedModel,
        )
        from .models.deprecated.retribert import (
            RetriBertModel,
            RetriBertPreTrainedModel,
        )
        from .models.deprecated.trajectory_transformer import (
            TrajectoryTransformerModel,
            TrajectoryTransformerPreTrainedModel,
        )
        from .models.deprecated.transfo_xl import (
            AdaptiveEmbedding,
            TransfoXLForSequenceClassification,
            TransfoXLLMHeadModel,
            TransfoXLModel,
            TransfoXLPreTrainedModel,
            load_tf_weights_in_transfo_xl,
        )
        from .models.deprecated.van import (
            VanForImageClassification,
            VanModel,
            VanPreTrainedModel,
        )
        from .models.depth_anything import (
            DepthAnythingForDepthEstimation,
            DepthAnythingPreTrainedModel,
        )
        from .models.deta import (
            DetaForObjectDetection,
            DetaModel,
            DetaPreTrainedModel,
        )
        from .models.detr import (
            DetrForObjectDetection,
            DetrForSegmentation,
            DetrModel,
            DetrPreTrainedModel,
        )
        from .models.dinat import (
            DinatBackbone,
            DinatForImageClassification,
            DinatModel,
            DinatPreTrainedModel,
        )
        from .models.dinov2 import (
            Dinov2Backbone,
            Dinov2ForImageClassification,
            Dinov2Model,
            Dinov2PreTrainedModel,
        )
        from .models.distilbert import (
            DistilBertForMaskedLM,
            DistilBertForMultipleChoice,
            DistilBertForQuestionAnswering,
            DistilBertForSequenceClassification,
            DistilBertForTokenClassification,
            DistilBertModel,
            DistilBertPreTrainedModel,
        )
        from .models.donut import (
            DonutSwinModel,
            DonutSwinPreTrainedModel,
        )
        from .models.dpr import (
            DPRContextEncoder,
            DPRPretrainedContextEncoder,
            DPRPreTrainedModel,
            DPRPretrainedQuestionEncoder,
            DPRPretrainedReader,
            DPRQuestionEncoder,
            DPRReader,
        )
        from .models.dpt import (
            DPTForDepthEstimation,
            DPTForSemanticSegmentation,
            DPTModel,
            DPTPreTrainedModel,
        )
        from .models.efficientformer import (
            EfficientFormerForImageClassification,
            EfficientFormerForImageClassificationWithTeacher,
            EfficientFormerModel,
            EfficientFormerPreTrainedModel,
        )
        from .models.efficientnet import (
            EfficientNetForImageClassification,
            EfficientNetModel,
            EfficientNetPreTrainedModel,
        )
        from .models.electra import (
            ElectraForCausalLM,
            ElectraForMaskedLM,
            ElectraForMultipleChoice,
            ElectraForPreTraining,
            ElectraForQuestionAnswering,
            ElectraForSequenceClassification,
            ElectraForTokenClassification,
            ElectraModel,
            ElectraPreTrainedModel,
            load_tf_weights_in_electra,
        )
        from .models.encodec import (
            EncodecModel,
            EncodecPreTrainedModel,
        )
        from .models.encoder_decoder import EncoderDecoderModel
        from .models.ernie import (
            ErnieForCausalLM,
            ErnieForMaskedLM,
            ErnieForMultipleChoice,
            ErnieForNextSentencePrediction,
            ErnieForPreTraining,
            ErnieForQuestionAnswering,
            ErnieForSequenceClassification,
            ErnieForTokenClassification,
            ErnieModel,
            ErniePreTrainedModel,
        )
        from .models.ernie_m import (
            ErnieMForInformationExtraction,
            ErnieMForMultipleChoice,
            ErnieMForQuestionAnswering,
            ErnieMForSequenceClassification,
            ErnieMForTokenClassification,
            ErnieMModel,
            ErnieMPreTrainedModel,
        )
        from .models.esm import (
            EsmFoldPreTrainedModel,
            EsmForMaskedLM,
            EsmForProteinFolding,
            EsmForSequenceClassification,
            EsmForTokenClassification,
            EsmModel,
            EsmPreTrainedModel,
        )
        from .models.falcon import (
            FalconForCausalLM,
            FalconForQuestionAnswering,
            FalconForSequenceClassification,
            FalconForTokenClassification,
            FalconModel,
            FalconPreTrainedModel,
        )
        from .models.falcon_vlm import (
            FalconVlmForConditionalGeneration,
            FalconVlmPreTrainedModel,
        )
        from .models.fastspeech2_conformer import (
            FastSpeech2ConformerHifiGan,
            FastSpeech2ConformerModel,
            FastSpeech2ConformerPreTrainedModel,
            FastSpeech2ConformerWithHifiGan,
        )
        from .models.flaubert import (
            FlaubertForMultipleChoice,
            FlaubertForQuestionAnswering,
            FlaubertForQuestionAnsweringSimple,
            FlaubertForSequenceClassification,
            FlaubertForTokenClassification,
            FlaubertModel,
            FlaubertPreTrainedModel,
            FlaubertWithLMHeadModel,
        )
        from .models.flava import (
            FlavaForPreTraining,
            FlavaImageCodebook,
            FlavaImageModel,
            FlavaModel,
            FlavaMultimodalModel,
            FlavaPreTrainedModel,
            FlavaTextModel,
        )
        from .models.fnet import (
            FNetForMaskedLM,
            FNetForMultipleChoice,
            FNetForNextSentencePrediction,
            FNetForPreTraining,
            FNetForQuestionAnswering,
            FNetForSequenceClassification,
            FNetForTokenClassification,
            FNetLayer,
            FNetModel,
            FNetPreTrainedModel,
        )
        from .models.focalnet import (
            FocalNetBackbone,
            FocalNetForImageClassification,
            FocalNetForMaskedImageModeling,
            FocalNetModel,
            FocalNetPreTrainedModel,
        )
        from .models.fsmt import (
            FSMTForConditionalGeneration,
            FSMTModel,
            PretrainedFSMTModel,
        )
        from .models.funnel import (
            FunnelBaseModel,
            FunnelForMaskedLM,
            FunnelForMultipleChoice,
            FunnelForPreTraining,
            FunnelForQuestionAnswering,
            FunnelForSequenceClassification,
            FunnelForTokenClassification,
            FunnelModel,
            FunnelPreTrainedModel,
            load_tf_weights_in_funnel,
        )
        from .models.fuyu import (
            FuyuForCausalLM,
            FuyuPreTrainedModel,
        )
        from .models.gemma import (
            GemmaForCausalLM,
            GemmaForSequenceClassification,
            GemmaModel,
            GemmaPreTrainedModel,
        )
        from .models.git import (
            GitForCausalLM,
            GitModel,
            GitPreTrainedModel,
            GitVisionModel,
        )
        from .models.glpn import (
            GLPNForDepthEstimation,
            GLPNModel,
            GLPNPreTrainedModel,
        )
        from .models.gpt2 import (
            GPT2DoubleHeadsModel,
            GPT2ForQuestionAnswering,
            GPT2ForSequenceClassification,
            GPT2ForTokenClassification,
            GPT2LMHeadModel,
            GPT2Model,
            GPT2PreTrainedModel,
            load_tf_weights_in_gpt2,
        )
        from .models.gpt_bigcode import (
            GPTBigCodeForCausalLM,
            GPTBigCodeForSequenceClassification,
            GPTBigCodeForTokenClassification,
            GPTBigCodeModel,
            GPTBigCodePreTrainedModel,
        )
        from .models.gpt_neo import (
            GPTNeoForCausalLM,
            GPTNeoForQuestionAnswering,
            GPTNeoForSequenceClassification,
            GPTNeoForTokenClassification,
            GPTNeoModel,
            GPTNeoPreTrainedModel,
            load_tf_weights_in_gpt_neo,
        )
        from .models.gpt_neox import (
            GPTNeoXForCausalLM,
            GPTNeoXForQuestionAnswering,
            GPTNeoXForSequenceClassification,
            GPTNeoXForTokenClassification,
            GPTNeoXLayer,
            GPTNeoXModel,
            GPTNeoXPreTrainedModel,
        )
        from .models.gpt_neox_japanese import (
            GPTNeoXJapaneseForCausalLM,
            GPTNeoXJapaneseLayer,
            GPTNeoXJapaneseModel,
            GPTNeoXJapanesePreTrainedModel,
        )
        from .models.gptj import (
            GPTJForCausalLM,
            GPTJForQuestionAnswering,
            GPTJForSequenceClassification,
            GPTJModel,
            GPTJPreTrainedModel,
        )
        from .models.gptsan_japanese import (
            GPTSanJapaneseForConditionalGeneration,
            GPTSanJapaneseModel,
            GPTSanJapanesePreTrainedModel,
        )
        from .models.graphormer import (
            GraphormerForGraphClassification,
            GraphormerModel,
            GraphormerPreTrainedModel,
        )
        from .models.grounding_dino import (
            GroundingDinoForObjectDetection,
            GroundingDinoModel,
            GroundingDinoPreTrainedModel,
        )
        from .models.groupvit import (
            GroupViTModel,
            GroupViTPreTrainedModel,
            GroupViTTextModel,
            GroupViTVisionModel,
        )
        from .models.hubert import (
            HubertForCTC,
            HubertForSequenceClassification,
            HubertModel,
            HubertPreTrainedModel,
        )
        from .models.ibert import (
            IBertForMaskedLM,
            IBertForMultipleChoice,
            IBertForQuestionAnswering,
            IBertForSequenceClassification,
            IBertForTokenClassification,
            IBertModel,
            IBertPreTrainedModel,
        )
        from .models.idefics import (
            IdeficsForVisionText2Text,
            IdeficsModel,
            IdeficsPreTrainedModel,
            IdeficsProcessor,
        )
        from .models.idefics2 import (
            Idefics2ForConditionalGeneration,
            Idefics2Model,
            Idefics2PreTrainedModel,
            Idefics2Processor,
        )
        from .models.imagegpt import (
            ImageGPTForCausalImageModeling,
            ImageGPTForImageClassification,
            ImageGPTModel,
            ImageGPTPreTrainedModel,
            load_tf_weights_in_imagegpt,
        )
        from .models.informer import (
            InformerForPrediction,
            InformerModel,
            InformerPreTrainedModel,
        )
        from .models.instructblip import (
            InstructBlipForConditionalGeneration,
            InstructBlipPreTrainedModel,
            InstructBlipQFormerModel,
            InstructBlipVisionModel,
        )
        from .models.jamba import (
            JambaForCausalLM,
            JambaForSequenceClassification,
            JambaModel,
            JambaPreTrainedModel,
        )
        from .models.jetmoe import (
            JetMoeForCausalLM,
            JetMoeForSequenceClassification,
            JetMoeModel,
            JetMoePreTrainedModel,
        )
        from .models.jukebox import (
            JukeboxModel,
            JukeboxPreTrainedModel,
            JukeboxPrior,
            JukeboxVQVAE,
        )
        from .models.kosmos2 import (
            Kosmos2ForConditionalGeneration,
            Kosmos2Model,
            Kosmos2PreTrainedModel,
        )
        from .models.layoutlm import (
            LayoutLMForMaskedLM,
            LayoutLMForQuestionAnswering,
            LayoutLMForSequenceClassification,
            LayoutLMForTokenClassification,
            LayoutLMModel,
            LayoutLMPreTrainedModel,
        )
        from .models.layoutlmv2 import (
            LayoutLMv2ForQuestionAnswering,
            LayoutLMv2ForSequenceClassification,
            LayoutLMv2ForTokenClassification,
            LayoutLMv2Model,
            LayoutLMv2PreTrainedModel,
        )
        from .models.layoutlmv3 import (
            LayoutLMv3ForQuestionAnswering,
            LayoutLMv3ForSequenceClassification,
            LayoutLMv3ForTokenClassification,
            LayoutLMv3Model,
            LayoutLMv3PreTrainedModel,
        )
        from .models.led import (
            LEDForConditionalGeneration,
            LEDForQuestionAnswering,
            LEDForSequenceClassification,
            LEDModel,
            LEDPreTrainedModel,
        )
        from .models.levit import (
            LevitForImageClassification,
            LevitForImageClassificationWithTeacher,
            LevitModel,
            LevitPreTrainedModel,
        )
        from .models.lilt import (
            LiltForQuestionAnswering,
            LiltForSequenceClassification,
            LiltForTokenClassification,
            LiltModel,
            LiltPreTrainedModel,
        )
        from .models.llama import (
            LlamaForCausalLM,
            LlamaForQuestionAnswering,
            LlamaForSequenceClassification,
            LlamaModel,
            LlamaPreTrainedModel,
        )
        from .models.llava import (
            LlavaForConditionalGeneration,
            LlavaPreTrainedModel,
        )
        from .models.llava_next import (
            LlavaNextForConditionalGeneration,
            LlavaNextPreTrainedModel,
        )
        from .models.longformer import (
            LongformerForMaskedLM,
            LongformerForMultipleChoice,
            LongformerForQuestionAnswering,
            LongformerForSequenceClassification,
            LongformerForTokenClassification,
            LongformerModel,
            LongformerPreTrainedModel,
            LongformerSelfAttention,
        )
        from .models.longt5 import (
            LongT5EncoderModel,
            LongT5ForConditionalGeneration,
            LongT5Model,
            LongT5PreTrainedModel,
        )
        from .models.luke import (
            LukeForEntityClassification,
            LukeForEntityPairClassification,
            LukeForEntitySpanClassification,
            LukeForMaskedLM,
            LukeForMultipleChoice,
            LukeForQuestionAnswering,
            LukeForSequenceClassification,
            LukeForTokenClassification,
            LukeModel,
            LukePreTrainedModel,
        )
        from .models.lxmert import (
            LxmertEncoder,
            LxmertForPreTraining,
            LxmertForQuestionAnswering,
            LxmertModel,
            LxmertPreTrainedModel,
            LxmertVisualFeatureEncoder,
            LxmertXLayer,
        )
        from .models.m2m_100 import (
            M2M100ForConditionalGeneration,
            M2M100Model,
            M2M100PreTrainedModel,
        )
        from .models.mamba import (
            MambaForCausalLM,
            MambaModel,
            MambaPreTrainedModel,
        )
        from .models.marian import MarianForCausalLM, MarianModel, MarianMTModel
        from .models.markuplm import (
            MarkupLMForQuestionAnswering,
            MarkupLMForSequenceClassification,
            MarkupLMForTokenClassification,
            MarkupLMModel,
            MarkupLMPreTrainedModel,
        )
        from .models.mask2former import (
            Mask2FormerForUniversalSegmentation,
            Mask2FormerModel,
            Mask2FormerPreTrainedModel,
        )
        from .models.maskformer import (
            MaskFormerForInstanceSegmentation,
            MaskFormerModel,
            MaskFormerPreTrainedModel,
            MaskFormerSwinBackbone,
        )
        from .models.mbart import (
            MBartForCausalLM,
            MBartForConditionalGeneration,
            MBartForQuestionAnswering,
            MBartForSequenceClassification,
            MBartModel,
            MBartPreTrainedModel,
        )
        from .models.mega import (
            MegaForCausalLM,
            MegaForMaskedLM,
            MegaForMultipleChoice,
            MegaForQuestionAnswering,
            MegaForSequenceClassification,
            MegaForTokenClassification,
            MegaModel,
            MegaPreTrainedModel,
        )
        from .models.megatron_bert import (
            MegatronBertForCausalLM,
            MegatronBertForMaskedLM,
            MegatronBertForMultipleChoice,
            MegatronBertForNextSentencePrediction,
            MegatronBertForPreTraining,
            MegatronBertForQuestionAnswering,
            MegatronBertForSequenceClassification,
            MegatronBertForTokenClassification,
            MegatronBertModel,
            MegatronBertPreTrainedModel,
        )
        from .models.mgp_str import (
            MgpstrForSceneTextRecognition,
            MgpstrModel,
            MgpstrPreTrainedModel,
        )
        from .models.mistral import (
            MistralForCausalLM,
            MistralForSequenceClassification,
            MistralModel,
            MistralPreTrainedModel,
        )
        from .models.mixtral import (
            MixtralForCausalLM,
            MixtralForSequenceClassification,
            MixtralModel,
            MixtralPreTrainedModel,
        )
        from .models.mobilebert import (
            MobileBertForMaskedLM,
            MobileBertForMultipleChoice,
            MobileBertForNextSentencePrediction,
            MobileBertForPreTraining,
            MobileBertForQuestionAnswering,
            MobileBertForSequenceClassification,
            MobileBertForTokenClassification,
            MobileBertLayer,
            MobileBertModel,
            MobileBertPreTrainedModel,
            load_tf_weights_in_mobilebert,
        )
        from .models.mobilenet_v1 import (
            MobileNetV1ForImageClassification,
            MobileNetV1Model,
            MobileNetV1PreTrainedModel,
            load_tf_weights_in_mobilenet_v1,
        )
        from .models.mobilenet_v2 import (
            MobileNetV2ForImageClassification,
            MobileNetV2ForSemanticSegmentation,
            MobileNetV2Model,
            MobileNetV2PreTrainedModel,
            load_tf_weights_in_mobilenet_v2,
        )
        from .models.mobilevit import (
            MobileViTForImageClassification,
            MobileViTForSemanticSegmentation,
            MobileViTModel,
            MobileViTPreTrainedModel,
        )
        from .models.mobilevitv2 import (
            MobileViTV2ForImageClassification,
            MobileViTV2ForSemanticSegmentation,
            MobileViTV2Model,
            MobileViTV2PreTrainedModel,
        )
        from .models.mpnet import (
            MPNetForMaskedLM,
            MPNetForMultipleChoice,
            MPNetForQuestionAnswering,
            MPNetForSequenceClassification,
            MPNetForTokenClassification,
            MPNetLayer,
            MPNetModel,
            MPNetPreTrainedModel,
        )
        from .models.mpt import (
            MptForCausalLM,
            MptForQuestionAnswering,
            MptForSequenceClassification,
            MptForTokenClassification,
            MptModel,
            MptPreTrainedModel,
        )
        from .models.mra import (
            MraForMaskedLM,
            MraForMultipleChoice,
            MraForQuestionAnswering,
            MraForSequenceClassification,
            MraForTokenClassification,
            MraModel,
            MraPreTrainedModel,
        )
        from .models.mt5 import (
            MT5EncoderModel,
            MT5ForConditionalGeneration,
            MT5ForQuestionAnswering,
            MT5ForSequenceClassification,
            MT5ForTokenClassification,
            MT5Model,
            MT5PreTrainedModel,
        )
        from .models.musicgen import (
            MusicgenForCausalLM,
            MusicgenForConditionalGeneration,
            MusicgenModel,
            MusicgenPreTrainedModel,
            MusicgenProcessor,
        )
        from .models.musicgen_melody import (
            MusicgenMelodyForCausalLM,
            MusicgenMelodyForConditionalGeneration,
            MusicgenMelodyModel,
            MusicgenMelodyPreTrainedModel,
        )
        from .models.mvp import (
            MvpForCausalLM,
            MvpForConditionalGeneration,
            MvpForQuestionAnswering,
            MvpForSequenceClassification,
            MvpModel,
            MvpPreTrainedModel,
        )
        from .models.nat import (
            NatBackbone,
            NatForImageClassification,
            NatModel,
            NatPreTrainedModel,
        )
        from .models.nezha import (
            NezhaForMaskedLM,
            NezhaForMultipleChoice,
            NezhaForNextSentencePrediction,
            NezhaForPreTraining,
            NezhaForQuestionAnswering,
            NezhaForSequenceClassification,
            NezhaForTokenClassification,
            NezhaModel,
            NezhaPreTrainedModel,
        )
        from .models.nllb_moe import (
            NllbMoeForConditionalGeneration,
            NllbMoeModel,
            NllbMoePreTrainedModel,
            NllbMoeSparseMLP,
            NllbMoeTop2Router,
        )
        from .models.nystromformer import (
            NystromformerForMaskedLM,
            NystromformerForMultipleChoice,
            NystromformerForQuestionAnswering,
            NystromformerForSequenceClassification,
            NystromformerForTokenClassification,
            NystromformerLayer,
            NystromformerModel,
            NystromformerPreTrainedModel,
        )
        from .models.olmo import (
            OlmoForCausalLM,
            OlmoModel,
            OlmoPreTrainedModel,
        )
        from .models.oneformer import (
            OneFormerForUniversalSegmentation,
            OneFormerModel,
            OneFormerPreTrainedModel,
        )
        from .models.openai import (
            OpenAIGPTDoubleHeadsModel,
            OpenAIGPTForSequenceClassification,
            OpenAIGPTLMHeadModel,
            OpenAIGPTModel,
            OpenAIGPTPreTrainedModel,
            load_tf_weights_in_openai_gpt,
        )
        from .models.opt import (
            OPTForCausalLM,
            OPTForQuestionAnswering,
            OPTForSequenceClassification,
            OPTModel,
            OPTPreTrainedModel,
        )
        from .models.owlv2 import (
            Owlv2ForObjectDetection,
            Owlv2Model,
            Owlv2PreTrainedModel,
            Owlv2TextModel,
            Owlv2VisionModel,
        )
        from .models.owlvit import (
            OwlViTForObjectDetection,
            OwlViTModel,
            OwlViTPreTrainedModel,
            OwlViTTextModel,
            OwlViTVisionModel,
        )
        from .models.paligemma import (
            PaliGemmaForConditionalGeneration,
            PaliGemmaPreTrainedModel,
            PaliGemmaProcessor,
        )
        from .models.patchtsmixer import (
            PatchTSMixerForPrediction,
            PatchTSMixerForPretraining,
            PatchTSMixerForRegression,
            PatchTSMixerForTimeSeriesClassification,
            PatchTSMixerModel,
            PatchTSMixerPreTrainedModel,
        )
        from .models.patchtst import (
            PatchTSTForClassification,
            PatchTSTForPrediction,
            PatchTSTForPretraining,
            PatchTSTForRegression,
            PatchTSTModel,
            PatchTSTPreTrainedModel,
        )
        from .models.pegasus import (
            PegasusForCausalLM,
            PegasusForConditionalGeneration,
            PegasusModel,
            PegasusPreTrainedModel,
        )
        from .models.pegasus_x import (
            PegasusXForConditionalGeneration,
            PegasusXModel,
            PegasusXPreTrainedModel,
        )
        from .models.perceiver import (
            PerceiverForImageClassificationConvProcessing,
            PerceiverForImageClassificationFourier,
            PerceiverForImageClassificationLearned,
            PerceiverForMaskedLM,
            PerceiverForMultimodalAutoencoding,
            PerceiverForOpticalFlow,
            PerceiverForSequenceClassification,
            PerceiverLayer,
            PerceiverModel,
            PerceiverPreTrainedModel,
        )
        from .models.persimmon import (
            PersimmonForCausalLM,
            PersimmonForSequenceClassification,
            PersimmonModel,
            PersimmonPreTrainedModel,
        )
        from .models.phi import (
            PhiForCausalLM,
            PhiForSequenceClassification,
            PhiForTokenClassification,
            PhiModel,
            PhiPreTrainedModel,
        )
        from .models.phi3 import (
            Phi3ForCausalLM,
            Phi3ForSequenceClassification,
            Phi3ForTokenClassification,
            Phi3Model,
            Phi3PreTrainedModel,
        )
        from .models.pix2struct import (
            Pix2StructForConditionalGeneration,
            Pix2StructPreTrainedModel,
            Pix2StructTextModel,
            Pix2StructVisionModel,
        )
        from .models.plbart import (
            PLBartForCausalLM,
            PLBartForConditionalGeneration,
            PLBartForSequenceClassification,
            PLBartModel,
            PLBartPreTrainedModel,
        )
        from .models.poolformer import (
            PoolFormerForImageClassification,
            PoolFormerModel,
            PoolFormerPreTrainedModel,
        )
        from .models.pop2piano import (
            Pop2PianoForConditionalGeneration,
            Pop2PianoPreTrainedModel,
        )
        from .models.prophetnet import (
            ProphetNetDecoder,
            ProphetNetEncoder,
            ProphetNetForCausalLM,
            ProphetNetForConditionalGeneration,
            ProphetNetModel,
            ProphetNetPreTrainedModel,
        )
        from .models.pvt import (
            PvtForImageClassification,
            PvtModel,
            PvtPreTrainedModel,
        )
        from .models.pvt_v2 import (
            PvtV2Backbone,
            PvtV2ForImageClassification,
            PvtV2Model,
            PvtV2PreTrainedModel,
        )
        from .models.qdqbert import (
            QDQBertForMaskedLM,
            QDQBertForMultipleChoice,
            QDQBertForNextSentencePrediction,
            QDQBertForQuestionAnswering,
            QDQBertForSequenceClassification,
            QDQBertForTokenClassification,
            QDQBertLayer,
            QDQBertLMHeadModel,
            QDQBertModel,
            QDQBertPreTrainedModel,
            load_tf_weights_in_qdqbert,
        )
        from .models.qwen2 import (
            Qwen2ForCausalLM,
            Qwen2ForSequenceClassification,
            Qwen2Model,
            Qwen2PreTrainedModel,
        )
        from .models.qwen2_moe import (
            Qwen2MoeForCausalLM,
            Qwen2MoeForSequenceClassification,
            Qwen2MoeModel,
            Qwen2MoePreTrainedModel,
        )
        from .models.rag import (
            RagModel,
            RagPreTrainedModel,
            RagSequenceForGeneration,
            RagTokenForGeneration,
        )
        from .models.realm import (
            RealmEmbedder,
            RealmForOpenQA,
            RealmKnowledgeAugEncoder,
            RealmPreTrainedModel,
            RealmReader,
            RealmRetriever,
            RealmScorer,
            load_tf_weights_in_realm,
        )
        from .models.recurrent_gemma import (
            RecurrentGemmaForCausalLM,
            RecurrentGemmaModel,
            RecurrentGemmaPreTrainedModel,
        )
        from .models.reformer import (
            ReformerAttention,
            ReformerForMaskedLM,
            ReformerForQuestionAnswering,
            ReformerForSequenceClassification,
            ReformerLayer,
            ReformerModel,
            ReformerModelWithLMHead,
            ReformerPreTrainedModel,
        )
        from .models.regnet import (
            RegNetForImageClassification,
            RegNetModel,
            RegNetPreTrainedModel,
        )
        from .models.rembert import (
            RemBertForCausalLM,
            RemBertForMaskedLM,
            RemBertForMultipleChoice,
            RemBertForQuestionAnswering,
            RemBertForSequenceClassification,
            RemBertForTokenClassification,
            RemBertLayer,
            RemBertModel,
            RemBertPreTrainedModel,
            load_tf_weights_in_rembert,
        )
        from .models.resnet import (
            ResNetBackbone,
            ResNetForImageClassification,
            ResNetModel,
            ResNetPreTrainedModel,
        )
        from .models.roberta import (
            RobertaForCausalLM,
            RobertaForMaskedLM,
            RobertaForMultipleChoice,
            RobertaForQuestionAnswering,
            RobertaForSequenceClassification,
            RobertaForTokenClassification,
            RobertaModel,
            RobertaPreTrainedModel,
        )
        from .models.roberta_prelayernorm import (
            RobertaPreLayerNormForCausalLM,
            RobertaPreLayerNormForMaskedLM,
            RobertaPreLayerNormForMultipleChoice,
            RobertaPreLayerNormForQuestionAnswering,
            RobertaPreLayerNormForSequenceClassification,
            RobertaPreLayerNormForTokenClassification,
            RobertaPreLayerNormModel,
            RobertaPreLayerNormPreTrainedModel,
        )
        from .models.roc_bert import (
            RoCBertForCausalLM,
            RoCBertForMaskedLM,
            RoCBertForMultipleChoice,
            RoCBertForPreTraining,
            RoCBertForQuestionAnswering,
            RoCBertForSequenceClassification,
            RoCBertForTokenClassification,
            RoCBertLayer,
            RoCBertModel,
            RoCBertPreTrainedModel,
            load_tf_weights_in_roc_bert,
        )
        from .models.roformer import (
            RoFormerForCausalLM,
            RoFormerForMaskedLM,
            RoFormerForMultipleChoice,
            RoFormerForQuestionAnswering,
            RoFormerForSequenceClassification,
            RoFormerForTokenClassification,
            RoFormerLayer,
            RoFormerModel,
            RoFormerPreTrainedModel,
            load_tf_weights_in_roformer,
        )
        from .models.rwkv import (
            RwkvForCausalLM,
            RwkvModel,
            RwkvPreTrainedModel,
        )
        from .models.sam import (
            SamModel,
            SamPreTrainedModel,
        )
        from .models.seamless_m4t import (
            SeamlessM4TCodeHifiGan,
            SeamlessM4TForSpeechToSpeech,
            SeamlessM4TForSpeechToText,
            SeamlessM4TForTextToSpeech,
            SeamlessM4TForTextToText,
            SeamlessM4THifiGan,
            SeamlessM4TModel,
            SeamlessM4TPreTrainedModel,
            SeamlessM4TTextToUnitForConditionalGeneration,
            SeamlessM4TTextToUnitModel,
        )
        from .models.seamless_m4t_v2 import (
            SeamlessM4Tv2ForSpeechToSpeech,
            SeamlessM4Tv2ForSpeechToText,
            SeamlessM4Tv2ForTextToSpeech,
            SeamlessM4Tv2ForTextToText,
            SeamlessM4Tv2Model,
            SeamlessM4Tv2PreTrainedModel,
        )
        from .models.segformer import (
            SegformerDecodeHead,
            SegformerForImageClassification,
            SegformerForSemanticSegmentation,
            SegformerLayer,
            SegformerModel,
            SegformerPreTrainedModel,
        )
        from .models.seggpt import (
            SegGptForImageSegmentation,
            SegGptModel,
            SegGptPreTrainedModel,
        )
        from .models.sew import (
            SEWForCTC,
            SEWForSequenceClassification,
            SEWModel,
            SEWPreTrainedModel,
        )
        from .models.sew_d import (
            SEWDForCTC,
            SEWDForSequenceClassification,
            SEWDModel,
            SEWDPreTrainedModel,
        )
        from .models.siglip import (
            SiglipForImageClassification,
            SiglipModel,
            SiglipPreTrainedModel,
            SiglipTextModel,
            SiglipVisionModel,
        )
        from .models.speech_encoder_decoder import SpeechEncoderDecoderModel
        from .models.speech_to_text import (
            Speech2TextForConditionalGeneration,
            Speech2TextModel,
            Speech2TextPreTrainedModel,
        )
        from .models.speech_to_text_2 import (
            Speech2Text2ForCausalLM,
            Speech2Text2PreTrainedModel,
        )
        from .models.speecht5 import (
            SpeechT5ForSpeechToSpeech,
            SpeechT5ForSpeechToText,
            SpeechT5ForTextToSpeech,
            SpeechT5HifiGan,
            SpeechT5Model,
            SpeechT5PreTrainedModel,
        )
        from .models.splinter import (
            SplinterForPreTraining,
            SplinterForQuestionAnswering,
            SplinterLayer,
            SplinterModel,
            SplinterPreTrainedModel,
        )
        from .models.squeezebert import (
            SqueezeBertForMaskedLM,
            SqueezeBertForMultipleChoice,
            SqueezeBertForQuestionAnswering,
            SqueezeBertForSequenceClassification,
            SqueezeBertForTokenClassification,
            SqueezeBertModel,
            SqueezeBertModule,
            SqueezeBertPreTrainedModel,
        )
        from .models.stablelm import (
            StableLmForCausalLM,
            StableLmForSequenceClassification,
            StableLmModel,
            StableLmPreTrainedModel,
        )
        from .models.starcoder2 import (
            Starcoder2ForCausalLM,
            Starcoder2ForSequenceClassification,
            Starcoder2Model,
            Starcoder2PreTrainedModel,
        )
        from .models.superpoint import (
            SuperPointForKeypointDetection,
            SuperPointPreTrainedModel,
        )
        from .models.swiftformer import (
            SwiftFormerForImageClassification,
            SwiftFormerModel,
            SwiftFormerPreTrainedModel,
        )
        from .models.swin import (
            SwinBackbone,
            SwinForImageClassification,
            SwinForMaskedImageModeling,
            SwinModel,
            SwinPreTrainedModel,
        )
        from .models.swin2sr import (
            Swin2SRForImageSuperResolution,
            Swin2SRModel,
            Swin2SRPreTrainedModel,
        )
        from .models.swinv2 import (
            Swinv2Backbone,
            Swinv2ForImageClassification,
            Swinv2ForMaskedImageModeling,
            Swinv2Model,
            Swinv2PreTrainedModel,
        )
        from .models.switch_transformers import (
            SwitchTransformersEncoderModel,
            SwitchTransformersForConditionalGeneration,
            SwitchTransformersModel,
            SwitchTransformersPreTrainedModel,
            SwitchTransformersSparseMLP,
            SwitchTransformersTop1Router,
        )
        from .models.t5 import (
            T5EncoderModel,
            T5ForConditionalGeneration,
            T5ForQuestionAnswering,
            T5ForSequenceClassification,
            T5ForTokenClassification,
            T5Model,
            T5PreTrainedModel,
            load_tf_weights_in_t5,
        )
        from .models.table_transformer import (
            TableTransformerForObjectDetection,
            TableTransformerModel,
            TableTransformerPreTrainedModel,
        )
        from .models.tapas import (
            TapasForMaskedLM,
            TapasForQuestionAnswering,
            TapasForSequenceClassification,
            TapasModel,
            TapasPreTrainedModel,
            load_tf_weights_in_tapas,
        )
        from .models.time_series_transformer import (
            TimeSeriesTransformerForPrediction,
            TimeSeriesTransformerModel,
            TimeSeriesTransformerPreTrainedModel,
        )
        from .models.timesformer import (
            TimesformerForVideoClassification,
            TimesformerModel,
            TimesformerPreTrainedModel,
        )
        from .models.timm_backbone import TimmBackbone
        from .models.trocr import (
            TrOCRForCausalLM,
            TrOCRPreTrainedModel,
        )
        from .models.tvlt import (
            TvltForAudioVisualClassification,
            TvltForPreTraining,
            TvltModel,
            TvltPreTrainedModel,
        )
        from .models.tvp import (
            TvpForVideoGrounding,
            TvpModel,
            TvpPreTrainedModel,
        )
        from .models.udop import (
            UdopEncoderModel,
            UdopForConditionalGeneration,
            UdopModel,
            UdopPreTrainedModel,
        )
        from .models.umt5 import (
            UMT5EncoderModel,
            UMT5ForConditionalGeneration,
            UMT5ForQuestionAnswering,
            UMT5ForSequenceClassification,
            UMT5ForTokenClassification,
            UMT5Model,
            UMT5PreTrainedModel,
        )
        from .models.unispeech import (
            UniSpeechForCTC,
            UniSpeechForPreTraining,
            UniSpeechForSequenceClassification,
            UniSpeechModel,
            UniSpeechPreTrainedModel,
        )
        from .models.unispeech_sat import (
            UniSpeechSatForAudioFrameClassification,
            UniSpeechSatForCTC,
            UniSpeechSatForPreTraining,
            UniSpeechSatForSequenceClassification,
            UniSpeechSatForXVector,
            UniSpeechSatModel,
            UniSpeechSatPreTrainedModel,
        )
        from .models.univnet import UnivNetModel
        from .models.upernet import (
            UperNetForSemanticSegmentation,
            UperNetPreTrainedModel,
        )
        from .models.video_llava import (
            VideoLlavaForConditionalGeneration,
            VideoLlavaImageProcessor,
            VideoLlavaPreTrainedModel,
            VideoLlavaProcessor,
        )
        from .models.videomae import (
            VideoMAEForPreTraining,
            VideoMAEForVideoClassification,
            VideoMAEModel,
            VideoMAEPreTrainedModel,
        )
        from .models.vilt import (
            ViltForImageAndTextRetrieval,
            ViltForImagesAndTextClassification,
            ViltForMaskedLM,
            ViltForQuestionAnswering,
            ViltForTokenClassification,
            ViltLayer,
            ViltModel,
            ViltPreTrainedModel,
        )
        from .models.vipllava import (
            VipLlavaForConditionalGeneration,
            VipLlavaPreTrainedModel,
        )
        from .models.vision_encoder_decoder import VisionEncoderDecoderModel
        from .models.vision_text_dual_encoder import VisionTextDualEncoderModel
        from .models.visual_bert import (
            VisualBertForMultipleChoice,
            VisualBertForPreTraining,
            VisualBertForQuestionAnswering,
            VisualBertForRegionToPhraseAlignment,
            VisualBertForVisualReasoning,
            VisualBertLayer,
            VisualBertModel,
            VisualBertPreTrainedModel,
        )
        from .models.vit import (
            ViTForImageClassification,
            ViTForMaskedImageModeling,
            ViTModel,
            ViTPreTrainedModel,
        )
        from .models.vit_hybrid import (
            ViTHybridForImageClassification,
            ViTHybridModel,
            ViTHybridPreTrainedModel,
        )
        from .models.vit_mae import (
            ViTMAEForPreTraining,
            ViTMAELayer,
            ViTMAEModel,
            ViTMAEPreTrainedModel,
        )
        from .models.vit_msn import (
            ViTMSNForImageClassification,
            ViTMSNModel,
            ViTMSNPreTrainedModel,
        )
        from .models.vitdet import (
            VitDetBackbone,
            VitDetModel,
            VitDetPreTrainedModel,
        )
        from .models.vitmatte import (
            VitMatteForImageMatting,
            VitMattePreTrainedModel,
        )
        from .models.vits import (
            VitsModel,
            VitsPreTrainedModel,
        )
        from .models.vivit import (
            VivitForVideoClassification,
            VivitModel,
            VivitPreTrainedModel,
        )
        from .models.wav2vec2 import (
            Wav2Vec2ForAudioFrameClassification,
            Wav2Vec2ForCTC,
            Wav2Vec2ForMaskedLM,
            Wav2Vec2ForPreTraining,
            Wav2Vec2ForSequenceClassification,
            Wav2Vec2ForXVector,
            Wav2Vec2Model,
            Wav2Vec2PreTrainedModel,
        )
        from .models.wav2vec2_bert import (
            Wav2Vec2BertForAudioFrameClassification,
            Wav2Vec2BertForCTC,
            Wav2Vec2BertForSequenceClassification,
            Wav2Vec2BertForXVector,
            Wav2Vec2BertModel,
            Wav2Vec2BertPreTrainedModel,
        )
        from .models.wav2vec2_conformer import (
            Wav2Vec2ConformerForAudioFrameClassification,
            Wav2Vec2ConformerForCTC,
            Wav2Vec2ConformerForPreTraining,
            Wav2Vec2ConformerForSequenceClassification,
            Wav2Vec2ConformerForXVector,
            Wav2Vec2ConformerModel,
            Wav2Vec2ConformerPreTrainedModel,
        )
        from .models.wavlm import (
            WavLMForAudioFrameClassification,
            WavLMForCTC,
            WavLMForSequenceClassification,
            WavLMForXVector,
            WavLMModel,
            WavLMPreTrainedModel,
        )
        from .models.whisper import (
            WhisperForAudioClassification,
            WhisperForCausalLM,
            WhisperForConditionalGeneration,
            WhisperModel,
            WhisperPreTrainedModel,
        )
        from .models.x_clip import (
            XCLIPModel,
            XCLIPPreTrainedModel,
            XCLIPTextModel,
            XCLIPVisionModel,
        )
        from .models.xglm import (
            XGLMForCausalLM,
            XGLMModel,
            XGLMPreTrainedModel,
        )
        from .models.xlm import (
            XLMForMultipleChoice,
            XLMForQuestionAnswering,
            XLMForQuestionAnsweringSimple,
            XLMForSequenceClassification,
            XLMForTokenClassification,
            XLMModel,
            XLMPreTrainedModel,
            XLMWithLMHeadModel,
        )
        from .models.xlm_prophetnet import (
            XLMProphetNetDecoder,
            XLMProphetNetEncoder,
            XLMProphetNetForCausalLM,
            XLMProphetNetForConditionalGeneration,
            XLMProphetNetModel,
            XLMProphetNetPreTrainedModel,
        )
        from .models.xlm_roberta import (
            XLMRobertaForCausalLM,
            XLMRobertaForMaskedLM,
            XLMRobertaForMultipleChoice,
            XLMRobertaForQuestionAnswering,
            XLMRobertaForSequenceClassification,
            XLMRobertaForTokenClassification,
            XLMRobertaModel,
            XLMRobertaPreTrainedModel,
        )
        from .models.xlm_roberta_xl import (
            XLMRobertaXLForCausalLM,
            XLMRobertaXLForMaskedLM,
            XLMRobertaXLForMultipleChoice,
            XLMRobertaXLForQuestionAnswering,
            XLMRobertaXLForSequenceClassification,
            XLMRobertaXLForTokenClassification,
            XLMRobertaXLModel,
            XLMRobertaXLPreTrainedModel,
        )
        from .models.xlnet import (
            XLNetForMultipleChoice,
            XLNetForQuestionAnswering,
            XLNetForQuestionAnsweringSimple,
            XLNetForSequenceClassification,
            XLNetForTokenClassification,
            XLNetLMHeadModel,
            XLNetModel,
            XLNetPreTrainedModel,
            load_tf_weights_in_xlnet,
        )
        from .models.xmod import (
            XmodForCausalLM,
            XmodForMaskedLM,
            XmodForMultipleChoice,
            XmodForQuestionAnswering,
            XmodForSequenceClassification,
            XmodForTokenClassification,
            XmodModel,
            XmodPreTrainedModel,
        )
        from .models.yolos import (
            YolosForObjectDetection,
            YolosModel,
            YolosPreTrainedModel,
        )
        from .models.yoso import (
            YosoForMaskedLM,
            YosoForMultipleChoice,
            YosoForQuestionAnswering,
            YosoForSequenceClassification,
            YosoForTokenClassification,
            YosoLayer,
            YosoModel,
            YosoPreTrainedModel,
        )

        # Optimization
        from .optimization import (
            Adafactor,
            AdamW,
            get_constant_schedule,
            get_constant_schedule_with_warmup,
            get_cosine_schedule_with_warmup,
            get_cosine_with_hard_restarts_schedule_with_warmup,
            get_inverse_sqrt_schedule,
            get_linear_schedule_with_warmup,
            get_polynomial_decay_schedule_with_warmup,
            get_scheduler,
            get_wsd_schedule,
        )
        from .pytorch_utils import Conv1D, apply_chunking_to_forward, prune_layer

        # Trainer
        from .trainer import Trainer
        from .trainer_pt_utils import torch_distributed_zero_first
        from .trainer_seq2seq import Seq2SeqTrainer

    # TensorFlow
    try:
        if not is_tf_available():
            raise OptionalDependencyNotAvailable()
    except OptionalDependencyNotAvailable:
        # Import the same objects as dummies to get them in the namespace.
        # They will raise an import error if the user tries to instantiate / use them.
        from .utils.dummy_tf_objects import *
    else:
        from .benchmark.benchmark_args_tf import TensorFlowBenchmarkArguments

        # Benchmarks
        from .benchmark.benchmark_tf import TensorFlowBenchmark
        from .generation import (
            TFForcedBOSTokenLogitsProcessor,
            TFForcedEOSTokenLogitsProcessor,
            TFForceTokensLogitsProcessor,
            TFGenerationMixin,
            TFLogitsProcessor,
            TFLogitsProcessorList,
            TFLogitsWarper,
            TFMinLengthLogitsProcessor,
            TFNoBadWordsLogitsProcessor,
            TFNoRepeatNGramLogitsProcessor,
            TFRepetitionPenaltyLogitsProcessor,
            TFSuppressTokensAtBeginLogitsProcessor,
            TFSuppressTokensLogitsProcessor,
            TFTemperatureLogitsWarper,
            TFTopKLogitsWarper,
            TFTopPLogitsWarper,
        )
        from .keras_callbacks import KerasMetricCallback, PushToHubCallback
        from .modeling_tf_utils import (
            TFPreTrainedModel,
            TFSequenceSummary,
            TFSharedEmbeddings,
            shape_list,
        )

        # TensorFlow model imports
        from .models.albert import (
            TFAlbertForMaskedLM,
            TFAlbertForMultipleChoice,
            TFAlbertForPreTraining,
            TFAlbertForQuestionAnswering,
            TFAlbertForSequenceClassification,
            TFAlbertForTokenClassification,
            TFAlbertMainLayer,
            TFAlbertModel,
            TFAlbertPreTrainedModel,
        )
        from .models.auto import (
            TF_MODEL_FOR_AUDIO_CLASSIFICATION_MAPPING,
            TF_MODEL_FOR_CAUSAL_LM_MAPPING,
            TF_MODEL_FOR_DOCUMENT_QUESTION_ANSWERING_MAPPING,
            TF_MODEL_FOR_IMAGE_CLASSIFICATION_MAPPING,
            TF_MODEL_FOR_MASK_GENERATION_MAPPING,
            TF_MODEL_FOR_MASKED_IMAGE_MODELING_MAPPING,
            TF_MODEL_FOR_MASKED_LM_MAPPING,
            TF_MODEL_FOR_MULTIPLE_CHOICE_MAPPING,
            TF_MODEL_FOR_NEXT_SENTENCE_PREDICTION_MAPPING,
            TF_MODEL_FOR_PRETRAINING_MAPPING,
            TF_MODEL_FOR_QUESTION_ANSWERING_MAPPING,
            TF_MODEL_FOR_SEMANTIC_SEGMENTATION_MAPPING,
            TF_MODEL_FOR_SEQ_TO_SEQ_CAUSAL_LM_MAPPING,
            TF_MODEL_FOR_SEQUENCE_CLASSIFICATION_MAPPING,
            TF_MODEL_FOR_SPEECH_SEQ_2_SEQ_MAPPING,
            TF_MODEL_FOR_TABLE_QUESTION_ANSWERING_MAPPING,
            TF_MODEL_FOR_TEXT_ENCODING_MAPPING,
            TF_MODEL_FOR_TOKEN_CLASSIFICATION_MAPPING,
            TF_MODEL_FOR_VISION_2_SEQ_MAPPING,
            TF_MODEL_FOR_ZERO_SHOT_IMAGE_CLASSIFICATION_MAPPING,
            TF_MODEL_MAPPING,
            TF_MODEL_WITH_LM_HEAD_MAPPING,
            TFAutoModel,
            TFAutoModelForAudioClassification,
            TFAutoModelForCausalLM,
            TFAutoModelForDocumentQuestionAnswering,
            TFAutoModelForImageClassification,
            TFAutoModelForMaskedImageModeling,
            TFAutoModelForMaskedLM,
            TFAutoModelForMaskGeneration,
            TFAutoModelForMultipleChoice,
            TFAutoModelForNextSentencePrediction,
            TFAutoModelForPreTraining,
            TFAutoModelForQuestionAnswering,
            TFAutoModelForSemanticSegmentation,
            TFAutoModelForSeq2SeqLM,
            TFAutoModelForSequenceClassification,
            TFAutoModelForSpeechSeq2Seq,
            TFAutoModelForTableQuestionAnswering,
            TFAutoModelForTextEncoding,
            TFAutoModelForTokenClassification,
            TFAutoModelForVision2Seq,
            TFAutoModelForZeroShotImageClassification,
            TFAutoModelWithLMHead,
        )
        from .models.bart import (
            TFBartForConditionalGeneration,
            TFBartForSequenceClassification,
            TFBartModel,
            TFBartPretrainedModel,
        )
        from .models.bert import (
            TFBertEmbeddings,
            TFBertForMaskedLM,
            TFBertForMultipleChoice,
            TFBertForNextSentencePrediction,
            TFBertForPreTraining,
            TFBertForQuestionAnswering,
            TFBertForSequenceClassification,
            TFBertForTokenClassification,
            TFBertLMHeadModel,
            TFBertMainLayer,
            TFBertModel,
            TFBertPreTrainedModel,
        )
        from .models.blenderbot import (
            TFBlenderbotForConditionalGeneration,
            TFBlenderbotModel,
            TFBlenderbotPreTrainedModel,
        )
        from .models.blenderbot_small import (
            TFBlenderbotSmallForConditionalGeneration,
            TFBlenderbotSmallModel,
            TFBlenderbotSmallPreTrainedModel,
        )
        from .models.blip import (
            TFBlipForConditionalGeneration,
            TFBlipForImageTextRetrieval,
            TFBlipForQuestionAnswering,
            TFBlipModel,
            TFBlipPreTrainedModel,
            TFBlipTextModel,
            TFBlipVisionModel,
        )
        from .models.camembert import (
            TFCamembertForCausalLM,
            TFCamembertForMaskedLM,
            TFCamembertForMultipleChoice,
            TFCamembertForQuestionAnswering,
            TFCamembertForSequenceClassification,
            TFCamembertForTokenClassification,
            TFCamembertModel,
            TFCamembertPreTrainedModel,
        )
        from .models.clip import (
            TFCLIPModel,
            TFCLIPPreTrainedModel,
            TFCLIPTextModel,
            TFCLIPVisionModel,
        )
        from .models.convbert import (
            TFConvBertForMaskedLM,
            TFConvBertForMultipleChoice,
            TFConvBertForQuestionAnswering,
            TFConvBertForSequenceClassification,
            TFConvBertForTokenClassification,
            TFConvBertLayer,
            TFConvBertModel,
            TFConvBertPreTrainedModel,
        )
        from .models.convnext import (
            TFConvNextForImageClassification,
            TFConvNextModel,
            TFConvNextPreTrainedModel,
        )
        from .models.convnextv2 import (
            TFConvNextV2ForImageClassification,
            TFConvNextV2Model,
            TFConvNextV2PreTrainedModel,
        )
        from .models.ctrl import (
            TFCTRLForSequenceClassification,
            TFCTRLLMHeadModel,
            TFCTRLModel,
            TFCTRLPreTrainedModel,
        )
        from .models.cvt import (
            TFCvtForImageClassification,
            TFCvtModel,
            TFCvtPreTrainedModel,
        )
        from .models.data2vec import (
            TFData2VecVisionForImageClassification,
            TFData2VecVisionForSemanticSegmentation,
            TFData2VecVisionModel,
            TFData2VecVisionPreTrainedModel,
        )
        from .models.deberta import (
            TFDebertaForMaskedLM,
            TFDebertaForQuestionAnswering,
            TFDebertaForSequenceClassification,
            TFDebertaForTokenClassification,
            TFDebertaModel,
            TFDebertaPreTrainedModel,
        )
        from .models.deberta_v2 import (
            TFDebertaV2ForMaskedLM,
            TFDebertaV2ForMultipleChoice,
            TFDebertaV2ForQuestionAnswering,
            TFDebertaV2ForSequenceClassification,
            TFDebertaV2ForTokenClassification,
            TFDebertaV2Model,
            TFDebertaV2PreTrainedModel,
        )
        from .models.deit import (
            TFDeiTForImageClassification,
            TFDeiTForImageClassificationWithTeacher,
            TFDeiTForMaskedImageModeling,
            TFDeiTModel,
            TFDeiTPreTrainedModel,
        )
        from .models.deprecated.transfo_xl import (
            TFAdaptiveEmbedding,
            TFTransfoXLForSequenceClassification,
            TFTransfoXLLMHeadModel,
            TFTransfoXLMainLayer,
            TFTransfoXLModel,
            TFTransfoXLPreTrainedModel,
        )
        from .models.distilbert import (
            TFDistilBertForMaskedLM,
            TFDistilBertForMultipleChoice,
            TFDistilBertForQuestionAnswering,
            TFDistilBertForSequenceClassification,
            TFDistilBertForTokenClassification,
            TFDistilBertMainLayer,
            TFDistilBertModel,
            TFDistilBertPreTrainedModel,
        )
        from .models.dpr import (
            TFDPRContextEncoder,
            TFDPRPretrainedContextEncoder,
            TFDPRPretrainedQuestionEncoder,
            TFDPRPretrainedReader,
            TFDPRQuestionEncoder,
            TFDPRReader,
        )
        from .models.efficientformer import (
            TFEfficientFormerForImageClassification,
            TFEfficientFormerForImageClassificationWithTeacher,
            TFEfficientFormerModel,
            TFEfficientFormerPreTrainedModel,
        )
        from .models.electra import (
            TFElectraForMaskedLM,
            TFElectraForMultipleChoice,
            TFElectraForPreTraining,
            TFElectraForQuestionAnswering,
            TFElectraForSequenceClassification,
            TFElectraForTokenClassification,
            TFElectraModel,
            TFElectraPreTrainedModel,
        )
        from .models.encoder_decoder import TFEncoderDecoderModel
        from .models.esm import (
            TFEsmForMaskedLM,
            TFEsmForSequenceClassification,
            TFEsmForTokenClassification,
            TFEsmModel,
            TFEsmPreTrainedModel,
        )
        from .models.flaubert import (
            TFFlaubertForMultipleChoice,
            TFFlaubertForQuestionAnsweringSimple,
            TFFlaubertForSequenceClassification,
            TFFlaubertForTokenClassification,
            TFFlaubertModel,
            TFFlaubertPreTrainedModel,
            TFFlaubertWithLMHeadModel,
        )
        from .models.funnel import (
            TFFunnelBaseModel,
            TFFunnelForMaskedLM,
            TFFunnelForMultipleChoice,
            TFFunnelForPreTraining,
            TFFunnelForQuestionAnswering,
            TFFunnelForSequenceClassification,
            TFFunnelForTokenClassification,
            TFFunnelModel,
            TFFunnelPreTrainedModel,
        )
        from .models.gpt2 import (
            TFGPT2DoubleHeadsModel,
            TFGPT2ForSequenceClassification,
            TFGPT2LMHeadModel,
            TFGPT2MainLayer,
            TFGPT2Model,
            TFGPT2PreTrainedModel,
        )
        from .models.gptj import (
            TFGPTJForCausalLM,
            TFGPTJForQuestionAnswering,
            TFGPTJForSequenceClassification,
            TFGPTJModel,
            TFGPTJPreTrainedModel,
        )
        from .models.groupvit import (
            TFGroupViTModel,
            TFGroupViTPreTrainedModel,
            TFGroupViTTextModel,
            TFGroupViTVisionModel,
        )
        from .models.hubert import (
            TFHubertForCTC,
            TFHubertModel,
            TFHubertPreTrainedModel,
        )
        from .models.idefics import (
            TFIdeficsForVisionText2Text,
            TFIdeficsModel,
            TFIdeficsPreTrainedModel,
        )
        from .models.layoutlm import (
            TFLayoutLMForMaskedLM,
            TFLayoutLMForQuestionAnswering,
            TFLayoutLMForSequenceClassification,
            TFLayoutLMForTokenClassification,
            TFLayoutLMMainLayer,
            TFLayoutLMModel,
            TFLayoutLMPreTrainedModel,
        )
        from .models.layoutlmv3 import (
            TFLayoutLMv3ForQuestionAnswering,
            TFLayoutLMv3ForSequenceClassification,
            TFLayoutLMv3ForTokenClassification,
            TFLayoutLMv3Model,
            TFLayoutLMv3PreTrainedModel,
        )
        from .models.led import (
            TFLEDForConditionalGeneration,
            TFLEDModel,
            TFLEDPreTrainedModel,
        )
        from .models.longformer import (
            TFLongformerForMaskedLM,
            TFLongformerForMultipleChoice,
            TFLongformerForQuestionAnswering,
            TFLongformerForSequenceClassification,
            TFLongformerForTokenClassification,
            TFLongformerModel,
            TFLongformerPreTrainedModel,
            TFLongformerSelfAttention,
        )
        from .models.lxmert import (
            TFLxmertForPreTraining,
            TFLxmertMainLayer,
            TFLxmertModel,
            TFLxmertPreTrainedModel,
            TFLxmertVisualFeatureEncoder,
        )
        from .models.marian import (
            TFMarianModel,
            TFMarianMTModel,
            TFMarianPreTrainedModel,
        )
        from .models.mbart import (
            TFMBartForConditionalGeneration,
            TFMBartModel,
            TFMBartPreTrainedModel,
        )
        from .models.mobilebert import (
            TFMobileBertForMaskedLM,
            TFMobileBertForMultipleChoice,
            TFMobileBertForNextSentencePrediction,
            TFMobileBertForPreTraining,
            TFMobileBertForQuestionAnswering,
            TFMobileBertForSequenceClassification,
            TFMobileBertForTokenClassification,
            TFMobileBertMainLayer,
            TFMobileBertModel,
            TFMobileBertPreTrainedModel,
        )
        from .models.mobilevit import (
            TFMobileViTForImageClassification,
            TFMobileViTForSemanticSegmentation,
            TFMobileViTModel,
            TFMobileViTPreTrainedModel,
        )
        from .models.mpnet import (
            TFMPNetForMaskedLM,
            TFMPNetForMultipleChoice,
            TFMPNetForQuestionAnswering,
            TFMPNetForSequenceClassification,
            TFMPNetForTokenClassification,
            TFMPNetMainLayer,
            TFMPNetModel,
            TFMPNetPreTrainedModel,
        )
        from .models.mt5 import (
            TFMT5EncoderModel,
            TFMT5ForConditionalGeneration,
            TFMT5Model,
        )
        from .models.openai import (
            TFOpenAIGPTDoubleHeadsModel,
            TFOpenAIGPTForSequenceClassification,
            TFOpenAIGPTLMHeadModel,
            TFOpenAIGPTMainLayer,
            TFOpenAIGPTModel,
            TFOpenAIGPTPreTrainedModel,
        )
        from .models.opt import TFOPTForCausalLM, TFOPTModel, TFOPTPreTrainedModel
        from .models.pegasus import (
            TFPegasusForConditionalGeneration,
            TFPegasusModel,
            TFPegasusPreTrainedModel,
        )
        from .models.rag import (
            TFRagModel,
            TFRagPreTrainedModel,
            TFRagSequenceForGeneration,
            TFRagTokenForGeneration,
        )
        from .models.regnet import (
            TFRegNetForImageClassification,
            TFRegNetModel,
            TFRegNetPreTrainedModel,
        )
        from .models.rembert import (
            TFRemBertForCausalLM,
            TFRemBertForMaskedLM,
            TFRemBertForMultipleChoice,
            TFRemBertForQuestionAnswering,
            TFRemBertForSequenceClassification,
            TFRemBertForTokenClassification,
            TFRemBertLayer,
            TFRemBertModel,
            TFRemBertPreTrainedModel,
        )
        from .models.resnet import (
            TFResNetForImageClassification,
            TFResNetModel,
            TFResNetPreTrainedModel,
        )
        from .models.roberta import (
            TFRobertaForCausalLM,
            TFRobertaForMaskedLM,
            TFRobertaForMultipleChoice,
            TFRobertaForQuestionAnswering,
            TFRobertaForSequenceClassification,
            TFRobertaForTokenClassification,
            TFRobertaMainLayer,
            TFRobertaModel,
            TFRobertaPreTrainedModel,
        )
        from .models.roberta_prelayernorm import (
            TFRobertaPreLayerNormForCausalLM,
            TFRobertaPreLayerNormForMaskedLM,
            TFRobertaPreLayerNormForMultipleChoice,
            TFRobertaPreLayerNormForQuestionAnswering,
            TFRobertaPreLayerNormForSequenceClassification,
            TFRobertaPreLayerNormForTokenClassification,
            TFRobertaPreLayerNormMainLayer,
            TFRobertaPreLayerNormModel,
            TFRobertaPreLayerNormPreTrainedModel,
        )
        from .models.roformer import (
            TFRoFormerForCausalLM,
            TFRoFormerForMaskedLM,
            TFRoFormerForMultipleChoice,
            TFRoFormerForQuestionAnswering,
            TFRoFormerForSequenceClassification,
            TFRoFormerForTokenClassification,
            TFRoFormerLayer,
            TFRoFormerModel,
            TFRoFormerPreTrainedModel,
        )
        from .models.sam import (
            TFSamModel,
            TFSamPreTrainedModel,
        )
        from .models.segformer import (
            TFSegformerDecodeHead,
            TFSegformerForImageClassification,
            TFSegformerForSemanticSegmentation,
            TFSegformerModel,
            TFSegformerPreTrainedModel,
        )
        from .models.speech_to_text import (
            TFSpeech2TextForConditionalGeneration,
            TFSpeech2TextModel,
            TFSpeech2TextPreTrainedModel,
        )
        from .models.swiftformer import (
            TFSwiftFormerForImageClassification,
            TFSwiftFormerModel,
            TFSwiftFormerPreTrainedModel,
        )
        from .models.swin import (
            TFSwinForImageClassification,
            TFSwinForMaskedImageModeling,
            TFSwinModel,
            TFSwinPreTrainedModel,
        )
        from .models.t5 import (
            TFT5EncoderModel,
            TFT5ForConditionalGeneration,
            TFT5Model,
            TFT5PreTrainedModel,
        )
        from .models.tapas import (
            TFTapasForMaskedLM,
            TFTapasForQuestionAnswering,
            TFTapasForSequenceClassification,
            TFTapasModel,
            TFTapasPreTrainedModel,
        )
        from .models.vision_encoder_decoder import TFVisionEncoderDecoderModel
        from .models.vision_text_dual_encoder import TFVisionTextDualEncoderModel
        from .models.vit import (
            TFViTForImageClassification,
            TFViTModel,
            TFViTPreTrainedModel,
        )
        from .models.vit_mae import (
            TFViTMAEForPreTraining,
            TFViTMAEModel,
            TFViTMAEPreTrainedModel,
        )
        from .models.wav2vec2 import (
            TFWav2Vec2ForCTC,
            TFWav2Vec2ForSequenceClassification,
            TFWav2Vec2Model,
            TFWav2Vec2PreTrainedModel,
        )
        from .models.whisper import (
            TFWhisperForConditionalGeneration,
            TFWhisperModel,
            TFWhisperPreTrainedModel,
        )
        from .models.xglm import (
            TFXGLMForCausalLM,
            TFXGLMModel,
            TFXGLMPreTrainedModel,
        )
        from .models.xlm import (
            TFXLMForMultipleChoice,
            TFXLMForQuestionAnsweringSimple,
            TFXLMForSequenceClassification,
            TFXLMForTokenClassification,
            TFXLMMainLayer,
            TFXLMModel,
            TFXLMPreTrainedModel,
            TFXLMWithLMHeadModel,
        )
        from .models.xlm_roberta import (
            TFXLMRobertaForCausalLM,
            TFXLMRobertaForMaskedLM,
            TFXLMRobertaForMultipleChoice,
            TFXLMRobertaForQuestionAnswering,
            TFXLMRobertaForSequenceClassification,
            TFXLMRobertaForTokenClassification,
            TFXLMRobertaModel,
            TFXLMRobertaPreTrainedModel,
        )
        from .models.xlnet import (
            TFXLNetForMultipleChoice,
            TFXLNetForQuestionAnsweringSimple,
            TFXLNetForSequenceClassification,
            TFXLNetForTokenClassification,
            TFXLNetLMHeadModel,
            TFXLNetMainLayer,
            TFXLNetModel,
            TFXLNetPreTrainedModel,
        )

        # Optimization
        from .optimization_tf import (
            AdamWeightDecay,
            GradientAccumulator,
            WarmUp,
            create_optimizer,
        )

    try:
        if not (
            is_librosa_available()
            and is_essentia_available()
            and is_scipy_available()
            and is_torch_available()
            and is_pretty_midi_available()
        ):
            raise OptionalDependencyNotAvailable()
    except OptionalDependencyNotAvailable:
        from .utils.dummy_essentia_and_librosa_and_pretty_midi_and_scipy_and_torch_objects import *
    else:
        from .models.pop2piano import (
            Pop2PianoFeatureExtractor,
            Pop2PianoProcessor,
            Pop2PianoTokenizer,
        )

    try:
        if not is_torchaudio_available():
            raise OptionalDependencyNotAvailable()
    except OptionalDependencyNotAvailable:
        from .utils.dummy_torchaudio_objects import *
    else:
        from .models.musicgen_melody import MusicgenMelodyFeatureExtractor, MusicgenMelodyProcessor
    try:
        if not is_flax_available():
            raise OptionalDependencyNotAvailable()
    except OptionalDependencyNotAvailable:
        # Import the same objects as dummies to get them in the namespace.
        # They will raise an import error if the user tries to instantiate / use them.
        from .utils.dummy_flax_objects import *
    else:
        from .generation import (
            FlaxForcedBOSTokenLogitsProcessor,
            FlaxForcedEOSTokenLogitsProcessor,
            FlaxForceTokensLogitsProcessor,
            FlaxGenerationMixin,
            FlaxLogitsProcessor,
            FlaxLogitsProcessorList,
            FlaxLogitsWarper,
            FlaxMinLengthLogitsProcessor,
            FlaxSuppressTokensAtBeginLogitsProcessor,
            FlaxSuppressTokensLogitsProcessor,
            FlaxTemperatureLogitsWarper,
            FlaxTopKLogitsWarper,
            FlaxTopPLogitsWarper,
            FlaxWhisperTimeStampLogitsProcessor,
        )
        from .modeling_flax_utils import FlaxPreTrainedModel

        # Flax model imports
        from .models.albert import (
            FlaxAlbertForMaskedLM,
            FlaxAlbertForMultipleChoice,
            FlaxAlbertForPreTraining,
            FlaxAlbertForQuestionAnswering,
            FlaxAlbertForSequenceClassification,
            FlaxAlbertForTokenClassification,
            FlaxAlbertModel,
            FlaxAlbertPreTrainedModel,
        )
        from .models.auto import (
            FLAX_MODEL_FOR_AUDIO_CLASSIFICATION_MAPPING,
            FLAX_MODEL_FOR_CAUSAL_LM_MAPPING,
            FLAX_MODEL_FOR_IMAGE_CLASSIFICATION_MAPPING,
            FLAX_MODEL_FOR_MASKED_LM_MAPPING,
            FLAX_MODEL_FOR_MULTIPLE_CHOICE_MAPPING,
            FLAX_MODEL_FOR_NEXT_SENTENCE_PREDICTION_MAPPING,
            FLAX_MODEL_FOR_PRETRAINING_MAPPING,
            FLAX_MODEL_FOR_QUESTION_ANSWERING_MAPPING,
            FLAX_MODEL_FOR_SEQ_TO_SEQ_CAUSAL_LM_MAPPING,
            FLAX_MODEL_FOR_SEQUENCE_CLASSIFICATION_MAPPING,
            FLAX_MODEL_FOR_SPEECH_SEQ_2_SEQ_MAPPING,
            FLAX_MODEL_FOR_TOKEN_CLASSIFICATION_MAPPING,
            FLAX_MODEL_FOR_VISION_2_SEQ_MAPPING,
            FLAX_MODEL_MAPPING,
            FlaxAutoModel,
            FlaxAutoModelForCausalLM,
            FlaxAutoModelForImageClassification,
            FlaxAutoModelForMaskedLM,
            FlaxAutoModelForMultipleChoice,
            FlaxAutoModelForNextSentencePrediction,
            FlaxAutoModelForPreTraining,
            FlaxAutoModelForQuestionAnswering,
            FlaxAutoModelForSeq2SeqLM,
            FlaxAutoModelForSequenceClassification,
            FlaxAutoModelForSpeechSeq2Seq,
            FlaxAutoModelForTokenClassification,
            FlaxAutoModelForVision2Seq,
        )
        from .models.bart import (
            FlaxBartDecoderPreTrainedModel,
            FlaxBartForCausalLM,
            FlaxBartForConditionalGeneration,
            FlaxBartForQuestionAnswering,
            FlaxBartForSequenceClassification,
            FlaxBartModel,
            FlaxBartPreTrainedModel,
        )
        from .models.beit import (
            FlaxBeitForImageClassification,
            FlaxBeitForMaskedImageModeling,
            FlaxBeitModel,
            FlaxBeitPreTrainedModel,
        )
        from .models.bert import (
            FlaxBertForCausalLM,
            FlaxBertForMaskedLM,
            FlaxBertForMultipleChoice,
            FlaxBertForNextSentencePrediction,
            FlaxBertForPreTraining,
            FlaxBertForQuestionAnswering,
            FlaxBertForSequenceClassification,
            FlaxBertForTokenClassification,
            FlaxBertModel,
            FlaxBertPreTrainedModel,
        )
        from .models.big_bird import (
            FlaxBigBirdForCausalLM,
            FlaxBigBirdForMaskedLM,
            FlaxBigBirdForMultipleChoice,
            FlaxBigBirdForPreTraining,
            FlaxBigBirdForQuestionAnswering,
            FlaxBigBirdForSequenceClassification,
            FlaxBigBirdForTokenClassification,
            FlaxBigBirdModel,
            FlaxBigBirdPreTrainedModel,
        )
        from .models.blenderbot import (
            FlaxBlenderbotForConditionalGeneration,
            FlaxBlenderbotModel,
            FlaxBlenderbotPreTrainedModel,
        )
        from .models.blenderbot_small import (
            FlaxBlenderbotSmallForConditionalGeneration,
            FlaxBlenderbotSmallModel,
            FlaxBlenderbotSmallPreTrainedModel,
        )
        from .models.bloom import (
            FlaxBloomForCausalLM,
            FlaxBloomModel,
            FlaxBloomPreTrainedModel,
        )
        from .models.clip import (
            FlaxCLIPModel,
            FlaxCLIPPreTrainedModel,
            FlaxCLIPTextModel,
            FlaxCLIPTextModelWithProjection,
            FlaxCLIPTextPreTrainedModel,
            FlaxCLIPVisionModel,
            FlaxCLIPVisionPreTrainedModel,
        )
        from .models.distilbert import (
            FlaxDistilBertForMaskedLM,
            FlaxDistilBertForMultipleChoice,
            FlaxDistilBertForQuestionAnswering,
            FlaxDistilBertForSequenceClassification,
            FlaxDistilBertForTokenClassification,
            FlaxDistilBertModel,
            FlaxDistilBertPreTrainedModel,
        )
        from .models.electra import (
            FlaxElectraForCausalLM,
            FlaxElectraForMaskedLM,
            FlaxElectraForMultipleChoice,
            FlaxElectraForPreTraining,
            FlaxElectraForQuestionAnswering,
            FlaxElectraForSequenceClassification,
            FlaxElectraForTokenClassification,
            FlaxElectraModel,
            FlaxElectraPreTrainedModel,
        )
        from .models.encoder_decoder import FlaxEncoderDecoderModel
        from .models.gemma import (
            FlaxGemmaForCausalLM,
            FlaxGemmaModel,
            FlaxGemmaPreTrainedModel,
        )
        from .models.gpt2 import (
            FlaxGPT2LMHeadModel,
            FlaxGPT2Model,
            FlaxGPT2PreTrainedModel,
        )
        from .models.gpt_neo import (
            FlaxGPTNeoForCausalLM,
            FlaxGPTNeoModel,
            FlaxGPTNeoPreTrainedModel,
        )
        from .models.gptj import (
            FlaxGPTJForCausalLM,
            FlaxGPTJModel,
            FlaxGPTJPreTrainedModel,
        )
        from .models.llama import (
            FlaxLlamaForCausalLM,
            FlaxLlamaModel,
            FlaxLlamaPreTrainedModel,
        )
        from .models.longt5 import (
            FlaxLongT5ForConditionalGeneration,
            FlaxLongT5Model,
            FlaxLongT5PreTrainedModel,
        )
        from .models.marian import (
            FlaxMarianModel,
            FlaxMarianMTModel,
            FlaxMarianPreTrainedModel,
        )
        from .models.mbart import (
            FlaxMBartForConditionalGeneration,
            FlaxMBartForQuestionAnswering,
            FlaxMBartForSequenceClassification,
            FlaxMBartModel,
            FlaxMBartPreTrainedModel,
        )
        from .models.mistral import (
            FlaxMistralForCausalLM,
            FlaxMistralModel,
            FlaxMistralPreTrainedModel,
        )
        from .models.mt5 import (
            FlaxMT5EncoderModel,
            FlaxMT5ForConditionalGeneration,
            FlaxMT5Model,
        )
        from .models.opt import FlaxOPTForCausalLM, FlaxOPTModel, FlaxOPTPreTrainedModel
        from .models.pegasus import (
            FlaxPegasusForConditionalGeneration,
            FlaxPegasusModel,
            FlaxPegasusPreTrainedModel,
        )
        from .models.regnet import (
            FlaxRegNetForImageClassification,
            FlaxRegNetModel,
            FlaxRegNetPreTrainedModel,
        )
        from .models.resnet import (
            FlaxResNetForImageClassification,
            FlaxResNetModel,
            FlaxResNetPreTrainedModel,
        )
        from .models.roberta import (
            FlaxRobertaForCausalLM,
            FlaxRobertaForMaskedLM,
            FlaxRobertaForMultipleChoice,
            FlaxRobertaForQuestionAnswering,
            FlaxRobertaForSequenceClassification,
            FlaxRobertaForTokenClassification,
            FlaxRobertaModel,
            FlaxRobertaPreTrainedModel,
        )
        from .models.roberta_prelayernorm import (
            FlaxRobertaPreLayerNormForCausalLM,
            FlaxRobertaPreLayerNormForMaskedLM,
            FlaxRobertaPreLayerNormForMultipleChoice,
            FlaxRobertaPreLayerNormForQuestionAnswering,
            FlaxRobertaPreLayerNormForSequenceClassification,
            FlaxRobertaPreLayerNormForTokenClassification,
            FlaxRobertaPreLayerNormModel,
            FlaxRobertaPreLayerNormPreTrainedModel,
        )
        from .models.roformer import (
            FlaxRoFormerForMaskedLM,
            FlaxRoFormerForMultipleChoice,
            FlaxRoFormerForQuestionAnswering,
            FlaxRoFormerForSequenceClassification,
            FlaxRoFormerForTokenClassification,
            FlaxRoFormerModel,
            FlaxRoFormerPreTrainedModel,
        )
        from .models.speech_encoder_decoder import FlaxSpeechEncoderDecoderModel
        from .models.t5 import (
            FlaxT5EncoderModel,
            FlaxT5ForConditionalGeneration,
            FlaxT5Model,
            FlaxT5PreTrainedModel,
        )
        from .models.vision_encoder_decoder import FlaxVisionEncoderDecoderModel
        from .models.vision_text_dual_encoder import FlaxVisionTextDualEncoderModel
        from .models.vit import (
            FlaxViTForImageClassification,
            FlaxViTModel,
            FlaxViTPreTrainedModel,
        )
        from .models.wav2vec2 import (
            FlaxWav2Vec2ForCTC,
            FlaxWav2Vec2ForPreTraining,
            FlaxWav2Vec2Model,
            FlaxWav2Vec2PreTrainedModel,
        )
        from .models.whisper import (
            FlaxWhisperForAudioClassification,
            FlaxWhisperForConditionalGeneration,
            FlaxWhisperModel,
            FlaxWhisperPreTrainedModel,
        )
        from .models.xglm import (
            FlaxXGLMForCausalLM,
            FlaxXGLMModel,
            FlaxXGLMPreTrainedModel,
        )
        from .models.xlm_roberta import (
            FlaxXLMRobertaForCausalLM,
            FlaxXLMRobertaForMaskedLM,
            FlaxXLMRobertaForMultipleChoice,
            FlaxXLMRobertaForQuestionAnswering,
            FlaxXLMRobertaForSequenceClassification,
            FlaxXLMRobertaForTokenClassification,
            FlaxXLMRobertaModel,
            FlaxXLMRobertaPreTrainedModel,
        )


else:
    import sys

    sys.modules[__name__] = _LazyModule(
        __name__,
        globals()["__file__"],
        _import_structure,
        module_spec=__spec__,
        extra_objects={"__version__": __version__},
    )


if not is_tf_available() and not is_torch_available() and not is_flax_available():
    logger.warning_advice(
        "None of PyTorch, TensorFlow >= 2.0, or Flax have been found. "
        "Models won't be available and only tokenizers, configuration "
        "and file/data utilities can be used."
    )<|MERGE_RESOLUTION|>--- conflicted
+++ resolved
@@ -374,7 +374,6 @@
         "EncodecFeatureExtractor",
     ],
     "models.encoder_decoder": ["EncoderDecoderConfig"],
-<<<<<<< HEAD
     "models.ernie": [
         "ERNIE_PRETRAINED_CONFIG_ARCHIVE_MAP",
         "ErnieConfig",
@@ -386,12 +385,10 @@
         "FalconVlmConfig",
         "FalconVLProcessor",
     ],
-=======
     "models.ernie": ["ErnieConfig"],
     "models.ernie_m": ["ErnieMConfig"],
     "models.esm": ["EsmConfig", "EsmTokenizer"],
     "models.falcon": ["FalconConfig"],
->>>>>>> 9fd606db
     "models.fastspeech2_conformer": [
         "FastSpeech2ConformerConfig",
         "FastSpeech2ConformerHifiGanConfig",
@@ -4942,7 +4939,6 @@
         EncodecFeatureExtractor,
     )
     from .models.encoder_decoder import EncoderDecoderConfig
-<<<<<<< HEAD
     from .models.ernie import ERNIE_PRETRAINED_CONFIG_ARCHIVE_MAP, ErnieConfig
     from .models.ernie_m import ERNIE_M_PRETRAINED_CONFIG_ARCHIVE_MAP, ErnieMConfig
     from .models.esm import ESM_PRETRAINED_CONFIG_ARCHIVE_MAP, EsmConfig, EsmTokenizer
@@ -4951,12 +4947,10 @@
         FalconVlmConfig,
         FalconVLProcessor,
     )
-=======
     from .models.ernie import ErnieConfig
     from .models.ernie_m import ErnieMConfig
     from .models.esm import EsmConfig, EsmTokenizer
     from .models.falcon import FalconConfig
->>>>>>> 9fd606db
     from .models.fastspeech2_conformer import (
         FastSpeech2ConformerConfig,
         FastSpeech2ConformerHifiGanConfig,
