# flake8: noqa
# There's no way to ignore "F401 '...' imported but unused" warnings in this
# module, but to preserve other warnings. So, don't check this module at all.

# Copyright 2020 The HuggingFace Team. All rights reserved.
#
# Licensed under the Apache License, Version 2.0 (the "License");
# you may not use this file except in compliance with the License.
# You may obtain a copy of the License at
#
#     http://www.apache.org/licenses/LICENSE-2.0
#
# Unless required by applicable law or agreed to in writing, software
# distributed under the License is distributed on an "AS IS" BASIS,
# WITHOUT WARRANTIES OR CONDITIONS OF ANY KIND, either express or implied.
# See the License for the specific language governing permissions and
# limitations under the License.

# When adding a new object to this init, remember to add it twice: once inside the `_import_structure` dictionary and
# once inside the `if TYPE_CHECKING` branch. The `TYPE_CHECKING` should have import statements as usual, but they are
# only there for type checking. The `_import_structure` is a dictionary submodule to list of object names, and is used
# to defer the actual importing for when the objects are requested. This way `import transformers` provides the names
# in the namespace without actually importing anything (and especially none of the backends).

__version__ = "4.2.0dev0"

# Work around to update TensorFlow's absl.logging threshold which alters the
# default Python logging output behavior when present.
# see: https://github.com/abseil/abseil-py/issues/99
# and: https://github.com/tensorflow/tensorflow/issues/26691#issuecomment-500369493
try:
    import absl.logging
except ImportError:
    pass
else:
    absl.logging.set_verbosity("info")
    absl.logging.set_stderrthreshold("info")
    absl.logging._warn_preinit_stderr = False

from typing import TYPE_CHECKING

# Check the dependencies satisfy the minimal versions required.
from . import dependency_versions_check
from .file_utils import (
    _BaseLazyModule,
    is_flax_available,
    is_sentencepiece_available,
    is_tf_available,
    is_tokenizers_available,
    is_torch_available,
)
from .utils import logging


logger = logging.get_logger(__name__)  # pylint: disable=invalid-name


# Base objects, independent of any specific backend
_import_structure = {
    "configuration_utils": ["PretrainedConfig"],
    "data": [
        "DataProcessor",
        "InputExample",
        "InputFeatures",
        "SingleSentenceClassificationProcessor",
        "SquadExample",
        "SquadFeatures",
        "SquadV1Processor",
        "SquadV2Processor",
        "glue_compute_metrics",
        "glue_convert_examples_to_features",
        "glue_output_modes",
        "glue_processors",
        "glue_tasks_num_labels",
        "squad_convert_examples_to_features",
        "xnli_compute_metrics",
        "xnli_output_modes",
        "xnli_processors",
        "xnli_tasks_num_labels",
    ],
    "file_utils": [
        "CONFIG_NAME",
        "MODEL_CARD_NAME",
        "PYTORCH_PRETRAINED_BERT_CACHE",
        "PYTORCH_TRANSFORMERS_CACHE",
        "SPIECE_UNDERLINE",
        "TF2_WEIGHTS_NAME",
        "TF_WEIGHTS_NAME",
        "TRANSFORMERS_CACHE",
        "WEIGHTS_NAME",
        "add_end_docstrings",
        "add_start_docstrings",
        "cached_path",
        "is_apex_available",
        "is_datasets_available",
        "is_faiss_available",
        "is_flax_available",
        "is_psutil_available",
        "is_py3nvml_available",
        "is_sentencepiece_available",
        "is_sklearn_available",
        "is_tf_available",
        "is_tokenizers_available",
        "is_torch_available",
        "is_torch_tpu_available",
    ],
    "hf_argparser": ["HfArgumentParser"],
    "integrations": [
        "is_comet_available",
        "is_optuna_available",
        "is_ray_available",
        "is_ray_tune_available",
        "is_tensorboard_available",
        "is_wandb_available",
    ],
    "modelcard": ["ModelCard"],
    "modeling_tf_pytorch_utils": [
        "convert_tf_weight_name_to_pt_weight_name",
        "load_pytorch_checkpoint_in_tf2_model",
        "load_pytorch_model_in_tf2_model",
        "load_pytorch_weights_in_tf2_model",
        "load_tf2_checkpoint_in_pytorch_model",
        "load_tf2_model_in_pytorch_model",
        "load_tf2_weights_in_pytorch_model",
    ],
    "models": [],
    # Models
    "models.albert": ["ALBERT_PRETRAINED_CONFIG_ARCHIVE_MAP", "AlbertConfig"],
    "models.auto": [
        "ALL_PRETRAINED_CONFIG_ARCHIVE_MAP",
        "CONFIG_MAPPING",
        "MODEL_NAMES_MAPPING",
        "TOKENIZER_MAPPING",
        "AutoConfig",
        "AutoTokenizer",
    ],
    "models.bart": ["BartConfig", "BartTokenizer"],
    "models.barthez": [],
    "models.bert": [
        "BERT_PRETRAINED_CONFIG_ARCHIVE_MAP",
        "BasicTokenizer",
        "BertConfig",
        "BertTokenizer",
        "WordpieceTokenizer",
    ],
    "models.bert_generation": ["BertGenerationConfig"],
    "models.bert_japanese": ["BertJapaneseTokenizer", "CharacterTokenizer", "MecabTokenizer"],
    "models.bertweet": ["BertweetTokenizer"],
    "models.blenderbot": ["BLENDERBOT_PRETRAINED_CONFIG_ARCHIVE_MAP", "BlenderbotConfig", "BlenderbotTokenizer"],
    "models.blenderbot_small": [
        "BLENDERBOT_SMALL_PRETRAINED_CONFIG_ARCHIVE_MAP",
        "BlenderbotSmallConfig",
        "BlenderbotSmallTokenizer",
    ],
    "models.camembert": ["CAMEMBERT_PRETRAINED_CONFIG_ARCHIVE_MAP", "CamembertConfig"],
    "models.ctrl": ["CTRL_PRETRAINED_CONFIG_ARCHIVE_MAP", "CTRLConfig", "CTRLTokenizer"],
    "models.deberta": ["DEBERTA_PRETRAINED_CONFIG_ARCHIVE_MAP", "DebertaConfig", "DebertaTokenizer"],
    "models.distilbert": ["DISTILBERT_PRETRAINED_CONFIG_ARCHIVE_MAP", "DistilBertConfig", "DistilBertTokenizer"],
    "models.dpr": [
        "DPR_PRETRAINED_CONFIG_ARCHIVE_MAP",
        "DPRConfig",
        "DPRContextEncoderTokenizer",
        "DPRQuestionEncoderTokenizer",
        "DPRReaderOutput",
        "DPRReaderTokenizer",
    ],
    "models.electra": ["ELECTRA_PRETRAINED_CONFIG_ARCHIVE_MAP", "ElectraConfig", "ElectraTokenizer"],
    "models.encoder_decoder": ["EncoderDecoderConfig"],
    "models.flaubert": ["FLAUBERT_PRETRAINED_CONFIG_ARCHIVE_MAP", "FlaubertConfig", "FlaubertTokenizer"],
    "models.fsmt": ["FSMT_PRETRAINED_CONFIG_ARCHIVE_MAP", "FSMTConfig", "FSMTTokenizer"],
    "models.funnel": ["FUNNEL_PRETRAINED_CONFIG_ARCHIVE_MAP", "FunnelConfig", "FunnelTokenizer"],
    "models.gpt2": ["GPT2_PRETRAINED_CONFIG_ARCHIVE_MAP", "GPT2Config", "GPT2Tokenizer"],
    "models.herbert": ["HerbertTokenizer"],
    "models.layoutlm": ["LAYOUTLM_PRETRAINED_CONFIG_ARCHIVE_MAP", "LayoutLMConfig", "LayoutLMTokenizer"],
    "models.led": ["LED_PRETRAINED_CONFIG_ARCHIVE_MAP", "LEDConfig", "LEDTokenizer"],
    "models.longformer": ["LONGFORMER_PRETRAINED_CONFIG_ARCHIVE_MAP", "LongformerConfig", "LongformerTokenizer"],
    "models.lxmert": ["LXMERT_PRETRAINED_CONFIG_ARCHIVE_MAP", "LxmertConfig", "LxmertTokenizer"],
    "models.marian": ["MarianConfig"],
    "models.mbart": ["MBartConfig"],
    "models.mmbt": ["MMBTConfig"],
    "models.mobilebert": ["MOBILEBERT_PRETRAINED_CONFIG_ARCHIVE_MAP", "MobileBertConfig", "MobileBertTokenizer"],
    "models.mpnet": ["MPNET_PRETRAINED_CONFIG_ARCHIVE_MAP", "MPNetConfig", "MPNetTokenizer"],
    "models.mt5": ["MT5Config"],
    "models.openai": ["OPENAI_GPT_PRETRAINED_CONFIG_ARCHIVE_MAP", "OpenAIGPTConfig", "OpenAIGPTTokenizer"],
    "models.pegasus": ["PegasusConfig"],
    "models.phobert": ["PhobertTokenizer"],
    "models.prophetnet": ["PROPHETNET_PRETRAINED_CONFIG_ARCHIVE_MAP", "ProphetNetConfig", "ProphetNetTokenizer"],
    "models.rag": ["RagConfig", "RagRetriever", "RagTokenizer"],
    "models.reformer": ["REFORMER_PRETRAINED_CONFIG_ARCHIVE_MAP", "ReformerConfig"],
    "models.retribert": ["RETRIBERT_PRETRAINED_CONFIG_ARCHIVE_MAP", "RetriBertConfig", "RetriBertTokenizer"],
    "models.roberta": ["ROBERTA_PRETRAINED_CONFIG_ARCHIVE_MAP", "RobertaConfig", "RobertaTokenizer"],
    "models.squeezebert": ["SQUEEZEBERT_PRETRAINED_CONFIG_ARCHIVE_MAP", "SqueezeBertConfig", "SqueezeBertTokenizer"],
    "models.t5": ["T5_PRETRAINED_CONFIG_ARCHIVE_MAP", "T5Config"],
    "models.tapas": ["TAPAS_PRETRAINED_CONFIG_ARCHIVE_MAP", "TapasConfig", "TapasTokenizer"],
    "models.transfo_xl": [
        "TRANSFO_XL_PRETRAINED_CONFIG_ARCHIVE_MAP",
        "TransfoXLConfig",
        "TransfoXLCorpus",
        "TransfoXLTokenizer",
    ],
    "models.xlm": ["XLM_PRETRAINED_CONFIG_ARCHIVE_MAP", "XLMConfig", "XLMTokenizer"],
    "models.xlm_prophetnet": ["XLM_PROPHETNET_PRETRAINED_CONFIG_ARCHIVE_MAP", "XLMProphetNetConfig"],
    "models.xlm_roberta": ["XLM_ROBERTA_PRETRAINED_CONFIG_ARCHIVE_MAP", "XLMRobertaConfig"],
    "models.xlnet": ["XLNET_PRETRAINED_CONFIG_ARCHIVE_MAP", "XLNetConfig"],
    "pipelines": [
        "Conversation",
        "ConversationalPipeline",
        "CsvPipelineDataFormat",
        "FeatureExtractionPipeline",
        "FillMaskPipeline",
        "JsonPipelineDataFormat",
        "NerPipeline",
        "PipedPipelineDataFormat",
        "Pipeline",
        "PipelineDataFormat",
        "QuestionAnsweringPipeline",
        "SummarizationPipeline",
        "TableQuestionAnsweringPipeline",
        "Text2TextGenerationPipeline",
        "TextClassificationPipeline",
        "TextGenerationPipeline",
        "TokenClassificationPipeline",
        "TranslationPipeline",
        "ZeroShotClassificationPipeline",
        "pipeline",
    ],
    "tokenization_utils": ["PreTrainedTokenizer"],
    "tokenization_utils_base": [
        "AddedToken",
        "BatchEncoding",
        "CharSpan",
        "PreTrainedTokenizerBase",
        "SpecialTokensMixin",
        "TensorType",
        "TokenSpan",
    ],
    "trainer_callback": [
        "DefaultFlowCallback",
        "EarlyStoppingCallback",
        "PrinterCallback",
        "ProgressCallback",
        "TrainerCallback",
        "TrainerControl",
        "TrainerState",
    ],
    "trainer_utils": ["EvalPrediction", "EvaluationStrategy", "SchedulerType", "set_seed"],
    "training_args": ["TrainingArguments"],
    "training_args_seq2seq": ["Seq2SeqTrainingArguments"],
    "training_args_tf": ["TFTrainingArguments"],
    "utils": ["logging"],
}

# sentencepiece-backed objects
if is_sentencepiece_available():
    _import_structure["models.albert"].append("AlbertTokenizer")
    _import_structure["models.barthez"].append("BarthezTokenizer")
    _import_structure["models.bert_generation"].append("BertGenerationTokenizer")
    _import_structure["models.camembert"].append("CamembertTokenizer")
    _import_structure["models.marian"].append("MarianTokenizer")
    _import_structure["models.mbart"].append("MBartTokenizer")
    _import_structure["models.mt5"].append("MT5Tokenizer")
    _import_structure["models.pegasus"].append("PegasusTokenizer")
    _import_structure["models.reformer"].append("ReformerTokenizer")
    _import_structure["models.t5"].append("T5Tokenizer")
    _import_structure["models.xlm_prophetnet"].append("XLMProphetNetTokenizer")
    _import_structure["models.xlm_roberta"].append("XLMRobertaTokenizer")
    _import_structure["models.xlnet"].append("XLNetTokenizer")
else:
    from .utils import dummy_sentencepiece_objects

    _import_structure["utils.dummy_sentencepiece_objects"] = [
        name for name in dir(dummy_sentencepiece_objects) if not name.startswith("_")
    ]

# tokenziers-backed objects
if is_tokenizers_available():
    # Fast tokenizers
    _import_structure["models.albert"].append("AlbertTokenizerFast")
    _import_structure["models.bart"].append("BartTokenizerFast")
    _import_structure["models.barthez"].append("BarthezTokenizerFast")
    _import_structure["models.bert"].append("BertTokenizerFast")
    _import_structure["models.camembert"].append("CamembertTokenizerFast")
    _import_structure["models.distilbert"].append("DistilBertTokenizerFast")
    _import_structure["models.dpr"].extend(
        ["DPRContextEncoderTokenizerFast", "DPRQuestionEncoderTokenizerFast", "DPRReaderTokenizerFast"]
    )
    _import_structure["models.electra"].append("ElectraTokenizerFast")
    _import_structure["models.funnel"].append("FunnelTokenizerFast")
    _import_structure["models.gpt2"].append("GPT2TokenizerFast")
    _import_structure["models.herbert"].append("HerbertTokenizerFast")
    _import_structure["models.layoutlm"].append("LayoutLMTokenizerFast")
    _import_structure["models.led"].append("LEDTokenizerFast")
    _import_structure["models.longformer"].append("LongformerTokenizerFast")
    _import_structure["models.lxmert"].append("LxmertTokenizerFast")
    _import_structure["models.mbart"].append("MBartTokenizerFast")
    _import_structure["models.mobilebert"].append("MobileBertTokenizerFast")
    _import_structure["models.mpnet"].append("MPNetTokenizerFast")
    _import_structure["models.mt5"].append("MT5TokenizerFast")
    _import_structure["models.openai"].append("OpenAIGPTTokenizerFast")
    _import_structure["models.pegasus"].append("PegasusTokenizerFast")
    _import_structure["models.reformer"].append("ReformerTokenizerFast")
    _import_structure["models.retribert"].append("RetriBertTokenizerFast")
    _import_structure["models.roberta"].append("RobertaTokenizerFast")
    _import_structure["models.squeezebert"].append("SqueezeBertTokenizerFast")
    _import_structure["models.t5"].append("T5TokenizerFast")
    _import_structure["models.xlm_roberta"].append("XLMRobertaTokenizerFast")
    _import_structure["models.xlnet"].append("XLNetTokenizerFast")
    _import_structure["tokenization_utils_fast"] = ["PreTrainedTokenizerFast"]

    if is_sentencepiece_available():
        _import_structure["convert_slow_tokenizer"] = ["SLOW_TO_FAST_CONVERTERS", "convert_slow_tokenizer"]
else:
    from .utils import dummy_tokenizers_objects

    _import_structure["utils.dummy_tokenizers_objects"] = [
        name for name in dir(dummy_tokenizers_objects) if not name.startswith("_")
    ]

# PyTorch-backed objects
if is_torch_available():
    _import_structure["benchmark.benchmark"] = ["PyTorchBenchmark"]
    _import_structure["benchmark.benchmark_args"] = ["PyTorchBenchmarkArguments"]
    _import_structure["data.data_collator"] = [
        "DataCollator",
        "DataCollatorForLanguageModeling",
        "DataCollatorForPermutationLanguageModeling",
        "DataCollatorForSOP",
        "DataCollatorForTokenClassification",
        "DataCollatorForWholeWordMask",
        "DataCollatorWithPadding",
        "default_data_collator",
    ]
    _import_structure["data.datasets"] = [
        "GlueDataset",
        "GlueDataTrainingArguments",
        "LineByLineTextDataset",
        "LineByLineWithRefDataset",
        "LineByLineWithSOPTextDataset",
        "SquadDataset",
        "SquadDataTrainingArguments",
        "TextDataset",
        "TextDatasetForNextSentencePrediction",
    ]
    _import_structure["generation_beam_search"] = ["BeamScorer", "BeamSearchScorer"]
    _import_structure["generation_logits_process"] = [
        "HammingDiversityLogitsProcessor",
        "LogitsProcessor",
        "LogitsProcessorList",
        "LogitsWarper",
        "MinLengthLogitsProcessor",
        "NoBadWordsLogitsProcessor",
        "NoRepeatNGramLogitsProcessor",
        "PrefixConstrainedLogitsProcessor",
        "RepetitionPenaltyLogitsProcessor",
        "TemperatureLogitsWarper",
        "TopKLogitsWarper",
        "TopPLogitsWarper",
    ]
    _import_structure["generation_utils"] = ["top_k_top_p_filtering"]
    _import_structure["modeling_utils"] = ["Conv1D", "PreTrainedModel", "apply_chunking_to_forward", "prune_layer"]
    # PyTorch models structure
    _import_structure["models.albert"].extend(
        [
            "ALBERT_PRETRAINED_MODEL_ARCHIVE_LIST",
            "AlbertForMaskedLM",
            "AlbertForMultipleChoice",
            "AlbertForPreTraining",
            "AlbertForQuestionAnswering",
            "AlbertForSequenceClassification",
            "AlbertForTokenClassification",
            "AlbertModel",
            "AlbertPreTrainedModel",
            "load_tf_weights_in_albert",
        ]
    )
    _import_structure["models.auto"].extend(
        [
            "MODEL_FOR_CAUSAL_LM_MAPPING",
            "MODEL_FOR_MASKED_LM_MAPPING",
            "MODEL_FOR_MULTIPLE_CHOICE_MAPPING",
            "MODEL_FOR_NEXT_SENTENCE_PREDICTION_MAPPING",
            "MODEL_FOR_PRETRAINING_MAPPING",
            "MODEL_FOR_QUESTION_ANSWERING_MAPPING",
            "MODEL_FOR_SEQ_TO_SEQ_CAUSAL_LM_MAPPING",
            "MODEL_FOR_SEQUENCE_CLASSIFICATION_MAPPING",
            "MODEL_FOR_TABLE_QUESTION_ANSWERING_MAPPING",
            "MODEL_FOR_TOKEN_CLASSIFICATION_MAPPING",
            "MODEL_MAPPING",
            "MODEL_WITH_LM_HEAD_MAPPING",
            "AutoModel",
            "AutoModelForCausalLM",
            "AutoModelForMaskedLM",
            "AutoModelForMultipleChoice",
            "AutoModelForNextSentencePrediction",
            "AutoModelForPreTraining",
            "AutoModelForQuestionAnswering",
            "AutoModelForSeq2SeqLM",
            "AutoModelForSequenceClassification",
            "AutoModelForTableQuestionAnswering",
            "AutoModelForTokenClassification",
            "AutoModelWithLMHead",
        ]
    )
    _import_structure["models.bart"].extend(
        [
            "BART_PRETRAINED_MODEL_ARCHIVE_LIST",
            "BartForConditionalGeneration",
            "BartForQuestionAnswering",
            "BartForSequenceClassification",
            "BartModel",
            "BartPretrainedModel",
            "PretrainedBartModel",
        ]
    )
    _import_structure["models.bert"].extend(
        [
            "BERT_PRETRAINED_MODEL_ARCHIVE_LIST",
            "BertForMaskedLM",
            "BertForMultipleChoice",
            "BertForNextSentencePrediction",
            "BertForPreTraining",
            "BertForQuestionAnswering",
            "BertForSequenceClassification",
            "BertForTokenClassification",
            "BertLayer",
            "BertLMHeadModel",
            "BertModel",
            "BertPreTrainedModel",
            "load_tf_weights_in_bert",
        ]
    )
    _import_structure["models.bert_generation"].extend(
        [
            "BertGenerationDecoder",
            "BertGenerationEncoder",
            "load_tf_weights_in_bert_generation",
        ]
    )
    _import_structure["models.blenderbot"].extend(
        [
            "BLENDERBOT_PRETRAINED_MODEL_ARCHIVE_LIST",
            "BlenderbotForConditionalGeneration",
            "BlenderbotModel",
        ]
    )
    _import_structure["models.blenderbot_small"].extend(
        [
            "BLENDERBOT_SMALL_PRETRAINED_MODEL_ARCHIVE_LIST",
            "BlenderbotSmallForConditionalGeneration",
            "BlenderbotSmallModel",
        ]
    )
    _import_structure["models.camembert"].extend(
        [
            "CAMEMBERT_PRETRAINED_MODEL_ARCHIVE_LIST",
            "CamembertForCausalLM",
            "CamembertForMaskedLM",
            "CamembertForMultipleChoice",
            "CamembertForQuestionAnswering",
            "CamembertForSequenceClassification",
            "CamembertForTokenClassification",
            "CamembertModel",
        ]
    )
    _import_structure["models.ctrl"].extend(
        [
            "CTRL_PRETRAINED_MODEL_ARCHIVE_LIST",
            "CTRLForSequenceClassification",
            "CTRLLMHeadModel",
            "CTRLModel",
            "CTRLPreTrainedModel",
        ]
    )
    _import_structure["models.deberta"].extend(
        [
            "DEBERTA_PRETRAINED_MODEL_ARCHIVE_LIST",
            "DebertaForSequenceClassification",
            "DebertaModel",
            "DebertaPreTrainedModel",
        ]
    )
    _import_structure["models.distilbert"].extend(
        [
            "DISTILBERT_PRETRAINED_MODEL_ARCHIVE_LIST",
            "DistilBertForMaskedLM",
            "DistilBertForMultipleChoice",
            "DistilBertForQuestionAnswering",
            "DistilBertForSequenceClassification",
            "DistilBertForTokenClassification",
            "DistilBertModel",
            "DistilBertPreTrainedModel",
        ]
    )
    _import_structure["models.dpr"].extend(
        [
            "DPR_CONTEXT_ENCODER_PRETRAINED_MODEL_ARCHIVE_LIST",
            "DPR_QUESTION_ENCODER_PRETRAINED_MODEL_ARCHIVE_LIST",
            "DPR_READER_PRETRAINED_MODEL_ARCHIVE_LIST",
            "DPRContextEncoder",
            "DPRPretrainedContextEncoder",
            "DPRPretrainedQuestionEncoder",
            "DPRPretrainedReader",
            "DPRQuestionEncoder",
            "DPRReader",
        ]
    )
    _import_structure["models.electra"].extend(
        [
            "ELECTRA_PRETRAINED_MODEL_ARCHIVE_LIST",
            "ElectraForMaskedLM",
            "ElectraForMultipleChoice",
            "ElectraForPreTraining",
            "ElectraForQuestionAnswering",
            "ElectraForSequenceClassification",
            "ElectraForTokenClassification",
            "ElectraModel",
            "ElectraPreTrainedModel",
            "load_tf_weights_in_electra",
        ]
    )
    _import_structure["models.encoder_decoder"].append("EncoderDecoderModel")
    _import_structure["models.flaubert"].extend(
        [
            "FLAUBERT_PRETRAINED_MODEL_ARCHIVE_LIST",
            "FlaubertForMultipleChoice",
            "FlaubertForQuestionAnswering",
            "FlaubertForQuestionAnsweringSimple",
            "FlaubertForSequenceClassification",
            "FlaubertForTokenClassification",
            "FlaubertModel",
            "FlaubertWithLMHeadModel",
        ]
    )
    _import_structure["models.fsmt"].extend(["FSMTForConditionalGeneration", "FSMTModel", "PretrainedFSMTModel"])
    _import_structure["models.funnel"].extend(
        [
            "FUNNEL_PRETRAINED_MODEL_ARCHIVE_LIST",
            "FunnelBaseModel",
            "FunnelForMaskedLM",
            "FunnelForMultipleChoice",
            "FunnelForPreTraining",
            "FunnelForQuestionAnswering",
            "FunnelForSequenceClassification",
            "FunnelForTokenClassification",
            "FunnelModel",
            "load_tf_weights_in_funnel",
        ]
    )
    _import_structure["models.gpt2"].extend(
        [
            "GPT2_PRETRAINED_MODEL_ARCHIVE_LIST",
            "GPT2DoubleHeadsModel",
            "GPT2ForSequenceClassification",
            "GPT2LMHeadModel",
            "GPT2Model",
            "GPT2PreTrainedModel",
            "load_tf_weights_in_gpt2",
        ]
    )
    _import_structure["models.layoutlm"].extend(
        [
            "LAYOUTLM_PRETRAINED_MODEL_ARCHIVE_LIST",
            "LayoutLMForMaskedLM",
            "LayoutLMForTokenClassification",
            "LayoutLMModel",
        ]
    )
    _import_structure["models.led"].extend(
        [
            "LED_PRETRAINED_MODEL_ARCHIVE_LIST",
            "LEDForConditionalGeneration",
            "LEDForQuestionAnswering",
            "LEDForSequenceClassification",
            "LEDModel",
        ]
    )
    _import_structure["models.longformer"].extend(
        [
            "LONGFORMER_PRETRAINED_MODEL_ARCHIVE_LIST",
            "LongformerForMaskedLM",
            "LongformerForMultipleChoice",
            "LongformerForQuestionAnswering",
            "LongformerForSequenceClassification",
            "LongformerForTokenClassification",
            "LongformerModel",
            "LongformerSelfAttention",
        ]
    )
    _import_structure["models.lxmert"].extend(
        [
            "LxmertEncoder",
            "LxmertForPreTraining",
            "LxmertForQuestionAnswering",
            "LxmertModel",
            "LxmertPreTrainedModel",
            "LxmertVisualFeatureEncoder",
            "LxmertXLayer",
        ]
    )
    _import_structure["models.marian"].extend(["MarianModel", "MarianMTModel"])
    _import_structure["models.mbart"].extend(
        [
            "MBartForConditionalGeneration",
            "MBartForQuestionAnswering",
            "MBartForSequenceClassification",
            "MBartModel",
        ]
    )
    _import_structure["models.mmbt"].extend(["MMBTForClassification", "MMBTModel", "ModalEmbeddings"])
    _import_structure["models.mobilebert"].extend(
        [
            "MOBILEBERT_PRETRAINED_MODEL_ARCHIVE_LIST",
            "MobileBertForMaskedLM",
            "MobileBertForMultipleChoice",
            "MobileBertForNextSentencePrediction",
            "MobileBertForPreTraining",
            "MobileBertForQuestionAnswering",
            "MobileBertForSequenceClassification",
            "MobileBertForTokenClassification",
            "MobileBertLayer",
            "MobileBertModel",
            "MobileBertPreTrainedModel",
            "load_tf_weights_in_mobilebert",
        ]
    )
    _import_structure["models.mpnet"].extend(
        [
            "MPNET_PRETRAINED_MODEL_ARCHIVE_LIST",
            "MPNetForMaskedLM",
            "MPNetForMultipleChoice",
            "MPNetForQuestionAnswering",
            "MPNetForSequenceClassification",
            "MPNetForTokenClassification",
            "MPNetLayer",
            "MPNetModel",
            "MPNetPreTrainedModel",
        ]
    )
    _import_structure["models.mt5"].extend(["MT5EncoderModel", "MT5ForConditionalGeneration", "MT5Model"])
    _import_structure["models.openai"].extend(
        [
            "OPENAI_GPT_PRETRAINED_MODEL_ARCHIVE_LIST",
            "OpenAIGPTDoubleHeadsModel",
            "OpenAIGPTForSequenceClassification",
            "OpenAIGPTLMHeadModel",
            "OpenAIGPTModel",
            "OpenAIGPTPreTrainedModel",
            "load_tf_weights_in_openai_gpt",
        ]
    )
    _import_structure["models.pegasus"].extend(["PegasusForConditionalGeneration", "PegasusModel"])
    _import_structure["models.prophetnet"].extend(
        [
            "PROPHETNET_PRETRAINED_MODEL_ARCHIVE_LIST",
            "ProphetNetDecoder",
            "ProphetNetEncoder",
            "ProphetNetForCausalLM",
            "ProphetNetForConditionalGeneration",
            "ProphetNetModel",
            "ProphetNetPreTrainedModel",
        ]
    )
    _import_structure["models.rag"].extend(["RagModel", "RagSequenceForGeneration", "RagTokenForGeneration"])
    _import_structure["models.reformer"].extend(
        [
            "REFORMER_PRETRAINED_MODEL_ARCHIVE_LIST",
            "ReformerAttention",
            "ReformerForMaskedLM",
            "ReformerForQuestionAnswering",
            "ReformerForSequenceClassification",
            "ReformerLayer",
            "ReformerModel",
            "ReformerModelWithLMHead",
        ]
    )
    _import_structure["models.retribert"].extend(
        ["RETRIBERT_PRETRAINED_MODEL_ARCHIVE_LIST", "RetriBertModel", "RetriBertPreTrainedModel"]
    )
    _import_structure["models.roberta"].extend(
        [
            "ROBERTA_PRETRAINED_MODEL_ARCHIVE_LIST",
            "RobertaForCausalLM",
            "RobertaForMaskedLM",
            "RobertaForMultipleChoice",
            "RobertaForQuestionAnswering",
            "RobertaForSequenceClassification",
            "RobertaForTokenClassification",
            "RobertaModel",
        ]
    )
    _import_structure["models.squeezebert"].extend(
        [
            "SQUEEZEBERT_PRETRAINED_MODEL_ARCHIVE_LIST",
            "SqueezeBertForMaskedLM",
            "SqueezeBertForMultipleChoice",
            "SqueezeBertForQuestionAnswering",
            "SqueezeBertForSequenceClassification",
            "SqueezeBertForTokenClassification",
            "SqueezeBertModel",
            "SqueezeBertModule",
            "SqueezeBertPreTrainedModel",
        ]
    )
    _import_structure["models.t5"].extend(
        [
            "T5_PRETRAINED_MODEL_ARCHIVE_LIST",
            "T5EncoderModel",
            "T5ForConditionalGeneration",
            "T5Model",
            "T5PreTrainedModel",
            "load_tf_weights_in_t5",
        ]
    )
    _import_structure["models.tapas"].extend(
        [
            "TAPAS_PRETRAINED_MODEL_ARCHIVE_LIST",
            "TapasForMaskedLM",
            "TapasForQuestionAnswering",
            "TapasForSequenceClassification",
            "TapasModel",
        ]
    )
    _import_structure["models.transfo_xl"].extend(
        [
            "TRANSFO_XL_PRETRAINED_MODEL_ARCHIVE_LIST",
            "AdaptiveEmbedding",
            "TransfoXLForSequenceClassification",
            "TransfoXLLMHeadModel",
            "TransfoXLModel",
            "TransfoXLPreTrainedModel",
            "load_tf_weights_in_transfo_xl",
        ]
    )
    _import_structure["models.xlm"].extend(
        [
            "XLM_PRETRAINED_MODEL_ARCHIVE_LIST",
            "XLMForMultipleChoice",
            "XLMForQuestionAnswering",
            "XLMForQuestionAnsweringSimple",
            "XLMForSequenceClassification",
            "XLMForTokenClassification",
            "XLMModel",
            "XLMPreTrainedModel",
            "XLMWithLMHeadModel",
        ]
    )
    _import_structure["models.xlm_prophetnet"].extend(
        [
            "XLM_PROPHETNET_PRETRAINED_MODEL_ARCHIVE_LIST",
            "XLMProphetNetDecoder",
            "XLMProphetNetEncoder",
            "XLMProphetNetForCausalLM",
            "XLMProphetNetForConditionalGeneration",
            "XLMProphetNetModel",
        ]
    )
    _import_structure["models.xlm_roberta"].extend(
        [
            "XLM_ROBERTA_PRETRAINED_MODEL_ARCHIVE_LIST",
            "XLMRobertaForCausalLM",
            "XLMRobertaForMaskedLM",
            "XLMRobertaForMultipleChoice",
            "XLMRobertaForQuestionAnswering",
            "XLMRobertaForSequenceClassification",
            "XLMRobertaForTokenClassification",
            "XLMRobertaModel",
        ]
    )
    _import_structure["models.xlnet"].extend(
        [
            "XLNET_PRETRAINED_MODEL_ARCHIVE_LIST",
            "XLNetForMultipleChoice",
            "XLNetForQuestionAnswering",
            "XLNetForQuestionAnsweringSimple",
            "XLNetForSequenceClassification",
            "XLNetForTokenClassification",
            "XLNetLMHeadModel",
            "XLNetModel",
            "XLNetPreTrainedModel",
            "load_tf_weights_in_xlnet",
        ]
    )
    _import_structure["optimization"] = [
        "Adafactor",
        "AdamW",
        "get_constant_schedule",
        "get_constant_schedule_with_warmup",
        "get_cosine_schedule_with_warmup",
        "get_cosine_with_hard_restarts_schedule_with_warmup",
        "get_linear_schedule_with_warmup",
        "get_polynomial_decay_schedule_with_warmup",
        "get_scheduler",
    ]
    _import_structure["trainer"] = ["Trainer"]
    _import_structure["trainer_pt_utils"] = ["torch_distributed_zero_first"]
    _import_structure["trainer_seq2seq"] = ["Seq2SeqTrainer"]
else:
    from .utils import dummy_pt_objects

    _import_structure["utils.dummy_pt_objects"] = [name for name in dir(dummy_pt_objects) if not name.startswith("_")]

# TensorFlow-backed objects
if is_tf_available():
    _import_structure["benchmark.benchmark_args_tf"] = ["TensorFlowBenchmarkArguments"]
    _import_structure["benchmark.benchmark_tf"] = ["TensorFlowBenchmark"]
    _import_structure["generation_tf_utils"] = ["tf_top_k_top_p_filtering"]
    _import_structure["modeling_tf_utils"] = [
        "TFPreTrainedModel",
        "TFSequenceSummary",
        "TFSharedEmbeddings",
        "shape_list",
    ]
    # TensorFlow models structure
    _import_structure["models.albert"].extend(
        [
            "TF_ALBERT_PRETRAINED_MODEL_ARCHIVE_LIST",
            "TFAlbertForMaskedLM",
            "TFAlbertForMultipleChoice",
            "TFAlbertForPreTraining",
            "TFAlbertForQuestionAnswering",
            "TFAlbertForSequenceClassification",
            "TFAlbertForTokenClassification",
            "TFAlbertMainLayer",
            "TFAlbertModel",
            "TFAlbertPreTrainedModel",
        ]
    )
    _import_structure["models.auto"].extend(
        [
            "TF_MODEL_FOR_CAUSAL_LM_MAPPING",
            "TF_MODEL_FOR_MASKED_LM_MAPPING",
            "TF_MODEL_FOR_MULTIPLE_CHOICE_MAPPING",
            "TF_MODEL_FOR_NEXT_SENTENCE_PREDICTION_MAPPING",
            "TF_MODEL_FOR_PRETRAINING_MAPPING",
            "TF_MODEL_FOR_QUESTION_ANSWERING_MAPPING",
            "TF_MODEL_FOR_SEQ_TO_SEQ_CAUSAL_LM_MAPPING",
            "TF_MODEL_FOR_SEQUENCE_CLASSIFICATION_MAPPING",
            "TF_MODEL_FOR_TOKEN_CLASSIFICATION_MAPPING",
            "TF_MODEL_MAPPING",
            "TF_MODEL_WITH_LM_HEAD_MAPPING",
            "TFAutoModel",
            "TFAutoModelForCausalLM",
            "TFAutoModelForMaskedLM",
            "TFAutoModelForMultipleChoice",
            "TFAutoModelForPreTraining",
            "TFAutoModelForQuestionAnswering",
            "TFAutoModelForSeq2SeqLM",
            "TFAutoModelForSequenceClassification",
            "TFAutoModelForTokenClassification",
            "TFAutoModelWithLMHead",
        ]
    )
    _import_structure["models.bart"].extend(["TFBartForConditionalGeneration", "TFBartModel", "TFBartPretrainedModel"])
    _import_structure["models.bert"].extend(
        [
            "TF_BERT_PRETRAINED_MODEL_ARCHIVE_LIST",
            "TFBertEmbeddings",
            "TFBertForMaskedLM",
            "TFBertForMultipleChoice",
            "TFBertForNextSentencePrediction",
            "TFBertForPreTraining",
            "TFBertForQuestionAnswering",
            "TFBertForSequenceClassification",
            "TFBertForTokenClassification",
            "TFBertLMHeadModel",
            "TFBertMainLayer",
            "TFBertModel",
            "TFBertPreTrainedModel",
        ]
    )
    _import_structure["models.blenderbot"].append("TFBlenderbotForConditionalGeneration")
    _import_structure["models.camembert"].extend(
        [
            "TF_CAMEMBERT_PRETRAINED_MODEL_ARCHIVE_LIST",
            "TFCamembertForMaskedLM",
            "TFCamembertForMultipleChoice",
            "TFCamembertForQuestionAnswering",
            "TFCamembertForSequenceClassification",
            "TFCamembertForTokenClassification",
            "TFCamembertModel",
        ]
    )
<<<<<<< HEAD
    from .models.dpr import (
        DPR_CONTEXT_ENCODER_PRETRAINED_MODEL_ARCHIVE_LIST,
        DPR_QUESTION_ENCODER_PRETRAINED_MODEL_ARCHIVE_LIST,
        DPR_READER_PRETRAINED_MODEL_ARCHIVE_LIST,
        DPRContextEncoder,
        DPRPretrainedContextEncoder,
        DPRPretrainedQuestionEncoder,
        DPRPretrainedReader,
        DPRQuestionEncoder,
        DPRReader,
    )
    from .models.electra import (
        ELECTRA_PRETRAINED_MODEL_ARCHIVE_LIST,
        ElectraForMaskedLM,
        ElectraForMultipleChoice,
        ElectraForPreTraining,
        ElectraForQuestionAnswering,
        ElectraForSequenceClassification,
        ElectraForTokenClassification,
        ElectraModel,
        ElectraPreTrainedModel,
        load_tf_weights_in_electra,
    )
    from .models.encoder_decoder import EncoderDecoderModel
    from .models.flaubert import (
        FLAUBERT_PRETRAINED_MODEL_ARCHIVE_LIST,
        FlaubertForMultipleChoice,
        FlaubertForQuestionAnswering,
        FlaubertForQuestionAnsweringSimple,
        FlaubertForSequenceClassification,
        FlaubertForTokenClassification,
        FlaubertModel,
        FlaubertWithLMHeadModel,
    )
    from .models.fsmt import FSMTForConditionalGeneration, FSMTModel, PretrainedFSMTModel
    from .models.funnel import (
        FUNNEL_PRETRAINED_MODEL_ARCHIVE_LIST,
        FunnelBaseModel,
        FunnelForMaskedLM,
        FunnelForMultipleChoice,
        FunnelForPreTraining,
        FunnelForQuestionAnswering,
        FunnelForSequenceClassification,
        FunnelForTokenClassification,
        FunnelModel,
        load_tf_weights_in_funnel,
    )
    from .models.gpt2 import (
        GPT2_PRETRAINED_MODEL_ARCHIVE_LIST,
        GPT2DoubleHeadsModel,
        GPT2ForSequenceClassification,
        GPT2LMHeadModel,
        GPT2Model,
        GPT2PreTrainedModel,
        load_tf_weights_in_gpt2,
    )
    from .models.layoutlm import (
        LAYOUTLM_PRETRAINED_MODEL_ARCHIVE_LIST,
        LayoutLMForMaskedLM,
        LayoutLMForTokenClassification,
        LayoutLMModel,
    )
    from .models.led import (
        LED_PRETRAINED_MODEL_ARCHIVE_LIST,
        LEDForConditionalGeneration,
        LEDForQuestionAnswering,
        LEDForSequenceClassification,
        LEDModel,
    )
    from .models.longformer import (
        LONGFORMER_PRETRAINED_MODEL_ARCHIVE_LIST,
        LongformerForMaskedLM,
        LongformerForMultipleChoice,
        LongformerForQuestionAnswering,
        LongformerForSequenceClassification,
        LongformerForTokenClassification,
        LongformerModel,
        LongformerSelfAttention,
    )
    from .models.lxmert import (
        LxmertEncoder,
        LxmertForPreTraining,
        LxmertForQuestionAnswering,
        LxmertModel,
        LxmertPreTrainedModel,
        LxmertVisualFeatureEncoder,
        LxmertXLayer,
    )
    from .models.marian import MarianModel, MarianMTModel
    from .models.mbart import (
        MBartForConditionalGeneration,
        MBartForQuestionAnswering,
        MBartForSequenceClassification,
        MBartModel,
    )
    from .models.mmbt import MMBTForClassification, MMBTModel, ModalEmbeddings
    from .models.mobilebert import (
        MOBILEBERT_PRETRAINED_MODEL_ARCHIVE_LIST,
        MobileBertForMaskedLM,
        MobileBertForMultipleChoice,
        MobileBertForNextSentencePrediction,
        MobileBertForPreTraining,
        MobileBertForQuestionAnswering,
        MobileBertForSequenceClassification,
        MobileBertForTokenClassification,
        MobileBertLayer,
        MobileBertModel,
        MobileBertPreTrainedModel,
        load_tf_weights_in_mobilebert,
    )
    from .models.mpnet import (
        MPNET_PRETRAINED_MODEL_ARCHIVE_LIST,
        MPNetForMaskedLM,
        MPNetForMultipleChoice,
        MPNetForQuestionAnswering,
        MPNetForSequenceClassification,
        MPNetForTokenClassification,
        MPNetLayer,
        MPNetModel,
        MPNetPreTrainedModel,
    )
    from .models.mt5 import MT5EncoderModel, MT5ForConditionalGeneration, MT5Model
    from .models.openai import (
        OPENAI_GPT_PRETRAINED_MODEL_ARCHIVE_LIST,
        OpenAIGPTDoubleHeadsModel,
        OpenAIGPTForSequenceClassification,
        OpenAIGPTLMHeadModel,
        OpenAIGPTModel,
        OpenAIGPTPreTrainedModel,
        load_tf_weights_in_openai_gpt,
    )
    from .models.pegasus import PegasusForConditionalGeneration, PegasusModel
    from .models.prophetnet import (
        PROPHETNET_PRETRAINED_MODEL_ARCHIVE_LIST,
        ProphetNetDecoder,
        ProphetNetEncoder,
        ProphetNetForCausalLM,
        ProphetNetForConditionalGeneration,
        ProphetNetModel,
        ProphetNetPreTrainedModel,
    )
    from .models.rag import RagModel, RagSequenceForGeneration, RagTokenForGeneration
    from .models.reformer import (
        REFORMER_PRETRAINED_MODEL_ARCHIVE_LIST,
        ReformerAttention,
        ReformerForMaskedLM,
        ReformerForQuestionAnswering,
        ReformerForSequenceClassification,
        ReformerLayer,
        ReformerModel,
        ReformerModelWithLMHead,
    )
    from .models.retribert import RETRIBERT_PRETRAINED_MODEL_ARCHIVE_LIST, RetriBertModel, RetriBertPreTrainedModel
    from .models.roberta import (
        ROBERTA_PRETRAINED_MODEL_ARCHIVE_LIST,
        RobertaForCausalLM,
        RobertaForMaskedLM,
        RobertaForMultipleChoice,
        RobertaForQuestionAnswering,
        RobertaForSequenceClassification,
        RobertaForTokenClassification,
        RobertaModel,
        RobertaPreTrainedModel,
    )
    from .models.squeezebert import (
        SQUEEZEBERT_PRETRAINED_MODEL_ARCHIVE_LIST,
        SqueezeBertForMaskedLM,
        SqueezeBertForMultipleChoice,
        SqueezeBertForQuestionAnswering,
        SqueezeBertForSequenceClassification,
        SqueezeBertForTokenClassification,
        SqueezeBertModel,
        SqueezeBertModule,
        SqueezeBertPreTrainedModel,
    )
    from .models.t5 import (
        T5_PRETRAINED_MODEL_ARCHIVE_LIST,
        T5EncoderModel,
        T5ForConditionalGeneration,
        T5Model,
        T5PreTrainedModel,
        load_tf_weights_in_t5,
    )
    from .models.tapas import (
        TAPAS_PRETRAINED_MODEL_ARCHIVE_LIST,
        TapasForMaskedLM,
        TapasForQuestionAnswering,
        TapasForSequenceClassification,
        TapasModel,
=======
    _import_structure["models.ctrl"].extend(
        [
            "TF_CTRL_PRETRAINED_MODEL_ARCHIVE_LIST",
            "TFCTRLForSequenceClassification",
            "TFCTRLLMHeadModel",
            "TFCTRLModel",
            "TFCTRLPreTrainedModel",
        ]
>>>>>>> bf905644
    )
    _import_structure["models.distilbert"].extend(
        [
            "TF_DISTILBERT_PRETRAINED_MODEL_ARCHIVE_LIST",
            "TFDistilBertForMaskedLM",
            "TFDistilBertForMultipleChoice",
            "TFDistilBertForQuestionAnswering",
            "TFDistilBertForSequenceClassification",
            "TFDistilBertForTokenClassification",
            "TFDistilBertMainLayer",
            "TFDistilBertModel",
            "TFDistilBertPreTrainedModel",
        ]
    )
    _import_structure["models.dpr"].extend(
        [
            "TF_DPR_CONTEXT_ENCODER_PRETRAINED_MODEL_ARCHIVE_LIST",
            "TF_DPR_QUESTION_ENCODER_PRETRAINED_MODEL_ARCHIVE_LIST",
            "TF_DPR_READER_PRETRAINED_MODEL_ARCHIVE_LIST",
            "TFDPRContextEncoder",
            "TFDPRPretrainedContextEncoder",
            "TFDPRPretrainedQuestionEncoder",
            "TFDPRPretrainedReader",
            "TFDPRQuestionEncoder",
            "TFDPRReader",
        ]
    )
    _import_structure["models.electra"].extend(
        [
            "TF_ELECTRA_PRETRAINED_MODEL_ARCHIVE_LIST",
            "TFElectraForMaskedLM",
            "TFElectraForMultipleChoice",
            "TFElectraForPreTraining",
            "TFElectraForQuestionAnswering",
            "TFElectraForSequenceClassification",
            "TFElectraForTokenClassification",
            "TFElectraModel",
            "TFElectraPreTrainedModel",
        ]
    )
    _import_structure["models.flaubert"].extend(
        [
            "TF_FLAUBERT_PRETRAINED_MODEL_ARCHIVE_LIST",
            "TFFlaubertForMultipleChoice",
            "TFFlaubertForQuestionAnsweringSimple",
            "TFFlaubertForSequenceClassification",
            "TFFlaubertForTokenClassification",
            "TFFlaubertModel",
            "TFFlaubertWithLMHeadModel",
        ]
    )
    _import_structure["models.funnel"].extend(
        [
            "TF_FUNNEL_PRETRAINED_MODEL_ARCHIVE_LIST",
            "TFFunnelBaseModel",
            "TFFunnelForMaskedLM",
            "TFFunnelForMultipleChoice",
            "TFFunnelForPreTraining",
            "TFFunnelForQuestionAnswering",
            "TFFunnelForSequenceClassification",
            "TFFunnelForTokenClassification",
            "TFFunnelModel",
        ]
    )
    _import_structure["models.gpt2"].extend(
        [
            "TF_GPT2_PRETRAINED_MODEL_ARCHIVE_LIST",
            "TFGPT2DoubleHeadsModel",
            "TFGPT2ForSequenceClassification",
            "TFGPT2LMHeadModel",
            "TFGPT2MainLayer",
            "TFGPT2Model",
            "TFGPT2PreTrainedModel",
        ]
    )
    _import_structure["models.led"].extend(["TFLEDForConditionalGeneration", "TFLEDModel", "TFLEDPreTrainedModel"])
    _import_structure["models.longformer"].extend(
        [
            "TF_LONGFORMER_PRETRAINED_MODEL_ARCHIVE_LIST",
            "TFLongformerForMaskedLM",
            "TFLongformerForMultipleChoice",
            "TFLongformerForQuestionAnswering",
            "TFLongformerForSequenceClassification",
            "TFLongformerForTokenClassification",
            "TFLongformerModel",
            "TFLongformerSelfAttention",
        ]
    )
    _import_structure["models.lxmert"].extend(
        [
            "TF_LXMERT_PRETRAINED_MODEL_ARCHIVE_LIST",
            "TFLxmertForPreTraining",
            "TFLxmertMainLayer",
            "TFLxmertModel",
            "TFLxmertPreTrainedModel",
            "TFLxmertVisualFeatureEncoder",
        ]
    )
    _import_structure["models.marian"].append("TFMarianMTModel")
    _import_structure["models.mbart"].append("TFMBartForConditionalGeneration")
    _import_structure["models.mobilebert"].extend(
        [
            "TF_MOBILEBERT_PRETRAINED_MODEL_ARCHIVE_LIST",
            "TFMobileBertForMaskedLM",
            "TFMobileBertForMultipleChoice",
            "TFMobileBertForNextSentencePrediction",
            "TFMobileBertForPreTraining",
            "TFMobileBertForQuestionAnswering",
            "TFMobileBertForSequenceClassification",
            "TFMobileBertForTokenClassification",
            "TFMobileBertMainLayer",
            "TFMobileBertModel",
            "TFMobileBertPreTrainedModel",
        ]
    )
    _import_structure["models.mpnet"].extend(
        [
            "TF_MPNET_PRETRAINED_MODEL_ARCHIVE_LIST",
            "TFMPNetForMaskedLM",
            "TFMPNetForMultipleChoice",
            "TFMPNetForQuestionAnswering",
            "TFMPNetForSequenceClassification",
            "TFMPNetForTokenClassification",
            "TFMPNetMainLayer",
            "TFMPNetModel",
            "TFMPNetPreTrainedModel",
        ]
    )
    _import_structure["models.mt5"].extend(["TFMT5EncoderModel", "TFMT5ForConditionalGeneration", "TFMT5Model"])
    _import_structure["models.openai"].extend(
        [
            "TF_OPENAI_GPT_PRETRAINED_MODEL_ARCHIVE_LIST",
            "TFOpenAIGPTDoubleHeadsModel",
            "TFOpenAIGPTForSequenceClassification",
            "TFOpenAIGPTLMHeadModel",
            "TFOpenAIGPTMainLayer",
            "TFOpenAIGPTModel",
            "TFOpenAIGPTPreTrainedModel",
        ]
    )
    _import_structure["models.pegasus"].append("TFPegasusForConditionalGeneration")
    _import_structure["models.roberta"].extend(
        [
            "TF_ROBERTA_PRETRAINED_MODEL_ARCHIVE_LIST",
            "TFRobertaForMaskedLM",
            "TFRobertaForMultipleChoice",
            "TFRobertaForQuestionAnswering",
            "TFRobertaForSequenceClassification",
            "TFRobertaForTokenClassification",
            "TFRobertaMainLayer",
            "TFRobertaModel",
            "TFRobertaPreTrainedModel",
        ]
    )
    _import_structure["models.t5"].extend(
        [
            "TF_T5_PRETRAINED_MODEL_ARCHIVE_LIST",
            "TFT5EncoderModel",
            "TFT5ForConditionalGeneration",
            "TFT5Model",
            "TFT5PreTrainedModel",
        ]
    )
    _import_structure["models.transfo_xl"].extend(
        [
            "TF_TRANSFO_XL_PRETRAINED_MODEL_ARCHIVE_LIST",
            "TFAdaptiveEmbedding",
            "TFTransfoXLForSequenceClassification",
            "TFTransfoXLLMHeadModel",
            "TFTransfoXLMainLayer",
            "TFTransfoXLModel",
            "TFTransfoXLPreTrainedModel",
        ]
    )
    _import_structure["models.xlm"].extend(
        [
            "TF_XLM_PRETRAINED_MODEL_ARCHIVE_LIST",
            "TFXLMForMultipleChoice",
            "TFXLMForQuestionAnsweringSimple",
            "TFXLMForSequenceClassification",
            "TFXLMForTokenClassification",
            "TFXLMMainLayer",
            "TFXLMModel",
            "TFXLMPreTrainedModel",
            "TFXLMWithLMHeadModel",
        ]
    )
    _import_structure["models.xlm_roberta"].extend(
        [
            "TF_XLM_ROBERTA_PRETRAINED_MODEL_ARCHIVE_LIST",
            "TFXLMRobertaForMaskedLM",
            "TFXLMRobertaForMultipleChoice",
            "TFXLMRobertaForQuestionAnswering",
            "TFXLMRobertaForSequenceClassification",
            "TFXLMRobertaForTokenClassification",
            "TFXLMRobertaModel",
        ]
    )
    _import_structure["models.xlnet"].extend(
        [
            "TF_XLNET_PRETRAINED_MODEL_ARCHIVE_LIST",
            "TFXLNetForMultipleChoice",
            "TFXLNetForQuestionAnsweringSimple",
            "TFXLNetForSequenceClassification",
            "TFXLNetForTokenClassification",
            "TFXLNetLMHeadModel",
            "TFXLNetMainLayer",
            "TFXLNetModel",
            "TFXLNetPreTrainedModel",
        ]
    )
    _import_structure["optimization_tf"] = ["AdamWeightDecay", "GradientAccumulator", "WarmUp", "create_optimizer"]
    _import_structure["trainer_tf"] = ["TFTrainer"]

else:
    from .utils import dummy_tf_objects

    _import_structure["utils.dummy_tf_objects"] = [name for name in dir(dummy_tf_objects) if not name.startswith("_")]

# FLAX-backed objects
if is_flax_available():
    _import_structure["modeling_flax_utils"] = ["FlaxPreTrainedModel"]
    _import_structure["models.auto"].extend(["FLAX_MODEL_MAPPING", "FlaxAutoModel"])
    _import_structure["models.bert"].extend(["FlaxBertForMaskedLM", "FlaxBertModel"])
    _import_structure["models.roberta"].append("FlaxRobertaModel")
else:
    from .utils import dummy_flax_objects

    _import_structure["utils.dummy_flax_objects"] = [
        name for name in dir(dummy_flax_objects) if not name.startswith("_")
    ]


# Direct imports for type-checking
if TYPE_CHECKING:
    # Configuration
    from .configuration_utils import PretrainedConfig

    # Data
    from .data import (
        DataProcessor,
        InputExample,
        InputFeatures,
        SingleSentenceClassificationProcessor,
        SquadExample,
        SquadFeatures,
        SquadV1Processor,
        SquadV2Processor,
        glue_compute_metrics,
        glue_convert_examples_to_features,
        glue_output_modes,
        glue_processors,
        glue_tasks_num_labels,
        squad_convert_examples_to_features,
        xnli_compute_metrics,
        xnli_output_modes,
        xnli_processors,
        xnli_tasks_num_labels,
    )

    # Files and general utilities
    from .file_utils import (
        CONFIG_NAME,
        MODEL_CARD_NAME,
        PYTORCH_PRETRAINED_BERT_CACHE,
        PYTORCH_TRANSFORMERS_CACHE,
        SPIECE_UNDERLINE,
        TF2_WEIGHTS_NAME,
        TF_WEIGHTS_NAME,
        TRANSFORMERS_CACHE,
        WEIGHTS_NAME,
        add_end_docstrings,
        add_start_docstrings,
        cached_path,
        is_apex_available,
        is_datasets_available,
        is_faiss_available,
        is_flax_available,
        is_psutil_available,
        is_py3nvml_available,
        is_sentencepiece_available,
        is_sklearn_available,
        is_tf_available,
        is_tokenizers_available,
        is_torch_available,
        is_torch_tpu_available,
    )
    from .hf_argparser import HfArgumentParser

    # Integrations
    from .integrations import (
        is_comet_available,
        is_optuna_available,
        is_ray_available,
        is_ray_tune_available,
        is_tensorboard_available,
        is_wandb_available,
    )

    # Model Cards
    from .modelcard import ModelCard

    # TF 2.0 <=> PyTorch conversion utilities
    from .modeling_tf_pytorch_utils import (
        convert_tf_weight_name_to_pt_weight_name,
        load_pytorch_checkpoint_in_tf2_model,
        load_pytorch_model_in_tf2_model,
        load_pytorch_weights_in_tf2_model,
        load_tf2_checkpoint_in_pytorch_model,
        load_tf2_model_in_pytorch_model,
        load_tf2_weights_in_pytorch_model,
    )
    from .models.albert import ALBERT_PRETRAINED_CONFIG_ARCHIVE_MAP, AlbertConfig
    from .models.auto import (
        ALL_PRETRAINED_CONFIG_ARCHIVE_MAP,
        CONFIG_MAPPING,
        MODEL_NAMES_MAPPING,
        TOKENIZER_MAPPING,
        AutoConfig,
        AutoTokenizer,
    )
    from .models.bart import BartConfig, BartTokenizer
    from .models.bert import (
        BERT_PRETRAINED_CONFIG_ARCHIVE_MAP,
        BasicTokenizer,
        BertConfig,
        BertTokenizer,
        WordpieceTokenizer,
    )
    from .models.bert_generation import BertGenerationConfig
    from .models.bert_japanese import BertJapaneseTokenizer, CharacterTokenizer, MecabTokenizer
    from .models.bertweet import BertweetTokenizer
    from .models.blenderbot import BLENDERBOT_PRETRAINED_CONFIG_ARCHIVE_MAP, BlenderbotConfig, BlenderbotTokenizer
    from .models.blenderbot_small import (
        BLENDERBOT_SMALL_PRETRAINED_CONFIG_ARCHIVE_MAP,
        BlenderbotSmallConfig,
        BlenderbotSmallTokenizer,
    )
    from .models.camembert import CAMEMBERT_PRETRAINED_CONFIG_ARCHIVE_MAP, CamembertConfig
    from .models.ctrl import CTRL_PRETRAINED_CONFIG_ARCHIVE_MAP, CTRLConfig, CTRLTokenizer
    from .models.deberta import DEBERTA_PRETRAINED_CONFIG_ARCHIVE_MAP, DebertaConfig, DebertaTokenizer
    from .models.distilbert import DISTILBERT_PRETRAINED_CONFIG_ARCHIVE_MAP, DistilBertConfig, DistilBertTokenizer
    from .models.dpr import (
        DPR_PRETRAINED_CONFIG_ARCHIVE_MAP,
        DPRConfig,
        DPRContextEncoderTokenizer,
        DPRQuestionEncoderTokenizer,
        DPRReaderOutput,
        DPRReaderTokenizer,
    )
    from .models.electra import ELECTRA_PRETRAINED_CONFIG_ARCHIVE_MAP, ElectraConfig, ElectraTokenizer
    from .models.encoder_decoder import EncoderDecoderConfig
    from .models.flaubert import FLAUBERT_PRETRAINED_CONFIG_ARCHIVE_MAP, FlaubertConfig, FlaubertTokenizer
    from .models.fsmt import FSMT_PRETRAINED_CONFIG_ARCHIVE_MAP, FSMTConfig, FSMTTokenizer
    from .models.funnel import FUNNEL_PRETRAINED_CONFIG_ARCHIVE_MAP, FunnelConfig, FunnelTokenizer
    from .models.gpt2 import GPT2_PRETRAINED_CONFIG_ARCHIVE_MAP, GPT2Config, GPT2Tokenizer
    from .models.herbert import HerbertTokenizer
    from .models.layoutlm import LAYOUTLM_PRETRAINED_CONFIG_ARCHIVE_MAP, LayoutLMConfig, LayoutLMTokenizer
    from .models.led import LED_PRETRAINED_CONFIG_ARCHIVE_MAP, LEDConfig, LEDTokenizer
    from .models.longformer import LONGFORMER_PRETRAINED_CONFIG_ARCHIVE_MAP, LongformerConfig, LongformerTokenizer
    from .models.lxmert import LXMERT_PRETRAINED_CONFIG_ARCHIVE_MAP, LxmertConfig, LxmertTokenizer
    from .models.marian import MarianConfig
    from .models.mbart import MBartConfig
    from .models.mmbt import MMBTConfig
    from .models.mobilebert import MOBILEBERT_PRETRAINED_CONFIG_ARCHIVE_MAP, MobileBertConfig, MobileBertTokenizer
    from .models.mpnet import MPNET_PRETRAINED_CONFIG_ARCHIVE_MAP, MPNetConfig, MPNetTokenizer
    from .models.mt5 import MT5Config
    from .models.openai import OPENAI_GPT_PRETRAINED_CONFIG_ARCHIVE_MAP, OpenAIGPTConfig, OpenAIGPTTokenizer
    from .models.pegasus import PegasusConfig
    from .models.phobert import PhobertTokenizer
    from .models.prophetnet import PROPHETNET_PRETRAINED_CONFIG_ARCHIVE_MAP, ProphetNetConfig, ProphetNetTokenizer
    from .models.rag import RagConfig, RagRetriever, RagTokenizer
    from .models.reformer import REFORMER_PRETRAINED_CONFIG_ARCHIVE_MAP, ReformerConfig
    from .models.retribert import RETRIBERT_PRETRAINED_CONFIG_ARCHIVE_MAP, RetriBertConfig, RetriBertTokenizer
    from .models.roberta import ROBERTA_PRETRAINED_CONFIG_ARCHIVE_MAP, RobertaConfig, RobertaTokenizer
    from .models.squeezebert import SQUEEZEBERT_PRETRAINED_CONFIG_ARCHIVE_MAP, SqueezeBertConfig, SqueezeBertTokenizer
    from .models.t5 import T5_PRETRAINED_CONFIG_ARCHIVE_MAP, T5Config
    from .models.tapas import TAPAS_PRETRAINED_CONFIG_ARCHIVE_MAP, TapasConfig, TapasTokenizer
    from .models.transfo_xl import (
        TRANSFO_XL_PRETRAINED_CONFIG_ARCHIVE_MAP,
        TransfoXLConfig,
        TransfoXLCorpus,
        TransfoXLTokenizer,
    )
    from .models.xlm import XLM_PRETRAINED_CONFIG_ARCHIVE_MAP, XLMConfig, XLMTokenizer
    from .models.xlm_prophetnet import XLM_PROPHETNET_PRETRAINED_CONFIG_ARCHIVE_MAP, XLMProphetNetConfig
    from .models.xlm_roberta import XLM_ROBERTA_PRETRAINED_CONFIG_ARCHIVE_MAP, XLMRobertaConfig
    from .models.xlnet import XLNET_PRETRAINED_CONFIG_ARCHIVE_MAP, XLNetConfig

    # Pipelines
    from .pipelines import (
        Conversation,
        ConversationalPipeline,
        CsvPipelineDataFormat,
        FeatureExtractionPipeline,
        FillMaskPipeline,
        JsonPipelineDataFormat,
        NerPipeline,
        PipedPipelineDataFormat,
        Pipeline,
        PipelineDataFormat,
        QuestionAnsweringPipeline,
        SummarizationPipeline,
        TableQuestionAnsweringPipeline,
        Text2TextGenerationPipeline,
        TextClassificationPipeline,
        TextGenerationPipeline,
        TokenClassificationPipeline,
        TranslationPipeline,
        ZeroShotClassificationPipeline,
        pipeline,
    )

    # Tokenization
    from .tokenization_utils import PreTrainedTokenizer
    from .tokenization_utils_base import (
        AddedToken,
        BatchEncoding,
        CharSpan,
        PreTrainedTokenizerBase,
        SpecialTokensMixin,
        TensorType,
        TokenSpan,
    )

    # Trainer
    from .trainer_callback import (
        DefaultFlowCallback,
        EarlyStoppingCallback,
        PrinterCallback,
        ProgressCallback,
        TrainerCallback,
        TrainerControl,
        TrainerState,
    )
    from .trainer_utils import EvalPrediction, EvaluationStrategy, SchedulerType, set_seed
    from .training_args import TrainingArguments
    from .training_args_seq2seq import Seq2SeqTrainingArguments
    from .training_args_tf import TFTrainingArguments

    if is_sentencepiece_available():
        from .models.albert import AlbertTokenizer
        from .models.barthez import BarthezTokenizer
        from .models.bert_generation import BertGenerationTokenizer
        from .models.camembert import CamembertTokenizer
        from .models.marian import MarianTokenizer
        from .models.mbart import MBartTokenizer
        from .models.mt5 import MT5Tokenizer
        from .models.pegasus import PegasusTokenizer
        from .models.reformer import ReformerTokenizer
        from .models.t5 import T5Tokenizer
        from .models.xlm_prophetnet import XLMProphetNetTokenizer
        from .models.xlm_roberta import XLMRobertaTokenizer
        from .models.xlnet import XLNetTokenizer
    else:
        from .utils.dummy_sentencepiece_objects import *

    if is_tokenizers_available():
        from .models.albert import AlbertTokenizerFast
        from .models.bart import BartTokenizerFast
        from .models.barthez import BarthezTokenizerFast
        from .models.bert import BertTokenizerFast
        from .models.camembert import CamembertTokenizerFast
        from .models.distilbert import DistilBertTokenizerFast
        from .models.dpr import DPRContextEncoderTokenizerFast, DPRQuestionEncoderTokenizerFast, DPRReaderTokenizerFast
        from .models.electra import ElectraTokenizerFast
        from .models.funnel import FunnelTokenizerFast
        from .models.gpt2 import GPT2TokenizerFast
        from .models.herbert import HerbertTokenizerFast
        from .models.layoutlm import LayoutLMTokenizerFast
        from .models.led import LEDTokenizerFast
        from .models.longformer import LongformerTokenizerFast
        from .models.lxmert import LxmertTokenizerFast
        from .models.mbart import MBartTokenizerFast
        from .models.mobilebert import MobileBertTokenizerFast
        from .models.mpnet import MPNetTokenizerFast
        from .models.mt5 import MT5TokenizerFast
        from .models.openai import OpenAIGPTTokenizerFast
        from .models.pegasus import PegasusTokenizerFast
        from .models.reformer import ReformerTokenizerFast
        from .models.retribert import RetriBertTokenizerFast
        from .models.roberta import RobertaTokenizerFast
        from .models.squeezebert import SqueezeBertTokenizerFast
        from .models.t5 import T5TokenizerFast
        from .models.xlm_roberta import XLMRobertaTokenizerFast
        from .models.xlnet import XLNetTokenizerFast
        from .tokenization_utils_fast import PreTrainedTokenizerFast

        if is_sentencepiece_available():
            from .convert_slow_tokenizer import SLOW_TO_FAST_CONVERTERS, convert_slow_tokenizer
    else:
        from .utils.dummy_tokenizers_objects import *

    # Modeling
    if is_torch_available():

        # Benchmarks
        from .benchmark.benchmark import PyTorchBenchmark
        from .benchmark.benchmark_args import PyTorchBenchmarkArguments
        from .data.data_collator import (
            DataCollator,
            DataCollatorForLanguageModeling,
            DataCollatorForPermutationLanguageModeling,
            DataCollatorForSOP,
            DataCollatorForTokenClassification,
            DataCollatorForWholeWordMask,
            DataCollatorWithPadding,
            default_data_collator,
        )
        from .data.datasets import (
            GlueDataset,
            GlueDataTrainingArguments,
            LineByLineTextDataset,
            LineByLineWithRefDataset,
            LineByLineWithSOPTextDataset,
            SquadDataset,
            SquadDataTrainingArguments,
            TextDataset,
            TextDatasetForNextSentencePrediction,
        )
        from .generation_beam_search import BeamScorer, BeamSearchScorer
        from .generation_logits_process import (
            HammingDiversityLogitsProcessor,
            LogitsProcessor,
            LogitsProcessorList,
            LogitsWarper,
            MinLengthLogitsProcessor,
            NoBadWordsLogitsProcessor,
            NoRepeatNGramLogitsProcessor,
            PrefixConstrainedLogitsProcessor,
            RepetitionPenaltyLogitsProcessor,
            TemperatureLogitsWarper,
            TopKLogitsWarper,
            TopPLogitsWarper,
        )
        from .generation_utils import top_k_top_p_filtering
        from .modeling_utils import Conv1D, PreTrainedModel, apply_chunking_to_forward, prune_layer
        from .models.albert import (
            ALBERT_PRETRAINED_MODEL_ARCHIVE_LIST,
            AlbertForMaskedLM,
            AlbertForMultipleChoice,
            AlbertForPreTraining,
            AlbertForQuestionAnswering,
            AlbertForSequenceClassification,
            AlbertForTokenClassification,
            AlbertModel,
            AlbertPreTrainedModel,
            load_tf_weights_in_albert,
        )
        from .models.auto import (
            MODEL_FOR_CAUSAL_LM_MAPPING,
            MODEL_FOR_MASKED_LM_MAPPING,
            MODEL_FOR_MULTIPLE_CHOICE_MAPPING,
            MODEL_FOR_NEXT_SENTENCE_PREDICTION_MAPPING,
            MODEL_FOR_PRETRAINING_MAPPING,
            MODEL_FOR_QUESTION_ANSWERING_MAPPING,
            MODEL_FOR_SEQ_TO_SEQ_CAUSAL_LM_MAPPING,
            MODEL_FOR_SEQUENCE_CLASSIFICATION_MAPPING,
            MODEL_FOR_TABLE_QUESTION_ANSWERING_MAPPING,
            MODEL_FOR_TOKEN_CLASSIFICATION_MAPPING,
            MODEL_MAPPING,
            MODEL_WITH_LM_HEAD_MAPPING,
            AutoModel,
            AutoModelForCausalLM,
            AutoModelForMaskedLM,
            AutoModelForMultipleChoice,
            AutoModelForNextSentencePrediction,
            AutoModelForPreTraining,
            AutoModelForQuestionAnswering,
            AutoModelForSeq2SeqLM,
            AutoModelForSequenceClassification,
            AutoModelForTableQuestionAnswering,
            AutoModelForTokenClassification,
            AutoModelWithLMHead,
        )
        from .models.bart import (
            BART_PRETRAINED_MODEL_ARCHIVE_LIST,
            BartForConditionalGeneration,
            BartForQuestionAnswering,
            BartForSequenceClassification,
            BartModel,
            BartPretrainedModel,
            PretrainedBartModel,
        )
        from .models.bert import (
            BERT_PRETRAINED_MODEL_ARCHIVE_LIST,
            BertForMaskedLM,
            BertForMultipleChoice,
            BertForNextSentencePrediction,
            BertForPreTraining,
            BertForQuestionAnswering,
            BertForSequenceClassification,
            BertForTokenClassification,
            BertLayer,
            BertLMHeadModel,
            BertModel,
            BertPreTrainedModel,
            load_tf_weights_in_bert,
        )
        from .models.bert_generation import (
            BertGenerationDecoder,
            BertGenerationEncoder,
            load_tf_weights_in_bert_generation,
        )
        from .models.blenderbot import (
            BLENDERBOT_PRETRAINED_MODEL_ARCHIVE_LIST,
            BlenderbotForConditionalGeneration,
            BlenderbotModel,
        )
        from .models.blenderbot_small import (
            BLENDERBOT_SMALL_PRETRAINED_MODEL_ARCHIVE_LIST,
            BlenderbotSmallForConditionalGeneration,
            BlenderbotSmallModel,
        )
        from .models.camembert import (
            CAMEMBERT_PRETRAINED_MODEL_ARCHIVE_LIST,
            CamembertForCausalLM,
            CamembertForMaskedLM,
            CamembertForMultipleChoice,
            CamembertForQuestionAnswering,
            CamembertForSequenceClassification,
            CamembertForTokenClassification,
            CamembertModel,
        )
        from .models.ctrl import (
            CTRL_PRETRAINED_MODEL_ARCHIVE_LIST,
            CTRLForSequenceClassification,
            CTRLLMHeadModel,
            CTRLModel,
            CTRLPreTrainedModel,
        )
        from .models.deberta import (
            DEBERTA_PRETRAINED_MODEL_ARCHIVE_LIST,
            DebertaForSequenceClassification,
            DebertaModel,
            DebertaPreTrainedModel,
        )
        from .models.distilbert import (
            DISTILBERT_PRETRAINED_MODEL_ARCHIVE_LIST,
            DistilBertForMaskedLM,
            DistilBertForMultipleChoice,
            DistilBertForQuestionAnswering,
            DistilBertForSequenceClassification,
            DistilBertForTokenClassification,
            DistilBertModel,
            DistilBertPreTrainedModel,
        )
        from .models.dpr import (
            DPR_CONTEXT_ENCODER_PRETRAINED_MODEL_ARCHIVE_LIST,
            DPR_QUESTION_ENCODER_PRETRAINED_MODEL_ARCHIVE_LIST,
            DPR_READER_PRETRAINED_MODEL_ARCHIVE_LIST,
            DPRContextEncoder,
            DPRPretrainedContextEncoder,
            DPRPretrainedQuestionEncoder,
            DPRPretrainedReader,
            DPRQuestionEncoder,
            DPRReader,
        )
        from .models.electra import (
            ELECTRA_PRETRAINED_MODEL_ARCHIVE_LIST,
            ElectraForMaskedLM,
            ElectraForMultipleChoice,
            ElectraForPreTraining,
            ElectraForQuestionAnswering,
            ElectraForSequenceClassification,
            ElectraForTokenClassification,
            ElectraModel,
            ElectraPreTrainedModel,
            load_tf_weights_in_electra,
        )
        from .models.encoder_decoder import EncoderDecoderModel
        from .models.flaubert import (
            FLAUBERT_PRETRAINED_MODEL_ARCHIVE_LIST,
            FlaubertForMultipleChoice,
            FlaubertForQuestionAnswering,
            FlaubertForQuestionAnsweringSimple,
            FlaubertForSequenceClassification,
            FlaubertForTokenClassification,
            FlaubertModel,
            FlaubertWithLMHeadModel,
        )
        from .models.fsmt import FSMTForConditionalGeneration, FSMTModel, PretrainedFSMTModel
        from .models.funnel import (
            FUNNEL_PRETRAINED_MODEL_ARCHIVE_LIST,
            FunnelBaseModel,
            FunnelForMaskedLM,
            FunnelForMultipleChoice,
            FunnelForPreTraining,
            FunnelForQuestionAnswering,
            FunnelForSequenceClassification,
            FunnelForTokenClassification,
            FunnelModel,
            load_tf_weights_in_funnel,
        )
        from .models.gpt2 import (
            GPT2_PRETRAINED_MODEL_ARCHIVE_LIST,
            GPT2DoubleHeadsModel,
            GPT2ForSequenceClassification,
            GPT2LMHeadModel,
            GPT2Model,
            GPT2PreTrainedModel,
            load_tf_weights_in_gpt2,
        )
        from .models.layoutlm import (
            LAYOUTLM_PRETRAINED_MODEL_ARCHIVE_LIST,
            LayoutLMForMaskedLM,
            LayoutLMForTokenClassification,
            LayoutLMModel,
        )
        from .models.led import (
            LED_PRETRAINED_MODEL_ARCHIVE_LIST,
            LEDForConditionalGeneration,
            LEDForQuestionAnswering,
            LEDForSequenceClassification,
            LEDModel,
        )
        from .models.longformer import (
            LONGFORMER_PRETRAINED_MODEL_ARCHIVE_LIST,
            LongformerForMaskedLM,
            LongformerForMultipleChoice,
            LongformerForQuestionAnswering,
            LongformerForSequenceClassification,
            LongformerForTokenClassification,
            LongformerModel,
            LongformerSelfAttention,
        )
        from .models.lxmert import (
            LxmertEncoder,
            LxmertForPreTraining,
            LxmertForQuestionAnswering,
            LxmertModel,
            LxmertPreTrainedModel,
            LxmertVisualFeatureEncoder,
            LxmertXLayer,
        )
        from .models.marian import MarianModel, MarianMTModel
        from .models.mbart import (
            MBartForConditionalGeneration,
            MBartForQuestionAnswering,
            MBartForSequenceClassification,
            MBartModel,
        )
        from .models.mmbt import MMBTForClassification, MMBTModel, ModalEmbeddings
        from .models.mobilebert import (
            MOBILEBERT_PRETRAINED_MODEL_ARCHIVE_LIST,
            MobileBertForMaskedLM,
            MobileBertForMultipleChoice,
            MobileBertForNextSentencePrediction,
            MobileBertForPreTraining,
            MobileBertForQuestionAnswering,
            MobileBertForSequenceClassification,
            MobileBertForTokenClassification,
            MobileBertLayer,
            MobileBertModel,
            MobileBertPreTrainedModel,
            load_tf_weights_in_mobilebert,
        )
        from .models.mpnet import (
            MPNET_PRETRAINED_MODEL_ARCHIVE_LIST,
            MPNetForMaskedLM,
            MPNetForMultipleChoice,
            MPNetForQuestionAnswering,
            MPNetForSequenceClassification,
            MPNetForTokenClassification,
            MPNetLayer,
            MPNetModel,
            MPNetPreTrainedModel,
        )
        from .models.mt5 import MT5EncoderModel, MT5ForConditionalGeneration, MT5Model
        from .models.openai import (
            OPENAI_GPT_PRETRAINED_MODEL_ARCHIVE_LIST,
            OpenAIGPTDoubleHeadsModel,
            OpenAIGPTForSequenceClassification,
            OpenAIGPTLMHeadModel,
            OpenAIGPTModel,
            OpenAIGPTPreTrainedModel,
            load_tf_weights_in_openai_gpt,
        )
        from .models.pegasus import PegasusForConditionalGeneration, PegasusModel
        from .models.prophetnet import (
            PROPHETNET_PRETRAINED_MODEL_ARCHIVE_LIST,
            ProphetNetDecoder,
            ProphetNetEncoder,
            ProphetNetForCausalLM,
            ProphetNetForConditionalGeneration,
            ProphetNetModel,
            ProphetNetPreTrainedModel,
        )
        from .models.rag import RagModel, RagSequenceForGeneration, RagTokenForGeneration
        from .models.reformer import (
            REFORMER_PRETRAINED_MODEL_ARCHIVE_LIST,
            ReformerAttention,
            ReformerForMaskedLM,
            ReformerForQuestionAnswering,
            ReformerForSequenceClassification,
            ReformerLayer,
            ReformerModel,
            ReformerModelWithLMHead,
        )
        from .models.retribert import RETRIBERT_PRETRAINED_MODEL_ARCHIVE_LIST, RetriBertModel, RetriBertPreTrainedModel
        from .models.roberta import (
            ROBERTA_PRETRAINED_MODEL_ARCHIVE_LIST,
            RobertaForCausalLM,
            RobertaForMaskedLM,
            RobertaForMultipleChoice,
            RobertaForQuestionAnswering,
            RobertaForSequenceClassification,
            RobertaForTokenClassification,
            RobertaModel,
        )
        from .models.squeezebert import (
            SQUEEZEBERT_PRETRAINED_MODEL_ARCHIVE_LIST,
            SqueezeBertForMaskedLM,
            SqueezeBertForMultipleChoice,
            SqueezeBertForQuestionAnswering,
            SqueezeBertForSequenceClassification,
            SqueezeBertForTokenClassification,
            SqueezeBertModel,
            SqueezeBertModule,
            SqueezeBertPreTrainedModel,
        )
        from .models.t5 import (
            T5_PRETRAINED_MODEL_ARCHIVE_LIST,
            T5EncoderModel,
            T5ForConditionalGeneration,
            T5Model,
            T5PreTrainedModel,
            load_tf_weights_in_t5,
        )
        from .models.tapas import (
            TAPAS_PRETRAINED_MODEL_ARCHIVE_LIST,
            TapasForMaskedLM,
            TapasForQuestionAnswering,
            TapasForSequenceClassification,
            TapasModel,
        )
        from .models.transfo_xl import (
            TRANSFO_XL_PRETRAINED_MODEL_ARCHIVE_LIST,
            AdaptiveEmbedding,
            TransfoXLForSequenceClassification,
            TransfoXLLMHeadModel,
            TransfoXLModel,
            TransfoXLPreTrainedModel,
            load_tf_weights_in_transfo_xl,
        )
        from .models.xlm import (
            XLM_PRETRAINED_MODEL_ARCHIVE_LIST,
            XLMForMultipleChoice,
            XLMForQuestionAnswering,
            XLMForQuestionAnsweringSimple,
            XLMForSequenceClassification,
            XLMForTokenClassification,
            XLMModel,
            XLMPreTrainedModel,
            XLMWithLMHeadModel,
        )
        from .models.xlm_prophetnet import (
            XLM_PROPHETNET_PRETRAINED_MODEL_ARCHIVE_LIST,
            XLMProphetNetDecoder,
            XLMProphetNetEncoder,
            XLMProphetNetForCausalLM,
            XLMProphetNetForConditionalGeneration,
            XLMProphetNetModel,
        )
        from .models.xlm_roberta import (
            XLM_ROBERTA_PRETRAINED_MODEL_ARCHIVE_LIST,
            XLMRobertaForCausalLM,
            XLMRobertaForMaskedLM,
            XLMRobertaForMultipleChoice,
            XLMRobertaForQuestionAnswering,
            XLMRobertaForSequenceClassification,
            XLMRobertaForTokenClassification,
            XLMRobertaModel,
        )
        from .models.xlnet import (
            XLNET_PRETRAINED_MODEL_ARCHIVE_LIST,
            XLNetForMultipleChoice,
            XLNetForQuestionAnswering,
            XLNetForQuestionAnsweringSimple,
            XLNetForSequenceClassification,
            XLNetForTokenClassification,
            XLNetLMHeadModel,
            XLNetModel,
            XLNetPreTrainedModel,
            load_tf_weights_in_xlnet,
        )

        # Optimization
        from .optimization import (
            Adafactor,
            AdamW,
            get_constant_schedule,
            get_constant_schedule_with_warmup,
            get_cosine_schedule_with_warmup,
            get_cosine_with_hard_restarts_schedule_with_warmup,
            get_linear_schedule_with_warmup,
            get_polynomial_decay_schedule_with_warmup,
            get_scheduler,
        )

        # Trainer
        from .trainer import Trainer
        from .trainer_pt_utils import torch_distributed_zero_first
        from .trainer_seq2seq import Seq2SeqTrainer
    else:
        from .utils.dummy_pt_objects import *

    # TensorFlow
    if is_tf_available():

        from .benchmark.benchmark_args_tf import TensorFlowBenchmarkArguments

        # Benchmarks
        from .benchmark.benchmark_tf import TensorFlowBenchmark
        from .generation_tf_utils import tf_top_k_top_p_filtering
        from .modeling_tf_utils import TFPreTrainedModel, TFSequenceSummary, TFSharedEmbeddings, shape_list
        from .models.albert import (
            TF_ALBERT_PRETRAINED_MODEL_ARCHIVE_LIST,
            TFAlbertForMaskedLM,
            TFAlbertForMultipleChoice,
            TFAlbertForPreTraining,
            TFAlbertForQuestionAnswering,
            TFAlbertForSequenceClassification,
            TFAlbertForTokenClassification,
            TFAlbertMainLayer,
            TFAlbertModel,
            TFAlbertPreTrainedModel,
        )
        from .models.auto import (
            TF_MODEL_FOR_CAUSAL_LM_MAPPING,
            TF_MODEL_FOR_MASKED_LM_MAPPING,
            TF_MODEL_FOR_MULTIPLE_CHOICE_MAPPING,
            TF_MODEL_FOR_NEXT_SENTENCE_PREDICTION_MAPPING,
            TF_MODEL_FOR_PRETRAINING_MAPPING,
            TF_MODEL_FOR_QUESTION_ANSWERING_MAPPING,
            TF_MODEL_FOR_SEQ_TO_SEQ_CAUSAL_LM_MAPPING,
            TF_MODEL_FOR_SEQUENCE_CLASSIFICATION_MAPPING,
            TF_MODEL_FOR_TOKEN_CLASSIFICATION_MAPPING,
            TF_MODEL_MAPPING,
            TF_MODEL_WITH_LM_HEAD_MAPPING,
            TFAutoModel,
            TFAutoModelForCausalLM,
            TFAutoModelForMaskedLM,
            TFAutoModelForMultipleChoice,
            TFAutoModelForPreTraining,
            TFAutoModelForQuestionAnswering,
            TFAutoModelForSeq2SeqLM,
            TFAutoModelForSequenceClassification,
            TFAutoModelForTokenClassification,
            TFAutoModelWithLMHead,
        )
        from .models.bart import TFBartForConditionalGeneration, TFBartModel, TFBartPretrainedModel
        from .models.bert import (
            TF_BERT_PRETRAINED_MODEL_ARCHIVE_LIST,
            TFBertEmbeddings,
            TFBertForMaskedLM,
            TFBertForMultipleChoice,
            TFBertForNextSentencePrediction,
            TFBertForPreTraining,
            TFBertForQuestionAnswering,
            TFBertForSequenceClassification,
            TFBertForTokenClassification,
            TFBertLMHeadModel,
            TFBertMainLayer,
            TFBertModel,
            TFBertPreTrainedModel,
        )
        from .models.blenderbot import TFBlenderbotForConditionalGeneration
        from .models.camembert import (
            TF_CAMEMBERT_PRETRAINED_MODEL_ARCHIVE_LIST,
            TFCamembertForMaskedLM,
            TFCamembertForMultipleChoice,
            TFCamembertForQuestionAnswering,
            TFCamembertForSequenceClassification,
            TFCamembertForTokenClassification,
            TFCamembertModel,
        )
        from .models.ctrl import (
            TF_CTRL_PRETRAINED_MODEL_ARCHIVE_LIST,
            TFCTRLForSequenceClassification,
            TFCTRLLMHeadModel,
            TFCTRLModel,
            TFCTRLPreTrainedModel,
        )
        from .models.distilbert import (
            TF_DISTILBERT_PRETRAINED_MODEL_ARCHIVE_LIST,
            TFDistilBertForMaskedLM,
            TFDistilBertForMultipleChoice,
            TFDistilBertForQuestionAnswering,
            TFDistilBertForSequenceClassification,
            TFDistilBertForTokenClassification,
            TFDistilBertMainLayer,
            TFDistilBertModel,
            TFDistilBertPreTrainedModel,
        )
        from .models.dpr import (
            TF_DPR_CONTEXT_ENCODER_PRETRAINED_MODEL_ARCHIVE_LIST,
            TF_DPR_QUESTION_ENCODER_PRETRAINED_MODEL_ARCHIVE_LIST,
            TF_DPR_READER_PRETRAINED_MODEL_ARCHIVE_LIST,
            TFDPRContextEncoder,
            TFDPRPretrainedContextEncoder,
            TFDPRPretrainedQuestionEncoder,
            TFDPRPretrainedReader,
            TFDPRQuestionEncoder,
            TFDPRReader,
        )
        from .models.electra import (
            TF_ELECTRA_PRETRAINED_MODEL_ARCHIVE_LIST,
            TFElectraForMaskedLM,
            TFElectraForMultipleChoice,
            TFElectraForPreTraining,
            TFElectraForQuestionAnswering,
            TFElectraForSequenceClassification,
            TFElectraForTokenClassification,
            TFElectraModel,
            TFElectraPreTrainedModel,
        )
        from .models.flaubert import (
            TF_FLAUBERT_PRETRAINED_MODEL_ARCHIVE_LIST,
            TFFlaubertForMultipleChoice,
            TFFlaubertForQuestionAnsweringSimple,
            TFFlaubertForSequenceClassification,
            TFFlaubertForTokenClassification,
            TFFlaubertModel,
            TFFlaubertWithLMHeadModel,
        )
        from .models.funnel import (
            TF_FUNNEL_PRETRAINED_MODEL_ARCHIVE_LIST,
            TFFunnelBaseModel,
            TFFunnelForMaskedLM,
            TFFunnelForMultipleChoice,
            TFFunnelForPreTraining,
            TFFunnelForQuestionAnswering,
            TFFunnelForSequenceClassification,
            TFFunnelForTokenClassification,
            TFFunnelModel,
        )
        from .models.gpt2 import (
            TF_GPT2_PRETRAINED_MODEL_ARCHIVE_LIST,
            TFGPT2DoubleHeadsModel,
            TFGPT2ForSequenceClassification,
            TFGPT2LMHeadModel,
            TFGPT2MainLayer,
            TFGPT2Model,
            TFGPT2PreTrainedModel,
        )
        from .models.led import TFLEDForConditionalGeneration, TFLEDModel, TFLEDPreTrainedModel
        from .models.longformer import (
            TF_LONGFORMER_PRETRAINED_MODEL_ARCHIVE_LIST,
            TFLongformerForMaskedLM,
            TFLongformerForMultipleChoice,
            TFLongformerForQuestionAnswering,
            TFLongformerForSequenceClassification,
            TFLongformerForTokenClassification,
            TFLongformerModel,
            TFLongformerSelfAttention,
        )
        from .models.lxmert import (
            TF_LXMERT_PRETRAINED_MODEL_ARCHIVE_LIST,
            TFLxmertForPreTraining,
            TFLxmertMainLayer,
            TFLxmertModel,
            TFLxmertPreTrainedModel,
            TFLxmertVisualFeatureEncoder,
        )
        from .models.marian import TFMarianMTModel
        from .models.mbart import TFMBartForConditionalGeneration
        from .models.mobilebert import (
            TF_MOBILEBERT_PRETRAINED_MODEL_ARCHIVE_LIST,
            TFMobileBertForMaskedLM,
            TFMobileBertForMultipleChoice,
            TFMobileBertForNextSentencePrediction,
            TFMobileBertForPreTraining,
            TFMobileBertForQuestionAnswering,
            TFMobileBertForSequenceClassification,
            TFMobileBertForTokenClassification,
            TFMobileBertMainLayer,
            TFMobileBertModel,
            TFMobileBertPreTrainedModel,
        )
        from .models.mpnet import (
            TF_MPNET_PRETRAINED_MODEL_ARCHIVE_LIST,
            TFMPNetForMaskedLM,
            TFMPNetForMultipleChoice,
            TFMPNetForQuestionAnswering,
            TFMPNetForSequenceClassification,
            TFMPNetForTokenClassification,
            TFMPNetMainLayer,
            TFMPNetModel,
            TFMPNetPreTrainedModel,
        )
        from .models.mt5 import TFMT5EncoderModel, TFMT5ForConditionalGeneration, TFMT5Model
        from .models.openai import (
            TF_OPENAI_GPT_PRETRAINED_MODEL_ARCHIVE_LIST,
            TFOpenAIGPTDoubleHeadsModel,
            TFOpenAIGPTForSequenceClassification,
            TFOpenAIGPTLMHeadModel,
            TFOpenAIGPTMainLayer,
            TFOpenAIGPTModel,
            TFOpenAIGPTPreTrainedModel,
        )
        from .models.pegasus import TFPegasusForConditionalGeneration
        from .models.roberta import (
            TF_ROBERTA_PRETRAINED_MODEL_ARCHIVE_LIST,
            TFRobertaForMaskedLM,
            TFRobertaForMultipleChoice,
            TFRobertaForQuestionAnswering,
            TFRobertaForSequenceClassification,
            TFRobertaForTokenClassification,
            TFRobertaMainLayer,
            TFRobertaModel,
            TFRobertaPreTrainedModel,
        )
        from .models.t5 import (
            TF_T5_PRETRAINED_MODEL_ARCHIVE_LIST,
            TFT5EncoderModel,
            TFT5ForConditionalGeneration,
            TFT5Model,
            TFT5PreTrainedModel,
        )
        from .models.transfo_xl import (
            TF_TRANSFO_XL_PRETRAINED_MODEL_ARCHIVE_LIST,
            TFAdaptiveEmbedding,
            TFTransfoXLForSequenceClassification,
            TFTransfoXLLMHeadModel,
            TFTransfoXLMainLayer,
            TFTransfoXLModel,
            TFTransfoXLPreTrainedModel,
        )
        from .models.xlm import (
            TF_XLM_PRETRAINED_MODEL_ARCHIVE_LIST,
            TFXLMForMultipleChoice,
            TFXLMForQuestionAnsweringSimple,
            TFXLMForSequenceClassification,
            TFXLMForTokenClassification,
            TFXLMMainLayer,
            TFXLMModel,
            TFXLMPreTrainedModel,
            TFXLMWithLMHeadModel,
        )
        from .models.xlm_roberta import (
            TF_XLM_ROBERTA_PRETRAINED_MODEL_ARCHIVE_LIST,
            TFXLMRobertaForMaskedLM,
            TFXLMRobertaForMultipleChoice,
            TFXLMRobertaForQuestionAnswering,
            TFXLMRobertaForSequenceClassification,
            TFXLMRobertaForTokenClassification,
            TFXLMRobertaModel,
        )
        from .models.xlnet import (
            TF_XLNET_PRETRAINED_MODEL_ARCHIVE_LIST,
            TFXLNetForMultipleChoice,
            TFXLNetForQuestionAnsweringSimple,
            TFXLNetForSequenceClassification,
            TFXLNetForTokenClassification,
            TFXLNetLMHeadModel,
            TFXLNetMainLayer,
            TFXLNetModel,
            TFXLNetPreTrainedModel,
        )

        # Optimization
        from .optimization_tf import AdamWeightDecay, GradientAccumulator, WarmUp, create_optimizer

        # Trainer
        from .trainer_tf import TFTrainer

    else:
        # Import the same objects as dummies to get them in the namespace.
        # They will raise an import error if the user tries to instantiate / use them.
        from .utils.dummy_tf_objects import *

    if is_flax_available():
        from .modeling_flax_utils import FlaxPreTrainedModel
        from .models.auto import FLAX_MODEL_MAPPING, FlaxAutoModel
        from .models.bert import FlaxBertForMaskedLM, FlaxBertModel
        from .models.roberta import FlaxRobertaModel
    else:
        # Import the same objects as dummies to get them in the namespace.
        # They will raise an import error if the user tries to instantiate / use them.
        from .utils.dummy_flax_objects import *
else:
    import importlib
    import os
    import sys

    class _LazyModule(_BaseLazyModule):
        """
        Module class that surfaces all objects but only performs associated imports when the objects are requested.
        """

        __file__ = globals()["__file__"]
        __path__ = [os.path.dirname(__file__)]

        def _get_module(self, module_name: str):
            return importlib.import_module("." + module_name, self.__name__)

        def __getattr__(self, name: str):
            # Special handling for the version, which is a constant from this module and not imported in a submodule.
            if name == "__version__":
                return __version__
            return super().__getattr__(name)

    sys.modules[__name__] = _LazyModule(__name__, _import_structure)


if not is_tf_available() and not is_torch_available() and not is_flax_available():
    logger.warning(
        "None of PyTorch, TensorFlow >= 2.0, or Flax have been found. "
        "Models won't be available and only tokenizers, configuration "
        "and file/data utilities can be used."
    )<|MERGE_RESOLUTION|>--- conflicted
+++ resolved
@@ -686,6 +686,7 @@
             "RobertaForSequenceClassification",
             "RobertaForTokenClassification",
             "RobertaModel",
+            "RobertaPreTrainedModel",
         ]
     )
     _import_structure["models.squeezebert"].extend(
@@ -880,198 +881,7 @@
             "TFCamembertModel",
         ]
     )
-<<<<<<< HEAD
-    from .models.dpr import (
-        DPR_CONTEXT_ENCODER_PRETRAINED_MODEL_ARCHIVE_LIST,
-        DPR_QUESTION_ENCODER_PRETRAINED_MODEL_ARCHIVE_LIST,
-        DPR_READER_PRETRAINED_MODEL_ARCHIVE_LIST,
-        DPRContextEncoder,
-        DPRPretrainedContextEncoder,
-        DPRPretrainedQuestionEncoder,
-        DPRPretrainedReader,
-        DPRQuestionEncoder,
-        DPRReader,
-    )
-    from .models.electra import (
-        ELECTRA_PRETRAINED_MODEL_ARCHIVE_LIST,
-        ElectraForMaskedLM,
-        ElectraForMultipleChoice,
-        ElectraForPreTraining,
-        ElectraForQuestionAnswering,
-        ElectraForSequenceClassification,
-        ElectraForTokenClassification,
-        ElectraModel,
-        ElectraPreTrainedModel,
-        load_tf_weights_in_electra,
-    )
-    from .models.encoder_decoder import EncoderDecoderModel
-    from .models.flaubert import (
-        FLAUBERT_PRETRAINED_MODEL_ARCHIVE_LIST,
-        FlaubertForMultipleChoice,
-        FlaubertForQuestionAnswering,
-        FlaubertForQuestionAnsweringSimple,
-        FlaubertForSequenceClassification,
-        FlaubertForTokenClassification,
-        FlaubertModel,
-        FlaubertWithLMHeadModel,
-    )
-    from .models.fsmt import FSMTForConditionalGeneration, FSMTModel, PretrainedFSMTModel
-    from .models.funnel import (
-        FUNNEL_PRETRAINED_MODEL_ARCHIVE_LIST,
-        FunnelBaseModel,
-        FunnelForMaskedLM,
-        FunnelForMultipleChoice,
-        FunnelForPreTraining,
-        FunnelForQuestionAnswering,
-        FunnelForSequenceClassification,
-        FunnelForTokenClassification,
-        FunnelModel,
-        load_tf_weights_in_funnel,
-    )
-    from .models.gpt2 import (
-        GPT2_PRETRAINED_MODEL_ARCHIVE_LIST,
-        GPT2DoubleHeadsModel,
-        GPT2ForSequenceClassification,
-        GPT2LMHeadModel,
-        GPT2Model,
-        GPT2PreTrainedModel,
-        load_tf_weights_in_gpt2,
-    )
-    from .models.layoutlm import (
-        LAYOUTLM_PRETRAINED_MODEL_ARCHIVE_LIST,
-        LayoutLMForMaskedLM,
-        LayoutLMForTokenClassification,
-        LayoutLMModel,
-    )
-    from .models.led import (
-        LED_PRETRAINED_MODEL_ARCHIVE_LIST,
-        LEDForConditionalGeneration,
-        LEDForQuestionAnswering,
-        LEDForSequenceClassification,
-        LEDModel,
-    )
-    from .models.longformer import (
-        LONGFORMER_PRETRAINED_MODEL_ARCHIVE_LIST,
-        LongformerForMaskedLM,
-        LongformerForMultipleChoice,
-        LongformerForQuestionAnswering,
-        LongformerForSequenceClassification,
-        LongformerForTokenClassification,
-        LongformerModel,
-        LongformerSelfAttention,
-    )
-    from .models.lxmert import (
-        LxmertEncoder,
-        LxmertForPreTraining,
-        LxmertForQuestionAnswering,
-        LxmertModel,
-        LxmertPreTrainedModel,
-        LxmertVisualFeatureEncoder,
-        LxmertXLayer,
-    )
-    from .models.marian import MarianModel, MarianMTModel
-    from .models.mbart import (
-        MBartForConditionalGeneration,
-        MBartForQuestionAnswering,
-        MBartForSequenceClassification,
-        MBartModel,
-    )
-    from .models.mmbt import MMBTForClassification, MMBTModel, ModalEmbeddings
-    from .models.mobilebert import (
-        MOBILEBERT_PRETRAINED_MODEL_ARCHIVE_LIST,
-        MobileBertForMaskedLM,
-        MobileBertForMultipleChoice,
-        MobileBertForNextSentencePrediction,
-        MobileBertForPreTraining,
-        MobileBertForQuestionAnswering,
-        MobileBertForSequenceClassification,
-        MobileBertForTokenClassification,
-        MobileBertLayer,
-        MobileBertModel,
-        MobileBertPreTrainedModel,
-        load_tf_weights_in_mobilebert,
-    )
-    from .models.mpnet import (
-        MPNET_PRETRAINED_MODEL_ARCHIVE_LIST,
-        MPNetForMaskedLM,
-        MPNetForMultipleChoice,
-        MPNetForQuestionAnswering,
-        MPNetForSequenceClassification,
-        MPNetForTokenClassification,
-        MPNetLayer,
-        MPNetModel,
-        MPNetPreTrainedModel,
-    )
-    from .models.mt5 import MT5EncoderModel, MT5ForConditionalGeneration, MT5Model
-    from .models.openai import (
-        OPENAI_GPT_PRETRAINED_MODEL_ARCHIVE_LIST,
-        OpenAIGPTDoubleHeadsModel,
-        OpenAIGPTForSequenceClassification,
-        OpenAIGPTLMHeadModel,
-        OpenAIGPTModel,
-        OpenAIGPTPreTrainedModel,
-        load_tf_weights_in_openai_gpt,
-    )
-    from .models.pegasus import PegasusForConditionalGeneration, PegasusModel
-    from .models.prophetnet import (
-        PROPHETNET_PRETRAINED_MODEL_ARCHIVE_LIST,
-        ProphetNetDecoder,
-        ProphetNetEncoder,
-        ProphetNetForCausalLM,
-        ProphetNetForConditionalGeneration,
-        ProphetNetModel,
-        ProphetNetPreTrainedModel,
-    )
-    from .models.rag import RagModel, RagSequenceForGeneration, RagTokenForGeneration
-    from .models.reformer import (
-        REFORMER_PRETRAINED_MODEL_ARCHIVE_LIST,
-        ReformerAttention,
-        ReformerForMaskedLM,
-        ReformerForQuestionAnswering,
-        ReformerForSequenceClassification,
-        ReformerLayer,
-        ReformerModel,
-        ReformerModelWithLMHead,
-    )
-    from .models.retribert import RETRIBERT_PRETRAINED_MODEL_ARCHIVE_LIST, RetriBertModel, RetriBertPreTrainedModel
-    from .models.roberta import (
-        ROBERTA_PRETRAINED_MODEL_ARCHIVE_LIST,
-        RobertaForCausalLM,
-        RobertaForMaskedLM,
-        RobertaForMultipleChoice,
-        RobertaForQuestionAnswering,
-        RobertaForSequenceClassification,
-        RobertaForTokenClassification,
-        RobertaModel,
-        RobertaPreTrainedModel,
-    )
-    from .models.squeezebert import (
-        SQUEEZEBERT_PRETRAINED_MODEL_ARCHIVE_LIST,
-        SqueezeBertForMaskedLM,
-        SqueezeBertForMultipleChoice,
-        SqueezeBertForQuestionAnswering,
-        SqueezeBertForSequenceClassification,
-        SqueezeBertForTokenClassification,
-        SqueezeBertModel,
-        SqueezeBertModule,
-        SqueezeBertPreTrainedModel,
-    )
-    from .models.t5 import (
-        T5_PRETRAINED_MODEL_ARCHIVE_LIST,
-        T5EncoderModel,
-        T5ForConditionalGeneration,
-        T5Model,
-        T5PreTrainedModel,
-        load_tf_weights_in_t5,
-    )
-    from .models.tapas import (
-        TAPAS_PRETRAINED_MODEL_ARCHIVE_LIST,
-        TapasForMaskedLM,
-        TapasForQuestionAnswering,
-        TapasForSequenceClassification,
-        TapasModel,
-=======
-    _import_structure["models.ctrl"].extend(
+   _import_structure["models.ctrl"].extend(
         [
             "TF_CTRL_PRETRAINED_MODEL_ARCHIVE_LIST",
             "TFCTRLForSequenceClassification",
@@ -1079,7 +889,6 @@
             "TFCTRLModel",
             "TFCTRLPreTrainedModel",
         ]
->>>>>>> bf905644
     )
     _import_structure["models.distilbert"].extend(
         [
@@ -1889,6 +1698,7 @@
             RobertaForSequenceClassification,
             RobertaForTokenClassification,
             RobertaModel,
+            RobertaPreTrainedModel,
         )
         from .models.squeezebert import (
             SQUEEZEBERT_PRETRAINED_MODEL_ARCHIVE_LIST,
