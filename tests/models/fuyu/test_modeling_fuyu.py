# coding=utf-8
# Copyright 2023 The HuggingFace Inc. team. All rights reserved.
#
# Licensed under the Apache License, Version 2.0 (the "License");
# you may not use this file except in compliance with the License.
# You may obtain a copy of the License at
#
#     http://www.apache.org/licenses/LICENSE-2.0
#
# Unless required by applicable law or agreed to in writing, software
# distributed under the License is distributed on an "AS IS" BASIS,
# WITHOUT WARRANTIES OR CONDITIONS OF ANY KIND, either express or implied.
# See the License for the specific language governing permissions and
# limitations under the License.
"""Testing suite for the PyTorch Fuyu model."""

import io
import unittest

import pytest
import requests
from parameterized import parameterized

from transformers import FuyuConfig, is_torch_available, is_vision_available
from transformers.testing_utils import require_torch, require_torch_gpu, slow, torch_device
from transformers.utils import cached_property

from ...generation.test_utils import GenerationTesterMixin
from ...test_modeling_common import ModelTesterMixin, ids_tensor, random_attention_mask
from ...test_pipeline_mixin import PipelineTesterMixin


if is_vision_available():
    from PIL import Image


if is_torch_available() and is_vision_available():
    from transformers import FuyuProcessor


if is_torch_available():
    import torch

    from transformers import FuyuForCausalLM


class FuyuModelTester:
    def __init__(
        self,
        parent,
        batch_size=13,
        seq_length=7,
        image_size=30,
        patch_size=15,
        num_channels=3,
        is_training=True,
        use_input_mask=True,
        use_labels=True,
        vocab_size=99,
        hidden_size=32,
        num_hidden_layers=2,
        num_attention_heads=4,
        intermediate_size=37,
        hidden_act="gelu",
        hidden_dropout_prob=0.1,
        attention_probs_dropout_prob=0.1,
        max_position_embeddings=512,
        type_vocab_size=16,
        type_sequence_label_size=2,
        initializer_range=0.02,
        num_labels=3,
        num_choices=4,
        pad_token_id=0,
        scope=None,
    ):
        self.parent = parent
        self.batch_size = batch_size
        self.seq_length = seq_length
        self.image_size = image_size
        self.patch_size = patch_size
        self.num_channels = num_channels
        self.is_training = is_training
        self.use_input_mask = use_input_mask
        self.use_labels = use_labels
        self.vocab_size = vocab_size
        self.hidden_size = hidden_size
        self.num_hidden_layers = num_hidden_layers
        self.num_attention_heads = num_attention_heads
        self.intermediate_size = intermediate_size
        self.hidden_act = hidden_act
        self.hidden_dropout_prob = hidden_dropout_prob
        self.attention_probs_dropout_prob = attention_probs_dropout_prob
        self.max_position_embeddings = max_position_embeddings
        self.type_vocab_size = type_vocab_size
        self.type_sequence_label_size = type_sequence_label_size
        self.initializer_range = initializer_range
        self.num_labels = num_labels
        self.num_choices = num_choices
        self.pad_token_id = pad_token_id
        self.scope = scope

    def prepare_config_and_inputs(self):
        input_ids = ids_tensor([self.batch_size, self.seq_length], self.vocab_size)

        input_mask = None
        if self.use_input_mask:
            input_mask = random_attention_mask([self.batch_size, self.seq_length])

        sequence_labels = None
        token_labels = None
        if self.use_labels:
            sequence_labels = ids_tensor([self.batch_size], self.type_sequence_label_size)
            token_labels = ids_tensor([self.batch_size, self.seq_length], self.num_labels)

        config = self.get_config()

        return config, input_ids, input_mask, sequence_labels, token_labels

    def get_config(self):
        return FuyuConfig(
            vocab_size=self.vocab_size,
            hidden_size=self.hidden_size,
            num_hidden_layers=self.num_hidden_layers,
            num_attention_heads=self.num_attention_heads,
            intermediate_size=self.intermediate_size,
            hidden_act=self.hidden_act,
            hidden_dropout_prob=self.hidden_dropout_prob,
            attention_probs_dropout_prob=self.attention_probs_dropout_prob,
            max_position_embeddings=self.max_position_embeddings,
            type_vocab_size=self.type_vocab_size,
            is_decoder=False,
            initializer_range=self.initializer_range,
            pad_token_id=self.pad_token_id,
        )

    def create_and_check_model(
        self,
        config,
        input_ids,
        input_mask,
        sequence_labels,
        token_labels,
    ):
        model = FuyuForCausalLM(config=config)
        model.to(torch_device)
        model.eval()
        result = model(input_ids, attention_mask=input_mask)
        result = model(input_ids)
        self.parent.assertEqual(result.last_hidden_state.shape, (self.batch_size, self.seq_length, self.hidden_size))

    def create_and_check_model_as_decoder(
        self,
        config,
        input_ids,
        input_mask,
        sequence_labels,
        token_labels,
        encoder_hidden_states,
        encoder_attention_mask,
    ):
        config.add_cross_attention = True
        model = FuyuForCausalLM(config)
        model.to(torch_device)
        model.eval()
        result = model(
            input_ids,
            attention_mask=input_mask,
            encoder_hidden_states=encoder_hidden_states,
            encoder_attention_mask=encoder_attention_mask,
        )
        result = model(
            input_ids,
            attention_mask=input_mask,
            encoder_hidden_states=encoder_hidden_states,
        )
        result = model(input_ids, attention_mask=input_mask)
        self.parent.assertEqual(result.last_hidden_state.shape, (self.batch_size, self.seq_length, self.hidden_size))

    def create_and_check_for_causal_lm(
        self,
        config,
        input_ids,
        input_mask,
        sequence_labels,
        token_labels,
        encoder_hidden_states,
        encoder_attention_mask,
    ):
        model = FuyuForCausalLM(config=config)
        model.to(torch_device)
        model.eval()
        result = model(input_ids, attention_mask=input_mask, labels=token_labels)
        self.parent.assertEqual(result.logits.shape, (self.batch_size, self.seq_length, self.vocab_size))

    def create_and_check_decoder_model_past_large_inputs(
        self,
        config,
        input_ids,
        input_mask,
        sequence_labels,
        token_labels,
        encoder_hidden_states,
        encoder_attention_mask,
    ):
        config.is_decoder = True
        config.add_cross_attention = True
        model = FuyuForCausalLM(config=config)
        model.to(torch_device)
        model.eval()

        # first forward pass
        outputs = model(
            input_ids,
            attention_mask=input_mask,
            encoder_hidden_states=encoder_hidden_states,
            encoder_attention_mask=encoder_attention_mask,
            use_cache=True,
        )
        past_key_values = outputs.past_key_values

        # create hypothetical multiple next token and extent to next_input_ids
        next_tokens = ids_tensor((self.batch_size, 3), config.vocab_size)
        next_mask = ids_tensor((self.batch_size, 3), vocab_size=2)

        # append to next input_ids and
        next_input_ids = torch.cat([input_ids, next_tokens], dim=-1)
        next_attention_mask = torch.cat([input_mask, next_mask], dim=-1)

        output_from_no_past = model(
            next_input_ids,
            attention_mask=next_attention_mask,
            encoder_hidden_states=encoder_hidden_states,
            encoder_attention_mask=encoder_attention_mask,
            output_hidden_states=True,
        )["hidden_states"][0]
        output_from_past = model(
            next_tokens,
            attention_mask=next_attention_mask,
            encoder_hidden_states=encoder_hidden_states,
            encoder_attention_mask=encoder_attention_mask,
            past_key_values=past_key_values,
            output_hidden_states=True,
        )["hidden_states"][0]

        # select random slice
        random_slice_idx = ids_tensor((1,), output_from_past.shape[-1]).item()
        output_from_no_past_slice = output_from_no_past[:, -3:, random_slice_idx].detach()
        output_from_past_slice = output_from_past[:, :, random_slice_idx].detach()

        self.parent.assertTrue(output_from_past_slice.shape[1] == next_tokens.shape[1])

        # test that outputs are equal for slice
        self.parent.assertTrue(torch.allclose(output_from_past_slice, output_from_no_past_slice, atol=1e-3))

    def prepare_config_and_inputs_for_common(self):
        config_and_inputs = self.prepare_config_and_inputs()
        (
            config,
            input_ids,
            input_mask,
            sequence_labels,
            token_labels,
        ) = config_and_inputs
        inputs_dict = {"input_ids": input_ids, "attention_mask": input_mask}
        return config, inputs_dict


@require_torch
class FuyuModelTest(ModelTesterMixin, GenerationTesterMixin, PipelineTesterMixin, unittest.TestCase):
    all_model_classes = (FuyuForCausalLM,) if is_torch_available() else ()
<<<<<<< HEAD
    all_generative_model_classes = (FuyuForCausalLM,) if is_torch_available() else ()
    pipeline_model_mapping = {"text-generation": FuyuForCausalLM} if is_torch_available() else {}
=======
    pipeline_model_mapping = (
        {"text-generation": FuyuForCausalLM, "image-text-to-text": FuyuForCausalLM} if is_torch_available() else {}
    )
>>>>>>> 3cd78be3

    test_head_masking = False
    test_pruning = False
    test_cpu_offload = False
    test_disk_offload = False
    test_model_parallel = False

    def setUp(self):
        self.model_tester = FuyuModelTester(self)

    @unittest.skip(
        reason="This architecure seem to not compute gradients properly when using GC, check: https://github.com/huggingface/transformers/pull/27124"
    )
    def test_training_gradient_checkpointing(self):
        pass

    @unittest.skip(
        reason="This architecure seem to not compute gradients properly when using GC, check: https://github.com/huggingface/transformers/pull/27124"
    )
    def test_training_gradient_checkpointing_use_reentrant(self):
        pass

    @unittest.skip(
        reason="This architecure seem to not compute gradients properly when using GC, check: https://github.com/huggingface/transformers/pull/27124"
    )
    def test_training_gradient_checkpointing_use_reentrant_false(self):
        pass

    @pytest.mark.generate
    @parameterized.expand([("random",), ("same",)])
    @unittest.skip("Fuyu doesn't support assisted generation due to the need to crop/extend image patches indices")
    def test_assisted_decoding_matches_greedy_search(self):
        pass

    @unittest.skip("Fuyu doesn't support assisted generation due to the need to crop/extend image patches indices")
    def test_assisted_decoding_sample(self):
        pass

    # TODO: Fix me (once this model gets more usage)
    @unittest.skip(reason="Does not work on the tiny model.")
    def test_disk_offload_bin(self):
        super().test_disk_offload()

    # TODO: Fix me (once this model gets more usage)
    @unittest.skip(reason="Does not work on the tiny model.")
    def test_disk_offload_safetensors(self):
        super().test_disk_offload()

    # TODO: Fix me (once this model gets more usage)
    @unittest.skip(reason="Does not work on the tiny model.")
    def test_model_parallelism(self):
        super().test_model_parallelism()


@slow
@require_torch_gpu
class FuyuModelIntegrationTest(unittest.TestCase):
    @cached_property
    def default_processor(self):
        return FuyuProcessor.from_pretrained("adept/fuyu-8b")

    @cached_property
    def default_model(self):
        return FuyuForCausalLM.from_pretrained("adept/fuyu-8b")

    def test_greedy_generation(self):
        processor = self.default_processor
        model = self.default_model

        url = "https://huggingface.co/datasets/hf-internal-testing/fixtures-captioning/resolve/main/bus.png"
        image = Image.open(io.BytesIO(requests.get(url).content))

        text_prompt_coco_captioning = "Generate a coco-style caption.\n"

        inputs = processor(images=image, text=text_prompt_coco_captioning, return_tensors="pt")
        generated_ids = model.generate(**inputs, max_new_tokens=10)

        # take the last 8 tokens (in order to skip special \n\x04 characters) and decode them
        generated_text = processor.batch_decode(generated_ids[:, -8:], skip_special_tokens=True)[0]
        self.assertEqual(generated_text, "A blue bus parked on the side of a road.")


"""
    @slow
    @require_torch_accelerator
    def test_model_8b_chat_greedy_generation_bus_color(self):
        EXPECTED_TEXT_COMPLETION = "The bus is blue.\n|ENDOFTEXT|"
        text_prompt_bus_color = "What color is the bus?\n"
        model_inputs_bus_color = self.processor(text=text_prompt_bus_color, images=self.bus_image_pil)

        generated_tokens = self.model.generate(**model_inputs_bus_color, max_new_tokens=10)
        text = self.processor.tokenizer.batch_decode(generated_tokens)
        end_sequence = text[0].split("\x04")[1]
        clean_sequence = (
            end_sequence[: end_sequence.find("|ENDOFTEXT|") + len("|ENDOFTEXT|")]
            if "|ENDOFTEXT|" in end_sequence
            else end_sequence
        )
        self.assertEqual(EXPECTED_TEXT_COMPLETION, clean_sequence)

    @slow
    @require_torch_accelerator
    def test_model_8b_chat_greedy_generation_chart_vqa(self):
        EXPECTED_TEXT_TOKENS = ["The","life expectancy","at","birth","of male","s in","","20","18","is","","80",".","7",".","\n","|ENDOFTEXT|",]  # fmt: skip
        expected_text_completion = " ".join(EXPECTED_TEXT_TOKENS)  # TODO make sure the end string matches

        text_prompt_chart_vqa = "What is the highest life expectancy at birth of male?\n"

        chart_image_url = (
            "https://huggingface.co/datasets/hf-internal-testing/fixtures-captioning/resolve/main/chart.png"
        )
        chart_image_pil = Image.open(io.BytesIO(requests.get(chart_image_url).content))

        model_inputs_chart_vqa = self.processor(text=text_prompt_chart_vqa, images=chart_image_pil)
        generated_tokens = self.model.generate(**model_inputs_chart_vqa, max_new_tokens=10)
        text = self.processor.tokenizer.batch_decode(generated_tokens)
        end_sequence = text[0].split("\x04")[1]
        clean_sequence = (
            end_sequence[: end_sequence.find("|ENDOFTEXT|") + len("|ENDOFTEXT|")]
            if "|ENDOFTEXT|" in end_sequence
            else end_sequence
        )
        self.assertEqual(expected_text_completion, clean_sequence)

    @slow
    @require_torch_accelerator
    def test_model_8b_chat_greedy_generation_bounding_box(self):
        EXPECTED_TEXT_COMPLETION = "\x00194213202244\x01|ENDOFTEXT|"
        text_prompt_bbox = "When presented with a box, perform OCR to extract text contained within it. If provided with text, generate the corresponding bounding box.\\nWilliams"  # noqa: E231

        bbox_image_url = "https://huggingface.co/datasets/hf-internal-testing/fixtures-captioning/resolve/main/bbox_sample_image.png"
        bbox_image_pil = Image.open(io.BytesIO(requests.get(bbox_image_url).content))

        model_inputs_bbox = self.processor(text=text_prompt_bbox, images=bbox_image_pil)
        generated_tokens = self.model.generate(**model_inputs_bbox, max_new_tokens=10)
        text = self.processor.tokenizer.batch_decode(generated_tokens)
        end_sequence = text[0].split("\x04")[1]
        clean_sequence = (
            end_sequence[: end_sequence.find("|ENDOFTEXT|") + len("|ENDOFTEXT|")]
            if "|ENDOFTEXT|" in end_sequence
            else end_sequence
        )
        self.assertEqual(EXPECTED_TEXT_COMPLETION, clean_sequence)
"""<|MERGE_RESOLUTION|>--- conflicted
+++ resolved
@@ -268,14 +268,10 @@
 @require_torch
 class FuyuModelTest(ModelTesterMixin, GenerationTesterMixin, PipelineTesterMixin, unittest.TestCase):
     all_model_classes = (FuyuForCausalLM,) if is_torch_available() else ()
-<<<<<<< HEAD
     all_generative_model_classes = (FuyuForCausalLM,) if is_torch_available() else ()
-    pipeline_model_mapping = {"text-generation": FuyuForCausalLM} if is_torch_available() else {}
-=======
     pipeline_model_mapping = (
         {"text-generation": FuyuForCausalLM, "image-text-to-text": FuyuForCausalLM} if is_torch_available() else {}
     )
->>>>>>> 3cd78be3
 
     test_head_masking = False
     test_pruning = False
