# Copyright 2020 The HuggingFace Team. All rights reserved.
#
# Licensed under the Apache License, Version 2.0 (the "License");
# you may not use this file except in compliance with the License.
# You may obtain a copy of the License at
#
#     http://www.apache.org/licenses/LICENSE-2.0
#
# Unless required by applicable law or agreed to in writing, software
# distributed under the License is distributed on an "AS IS" BASIS,
# WITHOUT WARRANTIES OR CONDITIONS OF ANY KIND, either express or implied.
# See the License for the specific language governing permissions and
# limitations under the License.

import copy
import importlib
import logging
import os
import random
import sys
import tempfile
import unittest
from abc import abstractmethod
from pathlib import Path
from unittest import skipIf

import datasets
import numpy as np

import requests
from huggingface_hub import HfFolder, Repository, create_repo, delete_repo, set_access_token
from requests.exceptions import HTTPError
from transformers import (
    AutoModelForSequenceClassification,
    AutoTokenizer,
    DistilBertForSequenceClassification,
    TextClassificationPipeline,
    TFAutoModelForSequenceClassification,
    pipeline,
)
from transformers.pipelines import PIPELINE_REGISTRY, get_task
from transformers.pipelines.base import Pipeline, _pad
from transformers.testing_utils import (
    TOKEN,
    USER,
    CaptureLogger,
    RequestCounter,
    is_staging_test,
    nested_simplify,
    require_tensorflow_probability,
    require_tf,
    require_torch,
    require_torch_or_tf,
    slow,
)
from transformers.utils import is_tf_available, is_torch_available
from transformers.utils import logging as transformers_logging


sys.path.append(str(Path(__file__).parent.parent.parent / "utils"))

from test_module.custom_pipeline import PairClassificationPipeline  # noqa E402


logger = logging.getLogger(__name__)


<<<<<<< HEAD
ROBERTA_EMBEDDING_ADJUSMENT_CONFIGS = [
    "CamembertConfig",
    "IBertConfig",
    "LongformerConfig",
    "MarkupLMConfig",
    "RobertaConfig",
    "RobertaPreLayerNormConfig",
    "XLMRobertaConfig",
]


def get_checkpoint_from_architecture(architecture):
    try:
        module = importlib.import_module(architecture.__module__)
    except ImportError:
        logger.error(f"Ignoring architecture {architecture}")
        return

    if hasattr(module, "_CHECKPOINT_FOR_DOC"):
        return module._CHECKPOINT_FOR_DOC
    else:
        logger.warning(f"Can't retrieve checkpoint from {architecture.__name__}")


def get_tiny_config_from_class(configuration_class):
    if "OpenAIGPT" in configuration_class.__name__:
        # This is the only file that is inconsistent with the naming scheme.
        # Will rename this file if we decide this is the way to go
        return

    model_type = configuration_class.model_type
    camel_case_model_name = configuration_class.__name__.split("Config")[0]

    try:
        model_slug = model_type.replace("-", "_")
        module = importlib.import_module(f".test_modeling_{model_slug}", package=f"tests.models.{model_slug}")
        model_tester_class = getattr(module, f"{camel_case_model_name}ModelTester", None)
    except (ImportError, AttributeError):
        logger.error(f"No model tester class for {configuration_class.__name__}")
        return

    if model_tester_class is None:
        logger.warning(f"No model tester class for {configuration_class.__name__}")
        return

    model_tester = model_tester_class(parent=None)

    if hasattr(model_tester, "get_pipeline_config"):
        config = model_tester.get_pipeline_config()
    elif hasattr(model_tester, "get_config"):
        config = model_tester.get_config()
    else:
        config = None
        logger.warning(f"Model tester {model_tester_class.__name__} has no `get_config()`.")

    return config


@lru_cache(maxsize=100)
def get_tiny_tokenizer_from_checkpoint(checkpoint):
    tokenizer = AutoTokenizer.from_pretrained(checkpoint)
    if tokenizer.vocab_size < 300:
        # Wav2Vec2ForCTC for instance
        # ByT5Tokenizer
        # all are already small enough and have no Fast version that can
        # be retrained
        return tokenizer
    logger.info("Training new from iterator ...")
    vocabulary = string.ascii_letters + string.digits + " "
    tokenizer = tokenizer.train_new_from_iterator(vocabulary, vocab_size=len(vocabulary), show_progress=False)
    logger.info("Trained.")
    return tokenizer


def get_tiny_feature_extractor_from_checkpoint(checkpoint, tiny_config, feature_extractor_class):
    try:
        feature_extractor = AutoFeatureExtractor.from_pretrained(checkpoint)
    except Exception:
        try:
            if feature_extractor_class is not None:
                feature_extractor = feature_extractor_class()
            else:
                feature_extractor = None
        except Exception:
            feature_extractor = None

    # Audio Spectogram Transformer specific.
    if feature_extractor.__class__.__name__ == "ASTFeatureExtractor":
        feature_extractor = feature_extractor.__class__(
            max_length=tiny_config.max_length, num_mel_bins=tiny_config.num_mel_bins
        )

    # Speech2TextModel specific.
    if hasattr(tiny_config, "input_feat_per_channel") and feature_extractor:
        feature_extractor = feature_extractor.__class__(
            feature_size=tiny_config.input_feat_per_channel, num_mel_bins=tiny_config.input_feat_per_channel
        )

    # Whisper specific.
    if feature_extractor.__class__.__name__ == "WhisperFeatureExtractor":
        # We adjust the sampling rate, such that the featurizer returns features
        # compatible with the model
        feature_extractor = feature_extractor.__class__(
            sampling_rate=tiny_config.max_source_positions * 2 * 160 // 30, hop_length=160, chunk_length=30
        )

    # TODO remove this, once those have been moved to `image_processor`.
    if hasattr(tiny_config, "image_size") and feature_extractor:
        feature_extractor = feature_extractor.__class__(size=tiny_config.image_size, crop_size=tiny_config.image_size)

    return feature_extractor
=======
PATH_TO_TRANSFORMERS = os.path.join(Path(__file__).parent.parent.parent, "src/transformers")
>>>>>>> 6c62cfb2


# Dynamically import the Transformers module to grab the attribute classes of the processor form their names.
spec = importlib.util.spec_from_file_location(
    "transformers",
    os.path.join(PATH_TO_TRANSFORMERS, "__init__.py"),
    submodule_search_locations=[PATH_TO_TRANSFORMERS],
)
transformers_module = spec.loader.load_module()


class ANY:
    def __init__(self, *_types):
        self._types = _types

    def __eq__(self, other):
        return isinstance(other, self._types)

    def __repr__(self):
        return f"ANY({', '.join(_type.__name__ for _type in self._types)})"


def is_test_to_skip(test_casse_name, config_class, model_architecture, tokenizer_name, processor_name):
    """Some tests are just not working"""

    to_skip = False

    if config_class.__name__ == "RoCBertConfig" and test_casse_name in [
        "FillMaskPipelineTests",
        "FeatureExtractionPipelineTests",
        "TextClassificationPipelineTests",
        "TokenClassificationPipelineTests",
    ]:
        # Get error: IndexError: index out of range in self.
        # `word_shape_file` and `word_pronunciation_file` should be shrunk during tiny model creation,
        # otherwise `IndexError` could occur in some embedding layers. Skip for now until this model has
        # more usage.
        to_skip = True
    elif config_class.__name__ in ["LayoutLMv3Config", "LiltConfig"]:
        # Get error: ValueError: Words must be of type `List[str]`. Previously, `LayoutLMv3` is not
        # used in pipeline tests as it could not find a checkpoint
        # TODO: check and fix if possible
        to_skip = True
    # config/model class we decide to skip
    elif config_class.__name__ in ["TapasConfig"]:
        # Get error: AssertionError: Table must be of type pd.DataFrame. Also, the tiny model has large
        # vocab size as the fast tokenizer could not be converted. Previous, `Tapas` is not used in
        # pipeline tests due to the same reason.
        # TODO: check and fix if possible
        to_skip = True

    # TODO: check and fix if possible
    if not to_skip and tokenizer_name is not None:

        if (
            test_casse_name == "QAPipelineTests"
            and not tokenizer_name.endswith("Fast")
            and config_class.__name__
            in [
                "FlaubertConfig",
                "GPTJConfig",
                "LongformerConfig",
                "MvpConfig",
                "OPTConfig",
                "ReformerConfig",
                "XLMConfig",
            ]
        ):
            # `QAPipelineTests` fails for a few models when the slower tokenizer are used.
            # (The slower tokenizers were never used for pipeline tests before the pipeline testing rework)
            # TODO: check (and possibly fix) the `QAPipelineTests` with slower tokenizer
            to_skip = True
        elif test_casse_name == "ZeroShotClassificationPipelineTests" and config_class.__name__ in [
            "CTRLConfig",
            "OpenAIGPTConfig",
        ]:
            # Get `tokenizer does not have a padding token` error for both fast/slow tokenizers.
            # `CTRLConfig` and `OpenAIGPTConfig` were never used in pipeline tests, either because of a missing
            # checkpoint or because a tiny config could not be created
            to_skip = True
        elif test_casse_name == "TranslationPipelineTests" and config_class.__name__ in [
            "M2M100Config",
            "PLBartConfig",
        ]:
            # Get `ValueError: Translation requires a `src_lang` and a `tgt_lang` for this model`.
            # `M2M100Config` and `PLBartConfig` were never used in pipeline tests: cannot create a simple tokenizer
            to_skip = True
        elif test_casse_name == "TextGenerationPipelineTests" and config_class.__name__ in [
            "ProphetNetConfig",
            "TransfoXLConfig",
        ]:
            # Get `ValueError: AttributeError: 'NoneType' object has no attribute 'new_ones'` or `AssertionError`.
            # `TransfoXLConfig` and `ProphetNetConfig` were never used in pipeline tests: cannot create a simple
            # tokenizer.
            to_skip = True
        elif test_casse_name == "FillMaskPipelineTests" and config_class.__name__ in [
            "FlaubertConfig",
            "XLMConfig",
        ]:
            # Get `ValueError: AttributeError: 'NoneType' object has no attribute 'new_ones'` or `AssertionError`.
            # `FlaubertConfig` and `TransfoXLConfig` were never used in pipeline tests: cannot create a simple
            # tokenizer
            to_skip = True
        elif test_casse_name == "TextGenerationPipelineTests" and model_architecture.__name__ in [
            "TFRoFormerForCausalLM"
        ]:
            # TODO: add `prepare_inputs_for_generation` for `TFRoFormerForCausalLM`
            to_skip = True
        elif test_casse_name == "QAPipelineTests" and model_architecture.__name__ in ["FNetForQuestionAnswering"]:
            # TODO: The change in `base.py` in the PR #21132 (https://github.com/huggingface/transformers/pull/21132)
            #       fails this test case. Skip for now - a fix for this along with the initial changes in PR #20426 is
            #       too much. Let `ydshieh` to fix it ASAP once #20426 is merged.
            to_skip = True
        elif config_class.__name__ == "LayoutLMv2Config" and test_casse_name in [
            "QAPipelineTests",
            "TextClassificationPipelineTests",
            "TokenClassificationPipelineTests",
            "ZeroShotClassificationPipelineTests",
        ]:
            # `LayoutLMv2Config` was never used in pipeline tests (`test_pt_LayoutLMv2Config_XXX`) due to lack of tiny
            # config. With new tiny model creation, it is available, but we need to fix the failed tests.
            to_skip = True
        elif test_casse_name == "DocumentQuestionAnsweringPipelineTests" and not tokenizer_name.endswith("Fast"):
            # This pipeline uses `sequence_ids()` which is only available for fast tokenizers.
            to_skip = True

    return to_skip


def validate_test_components(test_case, model, tokenizer, processor):

    # TODO: Move this to tiny model creation script
    # head-specific (within a model type) necessary changes to the config
    # 1. for `BlenderbotForCausalLM`
    if model.__class__.__name__ == "BlenderbotForCausalLM":
        model.config.encoder_no_repeat_ngram_size = 0

    # TODO: Change the tiny model creation script: don't create models with problematic tokenizers
    # Avoid `IndexError` in embedding layers
    CONFIG_WITHOUT_VOCAB_SIZE = ["CanineConfig"]
    if tokenizer is not None:
        config_vocab_size = getattr(model.config, "vocab_size", None)
        # For CLIP-like models
        if config_vocab_size is None and hasattr(model.config, "text_config"):
            config_vocab_size = getattr(model.config.text_config, "vocab_size", None)
        if config_vocab_size is None and model.config.__class__.__name__ not in CONFIG_WITHOUT_VOCAB_SIZE:
            raise ValueError(
                "Could not determine `vocab_size` from model configuration while `tokenizer` is not `None`."
            )
        # TODO: Remove tiny models from the Hub which have problematic tokenizers (but still keep this block)
        if config_vocab_size is not None and len(tokenizer) > config_vocab_size:
            test_case.skipTest(
                f"Ignore {model.__class__.__name__}: `tokenizer` ({tokenizer.__class__.__name__}) has"
                f" {len(tokenizer)} tokens which is greater than `config_vocab_size`"
                f" ({config_vocab_size}). Something is wrong."
            )


class PipelineTestCaseMeta(type):
    def __new__(mcs, name, bases, dct):
        def gen_test(repo_name, model_architecture, tokenizer_name, processor_name):
            @skipIf(
                tokenizer_name is None and processor_name is None,
                f"Ignore {model_architecture.__name__}: no processor class is provided (tokenizer, image processor,"
                " feature extractor, etc)",
            )
            def test(self):
<<<<<<< HEAD
                if ModelClass.__name__ == "WhisperForConditionalGeneration":
                    # TODO: address this
                    self.skipTest(
                        "Cannot test Whisper generation with tiny config, because it does not have configuration"
                        " defaults for generation"
                    )

                if ModelClass.__name__.endswith("ForCausalLM"):
                    tiny_config.is_encoder_decoder = False
                    if hasattr(tiny_config, "encoder_no_repeat_ngram_size"):
                        # specific for blenderbot which supports both decoder-only
                        # encoder/decoder but the test config  only reflects
                        # encoder/decoder arch
                        tiny_config.encoder_no_repeat_ngram_size = 0
                if ModelClass.__name__.endswith("WithLMHead"):
                    tiny_config.is_decoder = True
=======
                repo_id = f"hf-internal-testing/{repo_name}"

                tokenizer = None
                if tokenizer_name is not None:
                    tokenizer_class = getattr(transformers_module, tokenizer_name)
                    tokenizer = tokenizer_class.from_pretrained(repo_id)

                processor = None
                if processor_name is not None:
                    processor_class = getattr(transformers_module, processor_name)
                    # If the required packages (like `Pillow`) are not installed, this will fail.
                    try:
                        processor = processor_class.from_pretrained(repo_id)
                    except Exception:
                        self.skipTest(f"Ignore {model_architecture.__name__}: could not load the model from {repo_id}")

>>>>>>> 6c62cfb2
                try:
                    model = model_architecture.from_pretrained(repo_id)
                except Exception:
                    self.skipTest(f"Ignore {model_architecture.__name__}: could not load the model from {repo_id}")

                # validate
                validate_test_components(self, model, tokenizer, processor)

                if hasattr(model, "eval"):
                    model = model.eval()

<<<<<<< HEAD
                if tokenizer_class is not None:
                    try:
                        tokenizer = get_tiny_tokenizer_from_checkpoint(checkpoint)
                        # XLNet actually defines it as -1.
                        if model.config.__class__.__name__ in ROBERTA_EMBEDDING_ADJUSMENT_CONFIGS:
                            tokenizer.model_max_length = model.config.max_position_embeddings - 2
                        elif (
                            hasattr(model.config, "max_position_embeddings")
                            and model.config.max_position_embeddings > 0
                        ):
                            tokenizer.model_max_length = model.config.max_position_embeddings
                    # Rust Panic exception are NOT Exception subclass
                    # Some test tokenizer contain broken vocabs or custom PreTokenizer, so we
                    # provide some default tokenizer and hope for the best.
                    except:  # noqa: E722
                        self.skipTest(f"Ignoring {ModelClass}, cannot create a simple tokenizer")
                else:
                    tokenizer = None

                feature_extractor = get_tiny_feature_extractor_from_checkpoint(
                    checkpoint, tiny_config, feature_extractor_class
                )

                image_processor = get_tiny_image_processor_from_checkpoint(
                    checkpoint, tiny_config, image_processor_class
                )

                if tokenizer is None and feature_extractor is None and image_processor:
                    self.skipTest(
                        f"Ignoring {ModelClass}, cannot create a tokenizer or feature_extractor or image_processor"
                        " (PerceiverConfig with no FastTokenizer ?)"
                    )
                pipeline, examples = self.get_test_pipeline(model, tokenizer, feature_extractor, image_processor)
=======
                pipeline, examples = self.get_test_pipeline(model, tokenizer, processor)
>>>>>>> 6c62cfb2
                if pipeline is None:
                    # The test can disable itself, but it should be very marginal
                    # Concerns: Wav2Vec2ForCTC without tokenizer test (FastTokenizer don't exist)
                    self.skipTest(f"Ignore {model_architecture.__name__}: could not create the pipeline")
                self.run_pipeline_test(pipeline, examples)

                def run_batch_test(pipeline, examples):
                    # Need to copy because `Conversation` are stateful
                    if pipeline.tokenizer is not None and pipeline.tokenizer.pad_token_id is None:
                        return  # No batching for this and it's OK

                    # 10 examples with batch size 4 means there needs to be a unfinished batch
                    # which is important for the unbatcher
                    def data(n):
                        for _ in range(n):
                            # Need to copy because Conversation object is mutated
                            yield copy.deepcopy(random.choice(examples))

                    out = []
                    for item in pipeline(data(10), batch_size=4):
                        out.append(item)
                    self.assertEqual(len(out), 10)

                run_batch_test(pipeline, examples)

            return test

        # Download tiny model summary (used to avoid requesting from Hub too many times)
        url = "https://huggingface.co/datasets/hf-internal-testing/tiny-random-model-summary/raw/main/processor_classes.json"
        tiny_model_summary = requests.get(url).json()

        for prefix, key in [("pt", "model_mapping"), ("tf", "tf_model_mapping")]:
            mapping = dct.get(key, {})
            if mapping:
                for config_class, model_architectures in mapping.items():

                    if not isinstance(model_architectures, tuple):
                        model_architectures = (model_architectures,)

                    for model_architecture in model_architectures:
                        model_arch_name = model_architecture.__name__
                        # Get the canonical name
                        for _prefix in ["Flax", "TF"]:
                            if model_arch_name.startswith(_prefix):
                                model_arch_name = model_arch_name[len(_prefix) :]
                                break

                        tokenizer_names = []
                        processor_names = []
                        if model_arch_name in tiny_model_summary:
                            tokenizer_names = tiny_model_summary[model_arch_name]["tokenizer_classes"]
                            processor_names = tiny_model_summary[model_arch_name]["processor_classes"]
                        # Adding `None` (if empty) so we can generate tests
                        tokenizer_names = [None] if len(tokenizer_names) == 0 else tokenizer_names
                        processor_names = [None] if len(processor_names) == 0 else processor_names

                        repo_name = f"tiny-random-{model_arch_name}"
                        for tokenizer_name in tokenizer_names:
                            for processor_name in processor_names:
                                if is_test_to_skip(
                                    name, config_class, model_architecture, tokenizer_name, processor_name
                                ):
                                    continue
                                test_name = f"test_{prefix}_{config_class.__name__}_{model_architecture.__name__}_{tokenizer_name}_{processor_name}"
                                dct[test_name] = gen_test(
                                    repo_name, model_architecture, tokenizer_name, processor_name
                                )

        @abstractmethod
        def inner(self):
            raise NotImplementedError("Not implemented test")

        # Force these 2 methods to exist
        dct["test_small_model_pt"] = dct.get("test_small_model_pt", inner)
        dct["test_small_model_tf"] = dct.get("test_small_model_tf", inner)

        return type.__new__(mcs, name, bases, dct)


class CommonPipelineTest(unittest.TestCase):
    @require_torch
    def test_pipeline_iteration(self):
        from torch.utils.data import Dataset

        class MyDataset(Dataset):
            data = [
                "This is a test",
                "This restaurant is great",
                "This restaurant is awful",
            ]

            def __len__(self):
                return 3

            def __getitem__(self, i):
                return self.data[i]

        text_classifier = pipeline(
            task="text-classification", model="hf-internal-testing/tiny-random-distilbert", framework="pt"
        )
        dataset = MyDataset()
        for output in text_classifier(dataset):
            self.assertEqual(output, {"label": ANY(str), "score": ANY(float)})

    @require_torch
    def test_check_task_auto_inference(self):
        pipe = pipeline(model="hf-internal-testing/tiny-random-distilbert")

        self.assertIsInstance(pipe, TextClassificationPipeline)

    @require_torch
    def test_pipeline_batch_size_global(self):
        pipe = pipeline(model="hf-internal-testing/tiny-random-distilbert")
        self.assertEqual(pipe._batch_size, None)
        self.assertEqual(pipe._num_workers, None)

        pipe = pipeline(model="hf-internal-testing/tiny-random-distilbert", batch_size=2, num_workers=1)
        self.assertEqual(pipe._batch_size, 2)
        self.assertEqual(pipe._num_workers, 1)

    @require_torch
    def test_pipeline_pathlike(self):
        pipe = pipeline(model="hf-internal-testing/tiny-random-distilbert")
        with tempfile.TemporaryDirectory() as d:
            pipe.save_pretrained(d)
            path = Path(d)
            newpipe = pipeline(task="text-classification", model=path)
        self.assertIsInstance(newpipe, TextClassificationPipeline)

    @require_torch
    def test_pipeline_override(self):
        class MyPipeline(TextClassificationPipeline):
            pass

        text_classifier = pipeline(model="hf-internal-testing/tiny-random-distilbert", pipeline_class=MyPipeline)

        self.assertIsInstance(text_classifier, MyPipeline)

    def test_check_task(self):
        task = get_task("gpt2")
        self.assertEqual(task, "text-generation")

        with self.assertRaises(RuntimeError):
            # Wrong framework
            get_task("espnet/siddhana_slurp_entity_asr_train_asr_conformer_raw_en_word_valid.acc.ave_10best")

    @require_torch
    def test_iterator_data(self):
        def data(n: int):
            for _ in range(n):
                yield "This is a test"

        pipe = pipeline(model="hf-internal-testing/tiny-random-distilbert")

        results = []
        for out in pipe(data(10)):
            self.assertEqual(nested_simplify(out), {"label": "LABEL_0", "score": 0.504})
            results.append(out)
        self.assertEqual(len(results), 10)

        # When using multiple workers on streamable data it should still work
        # This will force using `num_workers=1` with a warning for now.
        results = []
        for out in pipe(data(10), num_workers=2):
            self.assertEqual(nested_simplify(out), {"label": "LABEL_0", "score": 0.504})
            results.append(out)
        self.assertEqual(len(results), 10)

    @require_tf
    def test_iterator_data_tf(self):
        def data(n: int):
            for _ in range(n):
                yield "This is a test"

        pipe = pipeline(model="hf-internal-testing/tiny-random-distilbert", framework="tf")
        out = pipe("This is a test")
        results = []
        for out in pipe(data(10)):
            self.assertEqual(nested_simplify(out), {"label": "LABEL_0", "score": 0.504})
            results.append(out)
        self.assertEqual(len(results), 10)

    @require_torch
    def test_unbatch_attentions_hidden_states(self):
        model = DistilBertForSequenceClassification.from_pretrained(
            "hf-internal-testing/tiny-random-distilbert", output_hidden_states=True, output_attentions=True
        )
        tokenizer = AutoTokenizer.from_pretrained("hf-internal-testing/tiny-random-distilbert")
        text_classifier = TextClassificationPipeline(model=model, tokenizer=tokenizer)

        # Used to throw an error because `hidden_states` are a tuple of tensors
        # instead of the expected tensor.
        outputs = text_classifier(["This is great !"] * 20, batch_size=32)
        self.assertEqual(len(outputs), 20)


class PipelineScikitCompatTest(unittest.TestCase):
    @require_torch
    def test_pipeline_predict_pt(self):
        data = ["This is a test"]

        text_classifier = pipeline(
            task="text-classification", model="hf-internal-testing/tiny-random-distilbert", framework="pt"
        )

        expected_output = [{"label": ANY(str), "score": ANY(float)}]
        actual_output = text_classifier.predict(data)
        self.assertEqual(expected_output, actual_output)

    @require_tf
    def test_pipeline_predict_tf(self):
        data = ["This is a test"]

        text_classifier = pipeline(
            task="text-classification", model="hf-internal-testing/tiny-random-distilbert", framework="tf"
        )

        expected_output = [{"label": ANY(str), "score": ANY(float)}]
        actual_output = text_classifier.predict(data)
        self.assertEqual(expected_output, actual_output)

    @require_torch
    def test_pipeline_transform_pt(self):
        data = ["This is a test"]

        text_classifier = pipeline(
            task="text-classification", model="hf-internal-testing/tiny-random-distilbert", framework="pt"
        )

        expected_output = [{"label": ANY(str), "score": ANY(float)}]
        actual_output = text_classifier.transform(data)
        self.assertEqual(expected_output, actual_output)

    @require_tf
    def test_pipeline_transform_tf(self):
        data = ["This is a test"]

        text_classifier = pipeline(
            task="text-classification", model="hf-internal-testing/tiny-random-distilbert", framework="tf"
        )

        expected_output = [{"label": ANY(str), "score": ANY(float)}]
        actual_output = text_classifier.transform(data)
        self.assertEqual(expected_output, actual_output)


class PipelinePadTest(unittest.TestCase):
    @require_torch
    def test_pipeline_padding(self):
        import torch

        items = [
            {
                "label": "label1",
                "input_ids": torch.LongTensor([[1, 23, 24, 2]]),
                "attention_mask": torch.LongTensor([[0, 1, 1, 0]]),
            },
            {
                "label": "label2",
                "input_ids": torch.LongTensor([[1, 23, 24, 43, 44, 2]]),
                "attention_mask": torch.LongTensor([[0, 1, 1, 1, 1, 0]]),
            },
        ]

        self.assertEqual(_pad(items, "label", 0, "right"), ["label1", "label2"])
        self.assertTrue(
            torch.allclose(
                _pad(items, "input_ids", 10, "right"),
                torch.LongTensor([[1, 23, 24, 2, 10, 10], [1, 23, 24, 43, 44, 2]]),
            )
        )
        self.assertTrue(
            torch.allclose(
                _pad(items, "input_ids", 10, "left"),
                torch.LongTensor([[10, 10, 1, 23, 24, 2], [1, 23, 24, 43, 44, 2]]),
            )
        )
        self.assertTrue(
            torch.allclose(
                _pad(items, "attention_mask", 0, "right"), torch.LongTensor([[0, 1, 1, 0, 0, 0], [0, 1, 1, 1, 1, 0]])
            )
        )

    @require_torch
    def test_pipeline_image_padding(self):
        import torch

        items = [
            {
                "label": "label1",
                "pixel_values": torch.zeros((1, 3, 10, 10)),
            },
            {
                "label": "label2",
                "pixel_values": torch.zeros((1, 3, 10, 10)),
            },
        ]

        self.assertEqual(_pad(items, "label", 0, "right"), ["label1", "label2"])
        self.assertTrue(
            torch.allclose(
                _pad(items, "pixel_values", 10, "right"),
                torch.zeros((2, 3, 10, 10)),
            )
        )

    @require_torch
    def test_pipeline_offset_mapping(self):
        import torch

        items = [
            {
                "offset_mappings": torch.zeros([1, 11, 2], dtype=torch.long),
            },
            {
                "offset_mappings": torch.zeros([1, 4, 2], dtype=torch.long),
            },
        ]

        self.assertTrue(
            torch.allclose(
                _pad(items, "offset_mappings", 0, "right"),
                torch.zeros((2, 11, 2), dtype=torch.long),
            ),
        )


class PipelineUtilsTest(unittest.TestCase):
    @require_torch
    def test_pipeline_dataset(self):
        from transformers.pipelines.pt_utils import PipelineDataset

        dummy_dataset = [0, 1, 2, 3]

        def add(number, extra=0):
            return number + extra

        dataset = PipelineDataset(dummy_dataset, add, {"extra": 2})
        self.assertEqual(len(dataset), 4)
        outputs = [dataset[i] for i in range(4)]
        self.assertEqual(outputs, [2, 3, 4, 5])

    @require_torch
    def test_pipeline_iterator(self):
        from transformers.pipelines.pt_utils import PipelineIterator

        dummy_dataset = [0, 1, 2, 3]

        def add(number, extra=0):
            return number + extra

        dataset = PipelineIterator(dummy_dataset, add, {"extra": 2})
        self.assertEqual(len(dataset), 4)

        outputs = [item for item in dataset]
        self.assertEqual(outputs, [2, 3, 4, 5])

    @require_torch
    def test_pipeline_iterator_no_len(self):
        from transformers.pipelines.pt_utils import PipelineIterator

        def dummy_dataset():
            for i in range(4):
                yield i

        def add(number, extra=0):
            return number + extra

        dataset = PipelineIterator(dummy_dataset(), add, {"extra": 2})
        with self.assertRaises(TypeError):
            len(dataset)

        outputs = [item for item in dataset]
        self.assertEqual(outputs, [2, 3, 4, 5])

    @require_torch
    def test_pipeline_batch_unbatch_iterator(self):
        from transformers.pipelines.pt_utils import PipelineIterator

        dummy_dataset = [{"id": [0, 1, 2]}, {"id": [3]}]

        def add(number, extra=0):
            return {"id": [i + extra for i in number["id"]]}

        dataset = PipelineIterator(dummy_dataset, add, {"extra": 2}, loader_batch_size=3)

        outputs = [item for item in dataset]
        self.assertEqual(outputs, [{"id": 2}, {"id": 3}, {"id": 4}, {"id": 5}])

    @require_torch
    def test_pipeline_batch_unbatch_iterator_tensors(self):
        import torch

        from transformers.pipelines.pt_utils import PipelineIterator

        dummy_dataset = [{"id": torch.LongTensor([[10, 20], [0, 1], [0, 2]])}, {"id": torch.LongTensor([[3]])}]

        def add(number, extra=0):
            return {"id": number["id"] + extra}

        dataset = PipelineIterator(dummy_dataset, add, {"extra": 2}, loader_batch_size=3)

        outputs = [item for item in dataset]
        self.assertEqual(
            nested_simplify(outputs), [{"id": [[12, 22]]}, {"id": [[2, 3]]}, {"id": [[2, 4]]}, {"id": [[5]]}]
        )

    @require_torch
    def test_pipeline_chunk_iterator(self):
        from transformers.pipelines.pt_utils import PipelineChunkIterator

        def preprocess_chunk(n: int):
            for i in range(n):
                yield i

        dataset = [2, 3]

        dataset = PipelineChunkIterator(dataset, preprocess_chunk, {}, loader_batch_size=3)

        outputs = [item for item in dataset]

        self.assertEqual(outputs, [0, 1, 0, 1, 2])

    @require_torch
    def test_pipeline_pack_iterator(self):
        from transformers.pipelines.pt_utils import PipelinePackIterator

        def pack(item):
            return {"id": item["id"] + 1, "is_last": item["is_last"]}

        dataset = [
            {"id": 0, "is_last": False},
            {"id": 1, "is_last": True},
            {"id": 0, "is_last": False},
            {"id": 1, "is_last": False},
            {"id": 2, "is_last": True},
        ]

        dataset = PipelinePackIterator(dataset, pack, {})

        outputs = [item for item in dataset]
        self.assertEqual(
            outputs,
            [
                [
                    {"id": 1},
                    {"id": 2},
                ],
                [
                    {"id": 1},
                    {"id": 2},
                    {"id": 3},
                ],
            ],
        )

    @require_torch
    def test_pipeline_pack_unbatch_iterator(self):
        from transformers.pipelines.pt_utils import PipelinePackIterator

        dummy_dataset = [{"id": [0, 1, 2], "is_last": [False, True, False]}, {"id": [3], "is_last": [True]}]

        def add(number, extra=0):
            return {"id": [i + extra for i in number["id"]], "is_last": number["is_last"]}

        dataset = PipelinePackIterator(dummy_dataset, add, {"extra": 2}, loader_batch_size=3)

        outputs = [item for item in dataset]
        self.assertEqual(outputs, [[{"id": 2}, {"id": 3}], [{"id": 4}, {"id": 5}]])

        # is_false Across batch
        dummy_dataset = [{"id": [0, 1, 2], "is_last": [False, False, False]}, {"id": [3], "is_last": [True]}]

        def add(number, extra=0):
            return {"id": [i + extra for i in number["id"]], "is_last": number["is_last"]}

        dataset = PipelinePackIterator(dummy_dataset, add, {"extra": 2}, loader_batch_size=3)

        outputs = [item for item in dataset]
        self.assertEqual(outputs, [[{"id": 2}, {"id": 3}, {"id": 4}, {"id": 5}]])

    @slow
    @require_torch
    def test_load_default_pipelines_pt(self):
        import torch

        from transformers.pipelines import SUPPORTED_TASKS

        set_seed_fn = lambda: torch.manual_seed(0)  # noqa: E731
        for task in SUPPORTED_TASKS.keys():
            if task == "table-question-answering":
                # test table in seperate test due to more dependencies
                continue

            self.check_default_pipeline(task, "pt", set_seed_fn, self.check_models_equal_pt)

    @slow
    @require_tf
    def test_load_default_pipelines_tf(self):
        import tensorflow as tf

        from transformers.pipelines import SUPPORTED_TASKS

        set_seed_fn = lambda: tf.random.set_seed(0)  # noqa: E731
        for task in SUPPORTED_TASKS.keys():
            if task == "table-question-answering":
                # test table in seperate test due to more dependencies
                continue

            self.check_default_pipeline(task, "tf", set_seed_fn, self.check_models_equal_tf)

    @slow
    @require_torch
    def test_load_default_pipelines_pt_table_qa(self):
        import torch

        set_seed_fn = lambda: torch.manual_seed(0)  # noqa: E731
        self.check_default_pipeline("table-question-answering", "pt", set_seed_fn, self.check_models_equal_pt)

    @slow
    @require_tf
    @require_tensorflow_probability
    def test_load_default_pipelines_tf_table_qa(self):
        import tensorflow as tf

        set_seed_fn = lambda: tf.random.set_seed(0)  # noqa: E731
        self.check_default_pipeline("table-question-answering", "tf", set_seed_fn, self.check_models_equal_tf)

    def check_default_pipeline(self, task, framework, set_seed_fn, check_models_equal_fn):
        from transformers.pipelines import SUPPORTED_TASKS, pipeline

        task_dict = SUPPORTED_TASKS[task]
        # test to compare pipeline to manually loading the respective model
        model = None
        relevant_auto_classes = task_dict[framework]

        if len(relevant_auto_classes) == 0:
            # task has no default
            logger.debug(f"{task} in {framework} has no default")
            return

        # by default use first class
        auto_model_cls = relevant_auto_classes[0]

        # retrieve correct model ids
        if task == "translation":
            # special case for translation pipeline which has multiple languages
            model_ids = []
            revisions = []
            tasks = []
            for translation_pair in task_dict["default"].keys():
                model_id, revision = task_dict["default"][translation_pair]["model"][framework]

                model_ids.append(model_id)
                revisions.append(revision)
                tasks.append(task + f"_{'_to_'.join(translation_pair)}")
        else:
            # normal case - non-translation pipeline
            model_id, revision = task_dict["default"]["model"][framework]

            model_ids = [model_id]
            revisions = [revision]
            tasks = [task]

        # check for equality
        for model_id, revision, task in zip(model_ids, revisions, tasks):
            # load default model
            try:
                set_seed_fn()
                model = auto_model_cls.from_pretrained(model_id, revision=revision)
            except ValueError:
                # first auto class is possible not compatible with model, go to next model class
                auto_model_cls = relevant_auto_classes[1]
                set_seed_fn()
                model = auto_model_cls.from_pretrained(model_id, revision=revision)

            # load default pipeline
            set_seed_fn()
            default_pipeline = pipeline(task, framework=framework)

            # compare pipeline model with default model
            models_are_equal = check_models_equal_fn(default_pipeline.model, model)
            self.assertTrue(models_are_equal, f"{task} model doesn't match pipeline.")

            logger.debug(f"{task} in {framework} succeeded with {model_id}.")

    def check_models_equal_pt(self, model1, model2):
        models_are_equal = True
        for model1_p, model2_p in zip(model1.parameters(), model2.parameters()):
            if model1_p.data.ne(model2_p.data).sum() > 0:
                models_are_equal = False

        return models_are_equal

    def check_models_equal_tf(self, model1, model2):
        models_are_equal = True
        for model1_p, model2_p in zip(model1.weights, model2.weights):
            if np.abs(model1_p.numpy() - model2_p.numpy()).sum() > 1e-5:
                models_are_equal = False

        return models_are_equal


class CustomPipeline(Pipeline):
    def _sanitize_parameters(self, **kwargs):
        preprocess_kwargs = {}
        if "maybe_arg" in kwargs:
            preprocess_kwargs["maybe_arg"] = kwargs["maybe_arg"]
        return preprocess_kwargs, {}, {}

    def preprocess(self, text, maybe_arg=2):
        input_ids = self.tokenizer(text, return_tensors="pt")
        return input_ids

    def _forward(self, model_inputs):
        outputs = self.model(**model_inputs)
        return outputs

    def postprocess(self, model_outputs):
        return model_outputs["logits"].softmax(-1).numpy()


class CustomPipelineTest(unittest.TestCase):
    def test_warning_logs(self):
        transformers_logging.set_verbosity_debug()
        logger_ = transformers_logging.get_logger("transformers.pipelines.base")

        alias = "text-classification"
        # Get the original task, so we can restore it at the end.
        # (otherwise the subsequential tests in `TextClassificationPipelineTests` will fail)
        _, original_task, _ = PIPELINE_REGISTRY.check_task(alias)

        try:
            with CaptureLogger(logger_) as cm:
                PIPELINE_REGISTRY.register_pipeline(alias, PairClassificationPipeline)
            self.assertIn(f"{alias} is already registered", cm.out)
        finally:
            # restore
            PIPELINE_REGISTRY.supported_tasks[alias] = original_task

    def test_register_pipeline(self):
        PIPELINE_REGISTRY.register_pipeline(
            "custom-text-classification",
            pipeline_class=PairClassificationPipeline,
            pt_model=AutoModelForSequenceClassification if is_torch_available() else None,
            tf_model=TFAutoModelForSequenceClassification if is_tf_available() else None,
            default={"pt": "hf-internal-testing/tiny-random-distilbert"},
            type="text",
        )
        assert "custom-text-classification" in PIPELINE_REGISTRY.get_supported_tasks()

        _, task_def, _ = PIPELINE_REGISTRY.check_task("custom-text-classification")
        self.assertEqual(task_def["pt"], (AutoModelForSequenceClassification,) if is_torch_available() else ())
        self.assertEqual(task_def["tf"], (TFAutoModelForSequenceClassification,) if is_tf_available() else ())
        self.assertEqual(task_def["type"], "text")
        self.assertEqual(task_def["impl"], PairClassificationPipeline)
        self.assertEqual(task_def["default"], {"model": {"pt": "hf-internal-testing/tiny-random-distilbert"}})

        # Clean registry for next tests.
        del PIPELINE_REGISTRY.supported_tasks["custom-text-classification"]

    @require_torch_or_tf
    def test_dynamic_pipeline(self):
        PIPELINE_REGISTRY.register_pipeline(
            "pair-classification",
            pipeline_class=PairClassificationPipeline,
            pt_model=AutoModelForSequenceClassification if is_torch_available() else None,
            tf_model=TFAutoModelForSequenceClassification if is_tf_available() else None,
        )

        classifier = pipeline("pair-classification", model="hf-internal-testing/tiny-random-bert")

        # Clean registry as we won't need the pipeline to be in it for the rest to work.
        del PIPELINE_REGISTRY.supported_tasks["pair-classification"]

        with tempfile.TemporaryDirectory() as tmp_dir:
            classifier.save_pretrained(tmp_dir)
            # checks
            self.assertDictEqual(
                classifier.model.config.custom_pipelines,
                {
                    "pair-classification": {
                        "impl": "custom_pipeline.PairClassificationPipeline",
                        "pt": ("AutoModelForSequenceClassification",) if is_torch_available() else (),
                        "tf": ("TFAutoModelForSequenceClassification",) if is_tf_available() else (),
                    }
                },
            )
            # Fails if the user forget to pass along `trust_remote_code=True`
            with self.assertRaises(ValueError):
                _ = pipeline(model=tmp_dir)

            new_classifier = pipeline(model=tmp_dir, trust_remote_code=True)
            # Using trust_remote_code=False forces the traditional pipeline tag
            old_classifier = pipeline("text-classification", model=tmp_dir, trust_remote_code=False)
        # Can't make an isinstance check because the new_classifier is from the PairClassificationPipeline class of a
        # dynamic module
        self.assertEqual(new_classifier.__class__.__name__, "PairClassificationPipeline")
        self.assertEqual(new_classifier.task, "pair-classification")
        results = new_classifier("I hate you", second_text="I love you")
        self.assertDictEqual(
            nested_simplify(results),
            {"label": "LABEL_0", "score": 0.505, "logits": [-0.003, -0.024]},
        )

        self.assertEqual(old_classifier.__class__.__name__, "TextClassificationPipeline")
        self.assertEqual(old_classifier.task, "text-classification")
        results = old_classifier("I hate you", text_pair="I love you")
        self.assertListEqual(
            nested_simplify(results),
            [{"label": "LABEL_0", "score": 0.505}],
        )

    @require_torch_or_tf
    def test_cached_pipeline_has_minimum_calls_to_head(self):
        # Make sure we have cached the pipeline.
        _ = pipeline("text-classification", model="hf-internal-testing/tiny-random-bert")
        with RequestCounter() as counter:
            _ = pipeline("text-classification", model="hf-internal-testing/tiny-random-bert")
            self.assertEqual(counter.get_request_count, 0)
            self.assertEqual(counter.head_request_count, 1)
            self.assertEqual(counter.other_request_count, 0)

    @require_torch
    def test_chunk_pipeline_batching_single_file(self):
        # Make sure we have cached the pipeline.
        pipe = pipeline(model="hf-internal-testing/tiny-random-Wav2Vec2ForCTC")
        ds = datasets.load_dataset("hf-internal-testing/librispeech_asr_dummy", "clean", split="validation").sort("id")
        audio = ds[40]["audio"]["array"]

        pipe = pipeline(model="hf-internal-testing/tiny-random-Wav2Vec2ForCTC")
        # For some reason scoping doesn't work if not using `self.`
        self.COUNT = 0
        forward = pipe.model.forward

        def new_forward(*args, **kwargs):
            self.COUNT += 1
            return forward(*args, **kwargs)

        pipe.model.forward = new_forward

        for out in pipe(audio, return_timestamps="char", chunk_length_s=3, stride_length_s=[1, 1], batch_size=1024):
            pass

        self.assertEqual(self.COUNT, 1)


@require_torch
@is_staging_test
class DynamicPipelineTester(unittest.TestCase):
    vocab_tokens = ["[UNK]", "[CLS]", "[SEP]", "[PAD]", "[MASK]", "I", "love", "hate", "you"]

    @classmethod
    def setUpClass(cls):
        cls._token = TOKEN
        set_access_token(TOKEN)
        HfFolder.save_token(TOKEN)

    @classmethod
    def tearDownClass(cls):
        try:
            delete_repo(token=cls._token, repo_id="test-dynamic-pipeline")
        except HTTPError:
            pass

    def test_push_to_hub_dynamic_pipeline(self):
        from transformers import BertConfig, BertForSequenceClassification, BertTokenizer

        PIPELINE_REGISTRY.register_pipeline(
            "pair-classification",
            pipeline_class=PairClassificationPipeline,
            pt_model=AutoModelForSequenceClassification,
        )

        config = BertConfig(
            vocab_size=99, hidden_size=32, num_hidden_layers=5, num_attention_heads=4, intermediate_size=37
        )
        model = BertForSequenceClassification(config).eval()

        with tempfile.TemporaryDirectory() as tmp_dir:
            create_repo(f"{USER}/test-dynamic-pipeline", token=self._token)
            repo = Repository(tmp_dir, clone_from=f"{USER}/test-dynamic-pipeline", token=self._token)

            vocab_file = os.path.join(tmp_dir, "vocab.txt")
            with open(vocab_file, "w", encoding="utf-8") as vocab_writer:
                vocab_writer.write("".join([x + "\n" for x in self.vocab_tokens]))
            tokenizer = BertTokenizer(vocab_file)

            classifier = pipeline("pair-classification", model=model, tokenizer=tokenizer)

            # Clean registry as we won't need the pipeline to be in it for the rest to work.
            del PIPELINE_REGISTRY.supported_tasks["pair-classification"]

            classifier.save_pretrained(tmp_dir)
            # checks
            self.assertDictEqual(
                classifier.model.config.custom_pipelines,
                {
                    "pair-classification": {
                        "impl": "custom_pipeline.PairClassificationPipeline",
                        "pt": ("AutoModelForSequenceClassification",),
                        "tf": (),
                    }
                },
            )

            repo.push_to_hub()

        # Fails if the user forget to pass along `trust_remote_code=True`
        with self.assertRaises(ValueError):
            _ = pipeline(model=f"{USER}/test-dynamic-pipeline")

        new_classifier = pipeline(model=f"{USER}/test-dynamic-pipeline", trust_remote_code=True)
        # Can't make an isinstance check because the new_classifier is from the PairClassificationPipeline class of a
        # dynamic module
        self.assertEqual(new_classifier.__class__.__name__, "PairClassificationPipeline")

        results = classifier("I hate you", second_text="I love you")
        new_results = new_classifier("I hate you", second_text="I love you")
        self.assertDictEqual(nested_simplify(results), nested_simplify(new_results))

        # Using trust_remote_code=False forces the traditional pipeline tag
        old_classifier = pipeline(
            "text-classification", model=f"{USER}/test-dynamic-pipeline", trust_remote_code=False
        )
        self.assertEqual(old_classifier.__class__.__name__, "TextClassificationPipeline")
        self.assertEqual(old_classifier.task, "text-classification")
        new_results = old_classifier("I hate you", text_pair="I love you")
        self.assertListEqual(
            nested_simplify([{"label": results["label"], "score": results["score"]}]), nested_simplify(new_results)
        )<|MERGE_RESOLUTION|>--- conflicted
+++ resolved
@@ -65,121 +65,7 @@
 logger = logging.getLogger(__name__)
 
 
-<<<<<<< HEAD
-ROBERTA_EMBEDDING_ADJUSMENT_CONFIGS = [
-    "CamembertConfig",
-    "IBertConfig",
-    "LongformerConfig",
-    "MarkupLMConfig",
-    "RobertaConfig",
-    "RobertaPreLayerNormConfig",
-    "XLMRobertaConfig",
-]
-
-
-def get_checkpoint_from_architecture(architecture):
-    try:
-        module = importlib.import_module(architecture.__module__)
-    except ImportError:
-        logger.error(f"Ignoring architecture {architecture}")
-        return
-
-    if hasattr(module, "_CHECKPOINT_FOR_DOC"):
-        return module._CHECKPOINT_FOR_DOC
-    else:
-        logger.warning(f"Can't retrieve checkpoint from {architecture.__name__}")
-
-
-def get_tiny_config_from_class(configuration_class):
-    if "OpenAIGPT" in configuration_class.__name__:
-        # This is the only file that is inconsistent with the naming scheme.
-        # Will rename this file if we decide this is the way to go
-        return
-
-    model_type = configuration_class.model_type
-    camel_case_model_name = configuration_class.__name__.split("Config")[0]
-
-    try:
-        model_slug = model_type.replace("-", "_")
-        module = importlib.import_module(f".test_modeling_{model_slug}", package=f"tests.models.{model_slug}")
-        model_tester_class = getattr(module, f"{camel_case_model_name}ModelTester", None)
-    except (ImportError, AttributeError):
-        logger.error(f"No model tester class for {configuration_class.__name__}")
-        return
-
-    if model_tester_class is None:
-        logger.warning(f"No model tester class for {configuration_class.__name__}")
-        return
-
-    model_tester = model_tester_class(parent=None)
-
-    if hasattr(model_tester, "get_pipeline_config"):
-        config = model_tester.get_pipeline_config()
-    elif hasattr(model_tester, "get_config"):
-        config = model_tester.get_config()
-    else:
-        config = None
-        logger.warning(f"Model tester {model_tester_class.__name__} has no `get_config()`.")
-
-    return config
-
-
-@lru_cache(maxsize=100)
-def get_tiny_tokenizer_from_checkpoint(checkpoint):
-    tokenizer = AutoTokenizer.from_pretrained(checkpoint)
-    if tokenizer.vocab_size < 300:
-        # Wav2Vec2ForCTC for instance
-        # ByT5Tokenizer
-        # all are already small enough and have no Fast version that can
-        # be retrained
-        return tokenizer
-    logger.info("Training new from iterator ...")
-    vocabulary = string.ascii_letters + string.digits + " "
-    tokenizer = tokenizer.train_new_from_iterator(vocabulary, vocab_size=len(vocabulary), show_progress=False)
-    logger.info("Trained.")
-    return tokenizer
-
-
-def get_tiny_feature_extractor_from_checkpoint(checkpoint, tiny_config, feature_extractor_class):
-    try:
-        feature_extractor = AutoFeatureExtractor.from_pretrained(checkpoint)
-    except Exception:
-        try:
-            if feature_extractor_class is not None:
-                feature_extractor = feature_extractor_class()
-            else:
-                feature_extractor = None
-        except Exception:
-            feature_extractor = None
-
-    # Audio Spectogram Transformer specific.
-    if feature_extractor.__class__.__name__ == "ASTFeatureExtractor":
-        feature_extractor = feature_extractor.__class__(
-            max_length=tiny_config.max_length, num_mel_bins=tiny_config.num_mel_bins
-        )
-
-    # Speech2TextModel specific.
-    if hasattr(tiny_config, "input_feat_per_channel") and feature_extractor:
-        feature_extractor = feature_extractor.__class__(
-            feature_size=tiny_config.input_feat_per_channel, num_mel_bins=tiny_config.input_feat_per_channel
-        )
-
-    # Whisper specific.
-    if feature_extractor.__class__.__name__ == "WhisperFeatureExtractor":
-        # We adjust the sampling rate, such that the featurizer returns features
-        # compatible with the model
-        feature_extractor = feature_extractor.__class__(
-            sampling_rate=tiny_config.max_source_positions * 2 * 160 // 30, hop_length=160, chunk_length=30
-        )
-
-    # TODO remove this, once those have been moved to `image_processor`.
-    if hasattr(tiny_config, "image_size") and feature_extractor:
-        feature_extractor = feature_extractor.__class__(size=tiny_config.image_size, crop_size=tiny_config.image_size)
-
-    return feature_extractor
-=======
 PATH_TO_TRANSFORMERS = os.path.join(Path(__file__).parent.parent.parent, "src/transformers")
->>>>>>> 6c62cfb2
 
 
 # Dynamically import the Transformers module to grab the attribute classes of the processor form their names.
@@ -347,24 +233,6 @@
                 " feature extractor, etc)",
             )
             def test(self):
-<<<<<<< HEAD
-                if ModelClass.__name__ == "WhisperForConditionalGeneration":
-                    # TODO: address this
-                    self.skipTest(
-                        "Cannot test Whisper generation with tiny config, because it does not have configuration"
-                        " defaults for generation"
-                    )
-
-                if ModelClass.__name__.endswith("ForCausalLM"):
-                    tiny_config.is_encoder_decoder = False
-                    if hasattr(tiny_config, "encoder_no_repeat_ngram_size"):
-                        # specific for blenderbot which supports both decoder-only
-                        # encoder/decoder but the test config  only reflects
-                        # encoder/decoder arch
-                        tiny_config.encoder_no_repeat_ngram_size = 0
-                if ModelClass.__name__.endswith("WithLMHead"):
-                    tiny_config.is_decoder = True
-=======
                 repo_id = f"hf-internal-testing/{repo_name}"
 
                 tokenizer = None
@@ -381,7 +249,6 @@
                     except Exception:
                         self.skipTest(f"Ignore {model_architecture.__name__}: could not load the model from {repo_id}")
 
->>>>>>> 6c62cfb2
                 try:
                     model = model_architecture.from_pretrained(repo_id)
                 except Exception:
@@ -393,43 +260,7 @@
                 if hasattr(model, "eval"):
                     model = model.eval()
 
-<<<<<<< HEAD
-                if tokenizer_class is not None:
-                    try:
-                        tokenizer = get_tiny_tokenizer_from_checkpoint(checkpoint)
-                        # XLNet actually defines it as -1.
-                        if model.config.__class__.__name__ in ROBERTA_EMBEDDING_ADJUSMENT_CONFIGS:
-                            tokenizer.model_max_length = model.config.max_position_embeddings - 2
-                        elif (
-                            hasattr(model.config, "max_position_embeddings")
-                            and model.config.max_position_embeddings > 0
-                        ):
-                            tokenizer.model_max_length = model.config.max_position_embeddings
-                    # Rust Panic exception are NOT Exception subclass
-                    # Some test tokenizer contain broken vocabs or custom PreTokenizer, so we
-                    # provide some default tokenizer and hope for the best.
-                    except:  # noqa: E722
-                        self.skipTest(f"Ignoring {ModelClass}, cannot create a simple tokenizer")
-                else:
-                    tokenizer = None
-
-                feature_extractor = get_tiny_feature_extractor_from_checkpoint(
-                    checkpoint, tiny_config, feature_extractor_class
-                )
-
-                image_processor = get_tiny_image_processor_from_checkpoint(
-                    checkpoint, tiny_config, image_processor_class
-                )
-
-                if tokenizer is None and feature_extractor is None and image_processor:
-                    self.skipTest(
-                        f"Ignoring {ModelClass}, cannot create a tokenizer or feature_extractor or image_processor"
-                        " (PerceiverConfig with no FastTokenizer ?)"
-                    )
-                pipeline, examples = self.get_test_pipeline(model, tokenizer, feature_extractor, image_processor)
-=======
                 pipeline, examples = self.get_test_pipeline(model, tokenizer, processor)
->>>>>>> 6c62cfb2
                 if pipeline is None:
                     # The test can disable itself, but it should be very marginal
                     # Concerns: Wav2Vec2ForCTC without tokenizer test (FastTokenizer don't exist)
