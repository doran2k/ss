# Copyright 2020 The HuggingFace Team. All rights reserved.
#
# Licensed under the Apache License, Version 2.0 (the "License");
# you may not use this file except in compliance with the License.
# You may obtain a copy of the License at
#
#     http://www.apache.org/licenses/LICENSE-2.0
#
# Unless required by applicable law or agreed to in writing, software
# distributed under the License is distributed on an "AS IS" BASIS,
# WITHOUT WARRANTIES OR CONDITIONS OF ANY KIND, either express or implied.
# See the License for the specific language governing permissions and
# limitations under the License.

# When adding a new object to this init, remember to add it twice: once inside the `_import_structure` dictionary and
# once inside the `if TYPE_CHECKING` branch. The `TYPE_CHECKING` should have import statements as usual, but they are
# only there for type checking. The `_import_structure` is a dictionary submodule to list of object names, and is used
# to defer the actual importing for when the objects are requested. This way `import transformers` provides the names
# in the namespace without actually importing anything (and especially none of the backends).

__version__ = "4.36.0.dev0"

from typing import TYPE_CHECKING

# Check the dependencies satisfy the minimal versions required.
from . import dependency_versions_check
from .utils import (
    OptionalDependencyNotAvailable,
    _LazyModule,
    is_bitsandbytes_available,
    is_essentia_available,
    is_flax_available,
    is_keras_nlp_available,
    is_librosa_available,
    is_pretty_midi_available,
    is_scipy_available,
    is_sentencepiece_available,
    is_speech_available,
    is_tensorflow_text_available,
    is_tf_available,
    is_timm_available,
    is_tokenizers_available,
    is_torch_available,
    is_torchvision_available,
    is_vision_available,
    logging,
)


logger = logging.get_logger(__name__)  # pylint: disable=invalid-name


# Base objects, independent of any specific backend
_import_structure = {
    "audio_utils": [],
    "benchmark": [],
    "commands": [],
    "configuration_utils": ["PretrainedConfig"],
    "convert_graph_to_onnx": [],
    "convert_slow_tokenizers_checkpoints_to_fast": [],
    "convert_tf_hub_seq_to_seq_bert_to_pytorch": [],
    "data": [
        "DataProcessor",
        "InputExample",
        "InputFeatures",
        "SingleSentenceClassificationProcessor",
        "SquadExample",
        "SquadFeatures",
        "SquadV1Processor",
        "SquadV2Processor",
        "glue_compute_metrics",
        "glue_convert_examples_to_features",
        "glue_output_modes",
        "glue_processors",
        "glue_tasks_num_labels",
        "squad_convert_examples_to_features",
        "xnli_compute_metrics",
        "xnli_output_modes",
        "xnli_processors",
        "xnli_tasks_num_labels",
    ],
    "data.data_collator": [
        "DataCollator",
        "DataCollatorForLanguageModeling",
        "DataCollatorForPermutationLanguageModeling",
        "DataCollatorForSeq2Seq",
        "DataCollatorForSOP",
        "DataCollatorForTokenClassification",
        "DataCollatorForWholeWordMask",
        "DataCollatorWithPadding",
        "DefaultDataCollator",
        "default_data_collator",
    ],
    "data.metrics": [],
    "data.processors": [],
    "debug_utils": [],
    "deepspeed": [],
    "dependency_versions_check": [],
    "dependency_versions_table": [],
    "dynamic_module_utils": [],
    "feature_extraction_sequence_utils": ["SequenceFeatureExtractor"],
    "feature_extraction_utils": ["BatchFeature", "FeatureExtractionMixin"],
    "file_utils": [],
    "generation": ["GenerationConfig", "TextIteratorStreamer", "TextStreamer"],
    "hf_argparser": ["HfArgumentParser"],
    "hyperparameter_search": [],
    "image_transforms": [],
    "integrations": [
        "is_clearml_available",
        "is_comet_available",
        "is_dvclive_available",
        "is_neptune_available",
        "is_optuna_available",
        "is_ray_available",
        "is_ray_tune_available",
        "is_sigopt_available",
        "is_tensorboard_available",
        "is_wandb_available",
    ],
    "modelcard": ["ModelCard"],
    "modeling_tf_pytorch_utils": [
        "convert_tf_weight_name_to_pt_weight_name",
        "load_pytorch_checkpoint_in_tf2_model",
        "load_pytorch_model_in_tf2_model",
        "load_pytorch_weights_in_tf2_model",
        "load_tf2_checkpoint_in_pytorch_model",
        "load_tf2_model_in_pytorch_model",
        "load_tf2_weights_in_pytorch_model",
    ],
    "models": [],
    # Models
    "models.albert": ["ALBERT_PRETRAINED_CONFIG_ARCHIVE_MAP", "AlbertConfig"],
    "models.align": [
        "ALIGN_PRETRAINED_CONFIG_ARCHIVE_MAP",
        "AlignConfig",
        "AlignProcessor",
        "AlignTextConfig",
        "AlignVisionConfig",
    ],
    "models.altclip": [
        "ALTCLIP_PRETRAINED_CONFIG_ARCHIVE_MAP",
        "AltCLIPConfig",
        "AltCLIPProcessor",
        "AltCLIPTextConfig",
        "AltCLIPVisionConfig",
    ],
    "models.audio_spectrogram_transformer": [
        "AUDIO_SPECTROGRAM_TRANSFORMER_PRETRAINED_CONFIG_ARCHIVE_MAP",
        "ASTConfig",
        "ASTFeatureExtractor",
    ],
    "models.auto": [
        "ALL_PRETRAINED_CONFIG_ARCHIVE_MAP",
        "CONFIG_MAPPING",
        "FEATURE_EXTRACTOR_MAPPING",
        "IMAGE_PROCESSOR_MAPPING",
        "MODEL_NAMES_MAPPING",
        "PROCESSOR_MAPPING",
        "TOKENIZER_MAPPING",
        "AutoConfig",
        "AutoFeatureExtractor",
        "AutoImageProcessor",
        "AutoProcessor",
        "AutoTokenizer",
    ],
    "models.autoformer": [
        "AUTOFORMER_PRETRAINED_CONFIG_ARCHIVE_MAP",
        "AutoformerConfig",
    ],
    "models.bark": [
        "BarkCoarseConfig",
        "BarkConfig",
        "BarkFineConfig",
        "BarkProcessor",
        "BarkSemanticConfig",
    ],
    "models.bart": ["BartConfig", "BartTokenizer"],
    "models.barthez": [],
    "models.bartpho": [],
    "models.beit": ["BEIT_PRETRAINED_CONFIG_ARCHIVE_MAP", "BeitConfig"],
    "models.bert": [
        "BERT_PRETRAINED_CONFIG_ARCHIVE_MAP",
        "BasicTokenizer",
        "BertConfig",
        "BertTokenizer",
        "WordpieceTokenizer",
    ],
    "models.bert_generation": ["BertGenerationConfig"],
    "models.bert_japanese": ["BertJapaneseTokenizer", "CharacterTokenizer", "MecabTokenizer"],
    "models.bertweet": ["BertweetTokenizer"],
    "models.big_bird": ["BIG_BIRD_PRETRAINED_CONFIG_ARCHIVE_MAP", "BigBirdConfig"],
    "models.bigbird_pegasus": [
        "BIGBIRD_PEGASUS_PRETRAINED_CONFIG_ARCHIVE_MAP",
        "BigBirdPegasusConfig",
    ],
    "models.biogpt": ["BIOGPT_PRETRAINED_CONFIG_ARCHIVE_MAP", "BioGptConfig", "BioGptTokenizer"],
    "models.bit": ["BIT_PRETRAINED_CONFIG_ARCHIVE_MAP", "BitConfig"],
    "models.blenderbot": ["BLENDERBOT_PRETRAINED_CONFIG_ARCHIVE_MAP", "BlenderbotConfig", "BlenderbotTokenizer"],
    "models.blenderbot_small": [
        "BLENDERBOT_SMALL_PRETRAINED_CONFIG_ARCHIVE_MAP",
        "BlenderbotSmallConfig",
        "BlenderbotSmallTokenizer",
    ],
    "models.blip": [
        "BLIP_PRETRAINED_CONFIG_ARCHIVE_MAP",
        "BlipConfig",
        "BlipProcessor",
        "BlipTextConfig",
        "BlipVisionConfig",
    ],
    "models.blip_2": [
        "BLIP_2_PRETRAINED_CONFIG_ARCHIVE_MAP",
        "Blip2Config",
        "Blip2Processor",
        "Blip2QFormerConfig",
        "Blip2VisionConfig",
    ],
    "models.bloom": ["BLOOM_PRETRAINED_CONFIG_ARCHIVE_MAP", "BloomConfig"],
    "models.bridgetower": [
        "BRIDGETOWER_PRETRAINED_CONFIG_ARCHIVE_MAP",
        "BridgeTowerConfig",
        "BridgeTowerProcessor",
        "BridgeTowerTextConfig",
        "BridgeTowerVisionConfig",
    ],
    "models.bros": ["BROS_PRETRAINED_CONFIG_ARCHIVE_MAP", "BrosConfig", "BrosProcessor"],
    "models.byt5": ["ByT5Tokenizer"],
    "models.camembert": ["CAMEMBERT_PRETRAINED_CONFIG_ARCHIVE_MAP", "CamembertConfig"],
    "models.canine": ["CANINE_PRETRAINED_CONFIG_ARCHIVE_MAP", "CanineConfig", "CanineTokenizer"],
    "models.chinese_clip": [
        "CHINESE_CLIP_PRETRAINED_CONFIG_ARCHIVE_MAP",
        "ChineseCLIPConfig",
        "ChineseCLIPProcessor",
        "ChineseCLIPTextConfig",
        "ChineseCLIPVisionConfig",
    ],
    "models.clap": [
        "CLAP_PRETRAINED_MODEL_ARCHIVE_LIST",
        "ClapAudioConfig",
        "ClapConfig",
        "ClapProcessor",
        "ClapTextConfig",
    ],
    "models.clip": [
        "CLIP_PRETRAINED_CONFIG_ARCHIVE_MAP",
        "CLIPConfig",
        "CLIPProcessor",
        "CLIPTextConfig",
        "CLIPTokenizer",
        "CLIPVisionConfig",
    ],
    "models.clipseg": [
        "CLIPSEG_PRETRAINED_CONFIG_ARCHIVE_MAP",
        "CLIPSegConfig",
        "CLIPSegProcessor",
        "CLIPSegTextConfig",
        "CLIPSegVisionConfig",
    ],
    "models.clvp": [
        "CLVP_PRETRAINED_CONFIG_ARCHIVE_MAP",
        "ClvpConfig",
        "ClvpDecoderConfig",
        "ClvpEncoderConfig",
        "ClvpFeatureExtractor",
        "ClvpProcessor",
        "ClvpTokenizer",
    ],
    "models.code_llama": [],
    "models.codegen": ["CODEGEN_PRETRAINED_CONFIG_ARCHIVE_MAP", "CodeGenConfig", "CodeGenTokenizer"],
    "models.conditional_detr": ["CONDITIONAL_DETR_PRETRAINED_CONFIG_ARCHIVE_MAP", "ConditionalDetrConfig"],
    "models.convbert": ["CONVBERT_PRETRAINED_CONFIG_ARCHIVE_MAP", "ConvBertConfig", "ConvBertTokenizer"],
    "models.convnext": ["CONVNEXT_PRETRAINED_CONFIG_ARCHIVE_MAP", "ConvNextConfig"],
    "models.convnextv2": ["CONVNEXTV2_PRETRAINED_CONFIG_ARCHIVE_MAP", "ConvNextV2Config"],
    "models.cpm": [],
    "models.cpmant": ["CPMANT_PRETRAINED_CONFIG_ARCHIVE_MAP", "CpmAntConfig", "CpmAntTokenizer"],
    "models.ctrl": ["CTRL_PRETRAINED_CONFIG_ARCHIVE_MAP", "CTRLConfig", "CTRLTokenizer"],
    "models.cvt": ["CVT_PRETRAINED_CONFIG_ARCHIVE_MAP", "CvtConfig"],
    "models.data2vec": [
        "DATA2VEC_TEXT_PRETRAINED_CONFIG_ARCHIVE_MAP",
        "DATA2VEC_VISION_PRETRAINED_CONFIG_ARCHIVE_MAP",
        "Data2VecAudioConfig",
        "Data2VecTextConfig",
        "Data2VecVisionConfig",
    ],
    "models.deberta": ["DEBERTA_PRETRAINED_CONFIG_ARCHIVE_MAP", "DebertaConfig", "DebertaTokenizer"],
    "models.deberta_v2": ["DEBERTA_V2_PRETRAINED_CONFIG_ARCHIVE_MAP", "DebertaV2Config"],
    "models.decision_transformer": ["DECISION_TRANSFORMER_PRETRAINED_CONFIG_ARCHIVE_MAP", "DecisionTransformerConfig"],
    "models.deformable_detr": ["DEFORMABLE_DETR_PRETRAINED_CONFIG_ARCHIVE_MAP", "DeformableDetrConfig"],
    "models.deit": ["DEIT_PRETRAINED_CONFIG_ARCHIVE_MAP", "DeiTConfig"],
    "models.deprecated": [],
    "models.deprecated.bort": [],
    "models.deprecated.mctct": [
        "MCTCT_PRETRAINED_CONFIG_ARCHIVE_MAP",
        "MCTCTConfig",
        "MCTCTFeatureExtractor",
        "MCTCTProcessor",
    ],
    "models.deprecated.mmbt": ["MMBTConfig"],
    "models.deprecated.open_llama": ["OPEN_LLAMA_PRETRAINED_CONFIG_ARCHIVE_MAP", "OpenLlamaConfig"],
    "models.deprecated.retribert": [
        "RETRIBERT_PRETRAINED_CONFIG_ARCHIVE_MAP",
        "RetriBertConfig",
        "RetriBertTokenizer",
    ],
    "models.deprecated.tapex": ["TapexTokenizer"],
    "models.deprecated.trajectory_transformer": [
        "TRAJECTORY_TRANSFORMER_PRETRAINED_CONFIG_ARCHIVE_MAP",
        "TrajectoryTransformerConfig",
    ],
    "models.deprecated.transfo_xl": [
        "TRANSFO_XL_PRETRAINED_CONFIG_ARCHIVE_MAP",
        "TransfoXLConfig",
        "TransfoXLCorpus",
        "TransfoXLTokenizer",
    ],
    "models.deprecated.van": ["VAN_PRETRAINED_CONFIG_ARCHIVE_MAP", "VanConfig"],
    "models.deta": ["DETA_PRETRAINED_CONFIG_ARCHIVE_MAP", "DetaConfig"],
    "models.detr": ["DETR_PRETRAINED_CONFIG_ARCHIVE_MAP", "DetrConfig"],
    "models.dialogpt": [],
    "models.dinat": ["DINAT_PRETRAINED_CONFIG_ARCHIVE_MAP", "DinatConfig"],
    "models.dinov2": ["DINOV2_PRETRAINED_CONFIG_ARCHIVE_MAP", "Dinov2Config"],
    "models.distilbert": ["DISTILBERT_PRETRAINED_CONFIG_ARCHIVE_MAP", "DistilBertConfig", "DistilBertTokenizer"],
    "models.dit": [],
    "models.donut": ["DONUT_SWIN_PRETRAINED_CONFIG_ARCHIVE_MAP", "DonutProcessor", "DonutSwinConfig"],
    "models.dpr": [
        "DPR_PRETRAINED_CONFIG_ARCHIVE_MAP",
        "DPRConfig",
        "DPRContextEncoderTokenizer",
        "DPRQuestionEncoderTokenizer",
        "DPRReaderOutput",
        "DPRReaderTokenizer",
    ],
    "models.dpt": ["DPT_PRETRAINED_CONFIG_ARCHIVE_MAP", "DPTConfig"],
    "models.efficientformer": ["EFFICIENTFORMER_PRETRAINED_CONFIG_ARCHIVE_MAP", "EfficientFormerConfig"],
    "models.efficientnet": ["EFFICIENTNET_PRETRAINED_CONFIG_ARCHIVE_MAP", "EfficientNetConfig"],
    "models.electra": ["ELECTRA_PRETRAINED_CONFIG_ARCHIVE_MAP", "ElectraConfig", "ElectraTokenizer"],
    "models.encodec": [
        "ENCODEC_PRETRAINED_CONFIG_ARCHIVE_MAP",
        "EncodecConfig",
        "EncodecFeatureExtractor",
    ],
    "models.encoder_decoder": ["EncoderDecoderConfig"],
    "models.ernie": [
        "ERNIE_PRETRAINED_CONFIG_ARCHIVE_MAP",
        "ErnieConfig",
    ],
    "models.ernie_m": ["ERNIE_M_PRETRAINED_CONFIG_ARCHIVE_MAP", "ErnieMConfig"],
    "models.esm": ["ESM_PRETRAINED_CONFIG_ARCHIVE_MAP", "EsmConfig", "EsmTokenizer"],
    "models.falcon": ["FALCON_PRETRAINED_CONFIG_ARCHIVE_MAP", "FalconConfig"],
    "models.flaubert": ["FLAUBERT_PRETRAINED_CONFIG_ARCHIVE_MAP", "FlaubertConfig", "FlaubertTokenizer"],
    "models.flava": [
        "FLAVA_PRETRAINED_CONFIG_ARCHIVE_MAP",
        "FlavaConfig",
        "FlavaImageCodebookConfig",
        "FlavaImageConfig",
        "FlavaMultimodalConfig",
        "FlavaTextConfig",
    ],
    "models.fnet": ["FNET_PRETRAINED_CONFIG_ARCHIVE_MAP", "FNetConfig"],
    "models.focalnet": ["FOCALNET_PRETRAINED_CONFIG_ARCHIVE_MAP", "FocalNetConfig"],
    "models.fsmt": ["FSMT_PRETRAINED_CONFIG_ARCHIVE_MAP", "FSMTConfig", "FSMTTokenizer"],
    "models.funnel": ["FUNNEL_PRETRAINED_CONFIG_ARCHIVE_MAP", "FunnelConfig", "FunnelTokenizer"],
    "models.fuyu": ["FUYU_PRETRAINED_CONFIG_ARCHIVE_MAP", "FuyuConfig"],
    "models.git": ["GIT_PRETRAINED_CONFIG_ARCHIVE_MAP", "GitConfig", "GitProcessor", "GitVisionConfig"],
    "models.glpn": ["GLPN_PRETRAINED_CONFIG_ARCHIVE_MAP", "GLPNConfig"],
    "models.gpt2": ["GPT2_PRETRAINED_CONFIG_ARCHIVE_MAP", "GPT2Config", "GPT2Tokenizer"],
    "models.gpt_bigcode": ["GPT_BIGCODE_PRETRAINED_CONFIG_ARCHIVE_MAP", "GPTBigCodeConfig"],
    "models.gpt_neo": ["GPT_NEO_PRETRAINED_CONFIG_ARCHIVE_MAP", "GPTNeoConfig"],
    "models.gpt_neox": ["GPT_NEOX_PRETRAINED_CONFIG_ARCHIVE_MAP", "GPTNeoXConfig"],
    "models.gpt_neox_japanese": ["GPT_NEOX_JAPANESE_PRETRAINED_CONFIG_ARCHIVE_MAP", "GPTNeoXJapaneseConfig"],
    "models.gpt_sw3": [],
    "models.gptj": ["GPTJ_PRETRAINED_CONFIG_ARCHIVE_MAP", "GPTJConfig"],
    "models.gptsan_japanese": [
        "GPTSAN_JAPANESE_PRETRAINED_CONFIG_ARCHIVE_MAP",
        "GPTSanJapaneseConfig",
        "GPTSanJapaneseTokenizer",
    ],
    "models.graphormer": ["GRAPHORMER_PRETRAINED_CONFIG_ARCHIVE_MAP", "GraphormerConfig"],
    "models.groupvit": [
        "GROUPVIT_PRETRAINED_CONFIG_ARCHIVE_MAP",
        "GroupViTConfig",
        "GroupViTTextConfig",
        "GroupViTVisionConfig",
    ],
    "models.herbert": ["HerbertTokenizer"],
    "models.hubert": ["HUBERT_PRETRAINED_CONFIG_ARCHIVE_MAP", "HubertConfig"],
    "models.ibert": ["IBERT_PRETRAINED_CONFIG_ARCHIVE_MAP", "IBertConfig"],
    "models.idefics": [
        "IDEFICS_PRETRAINED_CONFIG_ARCHIVE_MAP",
        "IdeficsConfig",
    ],
    "models.imagegpt": ["IMAGEGPT_PRETRAINED_CONFIG_ARCHIVE_MAP", "ImageGPTConfig"],
    "models.informer": ["INFORMER_PRETRAINED_CONFIG_ARCHIVE_MAP", "InformerConfig"],
    "models.instructblip": [
        "INSTRUCTBLIP_PRETRAINED_CONFIG_ARCHIVE_MAP",
        "InstructBlipConfig",
        "InstructBlipProcessor",
        "InstructBlipQFormerConfig",
        "InstructBlipVisionConfig",
    ],
    "models.jukebox": [
        "JUKEBOX_PRETRAINED_CONFIG_ARCHIVE_MAP",
        "JukeboxConfig",
        "JukeboxPriorConfig",
        "JukeboxTokenizer",
        "JukeboxVQVAEConfig",
    ],
    "models.kosmos2": [
        "KOSMOS2_PRETRAINED_CONFIG_ARCHIVE_MAP",
        "Kosmos2Config",
        "Kosmos2Processor",
    ],
    "models.layoutlm": ["LAYOUTLM_PRETRAINED_CONFIG_ARCHIVE_MAP", "LayoutLMConfig", "LayoutLMTokenizer"],
    "models.layoutlmv2": [
        "LAYOUTLMV2_PRETRAINED_CONFIG_ARCHIVE_MAP",
        "LayoutLMv2Config",
        "LayoutLMv2FeatureExtractor",
        "LayoutLMv2ImageProcessor",
        "LayoutLMv2Processor",
        "LayoutLMv2Tokenizer",
    ],
    "models.layoutlmv3": [
        "LAYOUTLMV3_PRETRAINED_CONFIG_ARCHIVE_MAP",
        "LayoutLMv3Config",
        "LayoutLMv3FeatureExtractor",
        "LayoutLMv3ImageProcessor",
        "LayoutLMv3Processor",
        "LayoutLMv3Tokenizer",
    ],
    "models.layoutxlm": ["LayoutXLMProcessor"],
    "models.led": ["LED_PRETRAINED_CONFIG_ARCHIVE_MAP", "LEDConfig", "LEDTokenizer"],
    "models.levit": ["LEVIT_PRETRAINED_CONFIG_ARCHIVE_MAP", "LevitConfig"],
    "models.lilt": ["LILT_PRETRAINED_CONFIG_ARCHIVE_MAP", "LiltConfig"],
    "models.llama": ["LLAMA_PRETRAINED_CONFIG_ARCHIVE_MAP", "LlamaConfig"],
    "models.longformer": ["LONGFORMER_PRETRAINED_CONFIG_ARCHIVE_MAP", "LongformerConfig", "LongformerTokenizer"],
    "models.longt5": ["LONGT5_PRETRAINED_CONFIG_ARCHIVE_MAP", "LongT5Config"],
    "models.luke": ["LUKE_PRETRAINED_CONFIG_ARCHIVE_MAP", "LukeConfig", "LukeTokenizer"],
    "models.lxmert": ["LXMERT_PRETRAINED_CONFIG_ARCHIVE_MAP", "LxmertConfig", "LxmertTokenizer"],
    "models.m2m_100": ["M2M_100_PRETRAINED_CONFIG_ARCHIVE_MAP", "M2M100Config"],
    "models.marian": ["MarianConfig"],
    "models.markuplm": [
        "MARKUPLM_PRETRAINED_CONFIG_ARCHIVE_MAP",
        "MarkupLMConfig",
        "MarkupLMFeatureExtractor",
        "MarkupLMProcessor",
        "MarkupLMTokenizer",
    ],
    "models.mask2former": [
        "MASK2FORMER_PRETRAINED_CONFIG_ARCHIVE_MAP",
        "Mask2FormerConfig",
    ],
    "models.maskformer": ["MASKFORMER_PRETRAINED_CONFIG_ARCHIVE_MAP", "MaskFormerConfig", "MaskFormerSwinConfig"],
    "models.mbart": ["MBartConfig"],
    "models.mbart50": [],
    "models.mega": ["MEGA_PRETRAINED_CONFIG_ARCHIVE_MAP", "MegaConfig"],
    "models.megatron_bert": ["MEGATRON_BERT_PRETRAINED_CONFIG_ARCHIVE_MAP", "MegatronBertConfig"],
    "models.megatron_gpt2": [],
    "models.mgp_str": ["MGP_STR_PRETRAINED_CONFIG_ARCHIVE_MAP", "MgpstrConfig", "MgpstrProcessor", "MgpstrTokenizer"],
    "models.mistral": ["MISTRAL_PRETRAINED_CONFIG_ARCHIVE_MAP", "MistralConfig"],
    "models.mluke": [],
    "models.mobilebert": ["MOBILEBERT_PRETRAINED_CONFIG_ARCHIVE_MAP", "MobileBertConfig", "MobileBertTokenizer"],
    "models.mobilenet_v1": ["MOBILENET_V1_PRETRAINED_CONFIG_ARCHIVE_MAP", "MobileNetV1Config"],
    "models.mobilenet_v2": ["MOBILENET_V2_PRETRAINED_CONFIG_ARCHIVE_MAP", "MobileNetV2Config"],
    "models.mobilevit": ["MOBILEVIT_PRETRAINED_CONFIG_ARCHIVE_MAP", "MobileViTConfig"],
    "models.mobilevitv2": ["MOBILEVITV2_PRETRAINED_CONFIG_ARCHIVE_MAP", "MobileViTV2Config"],
    "models.mpnet": ["MPNET_PRETRAINED_CONFIG_ARCHIVE_MAP", "MPNetConfig", "MPNetTokenizer"],
    "models.mpt": ["MPT_PRETRAINED_CONFIG_ARCHIVE_MAP", "MptConfig"],
    "models.mra": ["MRA_PRETRAINED_CONFIG_ARCHIVE_MAP", "MraConfig"],
    "models.mt5": ["MT5Config"],
    "models.musicgen": [
        "MUSICGEN_PRETRAINED_CONFIG_ARCHIVE_MAP",
        "MusicgenConfig",
        "MusicgenDecoderConfig",
    ],
    "models.mvp": ["MvpConfig", "MvpTokenizer"],
    "models.nat": ["NAT_PRETRAINED_CONFIG_ARCHIVE_MAP", "NatConfig"],
    "models.nezha": ["NEZHA_PRETRAINED_CONFIG_ARCHIVE_MAP", "NezhaConfig"],
    "models.nllb": [],
    "models.nllb_moe": ["NLLB_MOE_PRETRAINED_CONFIG_ARCHIVE_MAP", "NllbMoeConfig"],
    "models.nougat": ["NougatProcessor"],
    "models.nystromformer": [
        "NYSTROMFORMER_PRETRAINED_CONFIG_ARCHIVE_MAP",
        "NystromformerConfig",
    ],
    "models.oneformer": ["ONEFORMER_PRETRAINED_CONFIG_ARCHIVE_MAP", "OneFormerConfig", "OneFormerProcessor"],
    "models.openai": ["OPENAI_GPT_PRETRAINED_CONFIG_ARCHIVE_MAP", "OpenAIGPTConfig", "OpenAIGPTTokenizer"],
    "models.opt": ["OPTConfig"],
    "models.owlv2": [
        "OWLV2_PRETRAINED_CONFIG_ARCHIVE_MAP",
        "Owlv2Config",
        "Owlv2Processor",
        "Owlv2TextConfig",
        "Owlv2VisionConfig",
    ],
    "models.owlvit": [
        "OWLVIT_PRETRAINED_CONFIG_ARCHIVE_MAP",
        "OwlViTConfig",
        "OwlViTProcessor",
        "OwlViTTextConfig",
        "OwlViTVisionConfig",
    ],
    "models.patchtst": ["PATCHTST_PRETRAINED_CONFIG_ARCHIVE_MAP", "PatchTSTConfig"],
    "models.pegasus": ["PEGASUS_PRETRAINED_CONFIG_ARCHIVE_MAP", "PegasusConfig", "PegasusTokenizer"],
    "models.pegasus_x": ["PEGASUS_X_PRETRAINED_CONFIG_ARCHIVE_MAP", "PegasusXConfig"],
    "models.perceiver": ["PERCEIVER_PRETRAINED_CONFIG_ARCHIVE_MAP", "PerceiverConfig", "PerceiverTokenizer"],
    "models.persimmon": ["PERSIMMON_PRETRAINED_CONFIG_ARCHIVE_MAP", "PersimmonConfig"],
    "models.phi": ["PHI_PRETRAINED_CONFIG_ARCHIVE_MAP", "PhiConfig"],
    "models.phobert": ["PhobertTokenizer"],
    "models.pix2struct": [
        "PIX2STRUCT_PRETRAINED_CONFIG_ARCHIVE_MAP",
        "Pix2StructConfig",
        "Pix2StructProcessor",
        "Pix2StructTextConfig",
        "Pix2StructVisionConfig",
    ],
    "models.plbart": ["PLBART_PRETRAINED_CONFIG_ARCHIVE_MAP", "PLBartConfig"],
    "models.poolformer": ["POOLFORMER_PRETRAINED_CONFIG_ARCHIVE_MAP", "PoolFormerConfig"],
    "models.pop2piano": [
        "POP2PIANO_PRETRAINED_CONFIG_ARCHIVE_MAP",
        "Pop2PianoConfig",
    ],
    "models.prophetnet": ["PROPHETNET_PRETRAINED_CONFIG_ARCHIVE_MAP", "ProphetNetConfig", "ProphetNetTokenizer"],
    "models.pvt": ["PVT_PRETRAINED_CONFIG_ARCHIVE_MAP", "PvtConfig"],
    "models.qdqbert": ["QDQBERT_PRETRAINED_CONFIG_ARCHIVE_MAP", "QDQBertConfig"],
    "models.rag": ["RagConfig", "RagRetriever", "RagTokenizer"],
    "models.realm": ["REALM_PRETRAINED_CONFIG_ARCHIVE_MAP", "RealmConfig", "RealmTokenizer"],
    "models.reformer": ["REFORMER_PRETRAINED_CONFIG_ARCHIVE_MAP", "ReformerConfig"],
    "models.regnet": ["REGNET_PRETRAINED_CONFIG_ARCHIVE_MAP", "RegNetConfig"],
    "models.rembert": ["REMBERT_PRETRAINED_CONFIG_ARCHIVE_MAP", "RemBertConfig"],
    "models.resnet": ["RESNET_PRETRAINED_CONFIG_ARCHIVE_MAP", "ResNetConfig"],
    "models.roberta": ["ROBERTA_PRETRAINED_CONFIG_ARCHIVE_MAP", "RobertaConfig", "RobertaTokenizer"],
    "models.roberta_prelayernorm": ["ROBERTA_PRELAYERNORM_PRETRAINED_CONFIG_ARCHIVE_MAP", "RobertaPreLayerNormConfig"],
    "models.roc_bert": ["ROC_BERT_PRETRAINED_CONFIG_ARCHIVE_MAP", "RoCBertConfig", "RoCBertTokenizer"],
    "models.roformer": ["ROFORMER_PRETRAINED_CONFIG_ARCHIVE_MAP", "RoFormerConfig", "RoFormerTokenizer"],
    "models.rwkv": ["RWKV_PRETRAINED_CONFIG_ARCHIVE_MAP", "RwkvConfig"],
    "models.sam": [
        "SAM_PRETRAINED_CONFIG_ARCHIVE_MAP",
        "SamConfig",
        "SamMaskDecoderConfig",
        "SamProcessor",
        "SamPromptEncoderConfig",
        "SamVisionConfig",
    ],
    "models.seamless_m4t": [
        "SEAMLESS_M4T_PRETRAINED_CONFIG_ARCHIVE_MAP",
        "SeamlessM4TConfig",
        "SeamlessM4TFeatureExtractor",
        "SeamlessM4TProcessor",
    ],
    "models.segformer": ["SEGFORMER_PRETRAINED_CONFIG_ARCHIVE_MAP", "SegformerConfig"],
    "models.sew": ["SEW_PRETRAINED_CONFIG_ARCHIVE_MAP", "SEWConfig"],
    "models.sew_d": ["SEW_D_PRETRAINED_CONFIG_ARCHIVE_MAP", "SEWDConfig"],
    "models.speech_encoder_decoder": ["SpeechEncoderDecoderConfig"],
    "models.speech_to_text": [
        "SPEECH_TO_TEXT_PRETRAINED_CONFIG_ARCHIVE_MAP",
        "Speech2TextConfig",
        "Speech2TextFeatureExtractor",
        "Speech2TextProcessor",
    ],
    "models.speech_to_text_2": [
        "SPEECH_TO_TEXT_2_PRETRAINED_CONFIG_ARCHIVE_MAP",
        "Speech2Text2Config",
        "Speech2Text2Processor",
        "Speech2Text2Tokenizer",
    ],
    "models.speecht5": [
        "SPEECHT5_PRETRAINED_CONFIG_ARCHIVE_MAP",
        "SPEECHT5_PRETRAINED_HIFIGAN_CONFIG_ARCHIVE_MAP",
        "SpeechT5Config",
        "SpeechT5FeatureExtractor",
        "SpeechT5HifiGanConfig",
        "SpeechT5Processor",
    ],
    "models.splinter": ["SPLINTER_PRETRAINED_CONFIG_ARCHIVE_MAP", "SplinterConfig", "SplinterTokenizer"],
    "models.squeezebert": ["SQUEEZEBERT_PRETRAINED_CONFIG_ARCHIVE_MAP", "SqueezeBertConfig", "SqueezeBertTokenizer"],
    "models.swiftformer": ["SWIFTFORMER_PRETRAINED_CONFIG_ARCHIVE_MAP", "SwiftFormerConfig"],
    "models.swin": ["SWIN_PRETRAINED_CONFIG_ARCHIVE_MAP", "SwinConfig"],
    "models.swin2sr": ["SWIN2SR_PRETRAINED_CONFIG_ARCHIVE_MAP", "Swin2SRConfig"],
    "models.swinv2": ["SWINV2_PRETRAINED_CONFIG_ARCHIVE_MAP", "Swinv2Config"],
    "models.switch_transformers": ["SWITCH_TRANSFORMERS_PRETRAINED_CONFIG_ARCHIVE_MAP", "SwitchTransformersConfig"],
    "models.t5": ["T5_PRETRAINED_CONFIG_ARCHIVE_MAP", "T5Config"],
    "models.table_transformer": ["TABLE_TRANSFORMER_PRETRAINED_CONFIG_ARCHIVE_MAP", "TableTransformerConfig"],
    "models.tapas": ["TAPAS_PRETRAINED_CONFIG_ARCHIVE_MAP", "TapasConfig", "TapasTokenizer"],
    "models.time_series_transformer": [
        "TIME_SERIES_TRANSFORMER_PRETRAINED_CONFIG_ARCHIVE_MAP",
        "TimeSeriesTransformerConfig",
    ],
    "models.timesformer": ["TIMESFORMER_PRETRAINED_CONFIG_ARCHIVE_MAP", "TimesformerConfig"],
    "models.timm_backbone": ["TimmBackboneConfig"],
    "models.trocr": [
        "TROCR_PRETRAINED_CONFIG_ARCHIVE_MAP",
        "TrOCRConfig",
        "TrOCRProcessor",
    ],
    "models.tvlt": [
        "TVLT_PRETRAINED_CONFIG_ARCHIVE_MAP",
        "TvltConfig",
        "TvltFeatureExtractor",
        "TvltProcessor",
    ],
<<<<<<< HEAD
    "models.udop": [
        "UDOP_PRETRAINED_CONFIG_ARCHIVE_MAP",
        "UdopConfig",
        "UdopProcessor",
=======
    "models.tvp": [
        "TVP_PRETRAINED_CONFIG_ARCHIVE_MAP",
        "TvpConfig",
        "TvpProcessor",
>>>>>>> 083e3692
    ],
    "models.umt5": ["UMT5Config"],
    "models.unispeech": [
        "UNISPEECH_PRETRAINED_CONFIG_ARCHIVE_MAP",
        "UniSpeechConfig",
    ],
    "models.unispeech_sat": [
        "UNISPEECH_SAT_PRETRAINED_CONFIG_ARCHIVE_MAP",
        "UniSpeechSatConfig",
    ],
    "models.univnet": [
        "UNIVNET_PRETRAINED_CONFIG_ARCHIVE_MAP",
        "UnivNetConfig",
        "UnivNetFeatureExtractor",
    ],
    "models.upernet": ["UperNetConfig"],
    "models.videomae": ["VIDEOMAE_PRETRAINED_CONFIG_ARCHIVE_MAP", "VideoMAEConfig"],
    "models.vilt": [
        "VILT_PRETRAINED_CONFIG_ARCHIVE_MAP",
        "ViltConfig",
        "ViltFeatureExtractor",
        "ViltImageProcessor",
        "ViltProcessor",
    ],
    "models.vision_encoder_decoder": ["VisionEncoderDecoderConfig"],
    "models.vision_text_dual_encoder": ["VisionTextDualEncoderConfig", "VisionTextDualEncoderProcessor"],
    "models.visual_bert": ["VISUAL_BERT_PRETRAINED_CONFIG_ARCHIVE_MAP", "VisualBertConfig"],
    "models.vit": ["VIT_PRETRAINED_CONFIG_ARCHIVE_MAP", "ViTConfig"],
    "models.vit_hybrid": ["VIT_HYBRID_PRETRAINED_CONFIG_ARCHIVE_MAP", "ViTHybridConfig"],
    "models.vit_mae": ["VIT_MAE_PRETRAINED_CONFIG_ARCHIVE_MAP", "ViTMAEConfig"],
    "models.vit_msn": ["VIT_MSN_PRETRAINED_CONFIG_ARCHIVE_MAP", "ViTMSNConfig"],
    "models.vitdet": ["VITDET_PRETRAINED_CONFIG_ARCHIVE_MAP", "VitDetConfig"],
    "models.vitmatte": ["VITMATTE_PRETRAINED_CONFIG_ARCHIVE_MAP", "VitMatteConfig"],
    "models.vits": [
        "VITS_PRETRAINED_CONFIG_ARCHIVE_MAP",
        "VitsConfig",
        "VitsTokenizer",
    ],
    "models.vivit": [
        "VIVIT_PRETRAINED_CONFIG_ARCHIVE_MAP",
        "VivitConfig",
    ],
    "models.wav2vec2": [
        "WAV_2_VEC_2_PRETRAINED_CONFIG_ARCHIVE_MAP",
        "Wav2Vec2Config",
        "Wav2Vec2CTCTokenizer",
        "Wav2Vec2FeatureExtractor",
        "Wav2Vec2Processor",
        "Wav2Vec2Tokenizer",
    ],
    "models.wav2vec2_conformer": [
        "WAV2VEC2_CONFORMER_PRETRAINED_CONFIG_ARCHIVE_MAP",
        "Wav2Vec2ConformerConfig",
    ],
    "models.wav2vec2_phoneme": ["Wav2Vec2PhonemeCTCTokenizer"],
    "models.wav2vec2_with_lm": ["Wav2Vec2ProcessorWithLM"],
    "models.wavlm": [
        "WAVLM_PRETRAINED_CONFIG_ARCHIVE_MAP",
        "WavLMConfig",
    ],
    "models.whisper": [
        "WHISPER_PRETRAINED_CONFIG_ARCHIVE_MAP",
        "WhisperConfig",
        "WhisperFeatureExtractor",
        "WhisperProcessor",
        "WhisperTokenizer",
    ],
    "models.x_clip": [
        "XCLIP_PRETRAINED_CONFIG_ARCHIVE_MAP",
        "XCLIPConfig",
        "XCLIPProcessor",
        "XCLIPTextConfig",
        "XCLIPVisionConfig",
    ],
    "models.xglm": ["XGLM_PRETRAINED_CONFIG_ARCHIVE_MAP", "XGLMConfig"],
    "models.xlm": ["XLM_PRETRAINED_CONFIG_ARCHIVE_MAP", "XLMConfig", "XLMTokenizer"],
    "models.xlm_prophetnet": ["XLM_PROPHETNET_PRETRAINED_CONFIG_ARCHIVE_MAP", "XLMProphetNetConfig"],
    "models.xlm_roberta": ["XLM_ROBERTA_PRETRAINED_CONFIG_ARCHIVE_MAP", "XLMRobertaConfig"],
    "models.xlm_roberta_xl": ["XLM_ROBERTA_XL_PRETRAINED_CONFIG_ARCHIVE_MAP", "XLMRobertaXLConfig"],
    "models.xlnet": ["XLNET_PRETRAINED_CONFIG_ARCHIVE_MAP", "XLNetConfig"],
    "models.xmod": ["XMOD_PRETRAINED_CONFIG_ARCHIVE_MAP", "XmodConfig"],
    "models.yolos": ["YOLOS_PRETRAINED_CONFIG_ARCHIVE_MAP", "YolosConfig"],
    "models.yoso": ["YOSO_PRETRAINED_CONFIG_ARCHIVE_MAP", "YosoConfig"],
    "onnx": [],
    "pipelines": [
        "AudioClassificationPipeline",
        "AutomaticSpeechRecognitionPipeline",
        "Conversation",
        "ConversationalPipeline",
        "CsvPipelineDataFormat",
        "DepthEstimationPipeline",
        "DocumentQuestionAnsweringPipeline",
        "FeatureExtractionPipeline",
        "FillMaskPipeline",
        "ImageClassificationPipeline",
        "ImageSegmentationPipeline",
        "ImageToImagePipeline",
        "ImageToTextPipeline",
        "JsonPipelineDataFormat",
        "MaskGenerationPipeline",
        "NerPipeline",
        "ObjectDetectionPipeline",
        "PipedPipelineDataFormat",
        "Pipeline",
        "PipelineDataFormat",
        "QuestionAnsweringPipeline",
        "SummarizationPipeline",
        "TableQuestionAnsweringPipeline",
        "Text2TextGenerationPipeline",
        "TextClassificationPipeline",
        "TextGenerationPipeline",
        "TextToAudioPipeline",
        "TokenClassificationPipeline",
        "TranslationPipeline",
        "VideoClassificationPipeline",
        "VisualQuestionAnsweringPipeline",
        "ZeroShotAudioClassificationPipeline",
        "ZeroShotClassificationPipeline",
        "ZeroShotImageClassificationPipeline",
        "ZeroShotObjectDetectionPipeline",
        "pipeline",
    ],
    "processing_utils": ["ProcessorMixin"],
    "testing_utils": [],
    "tokenization_utils": ["PreTrainedTokenizer"],
    "tokenization_utils_base": [
        "AddedToken",
        "BatchEncoding",
        "CharSpan",
        "PreTrainedTokenizerBase",
        "SpecialTokensMixin",
        "TokenSpan",
    ],
    "tools": [
        "Agent",
        "AzureOpenAiAgent",
        "HfAgent",
        "LocalAgent",
        "OpenAiAgent",
        "PipelineTool",
        "RemoteTool",
        "Tool",
        "launch_gradio_demo",
        "load_tool",
    ],
    "trainer_callback": [
        "DefaultFlowCallback",
        "EarlyStoppingCallback",
        "PrinterCallback",
        "ProgressCallback",
        "TrainerCallback",
        "TrainerControl",
        "TrainerState",
    ],
    "trainer_utils": ["EvalPrediction", "IntervalStrategy", "SchedulerType", "enable_full_determinism", "set_seed"],
    "training_args": ["TrainingArguments"],
    "training_args_seq2seq": ["Seq2SeqTrainingArguments"],
    "training_args_tf": ["TFTrainingArguments"],
    "utils": [
        "CONFIG_NAME",
        "MODEL_CARD_NAME",
        "PYTORCH_PRETRAINED_BERT_CACHE",
        "PYTORCH_TRANSFORMERS_CACHE",
        "SPIECE_UNDERLINE",
        "TF2_WEIGHTS_NAME",
        "TF_WEIGHTS_NAME",
        "TRANSFORMERS_CACHE",
        "WEIGHTS_NAME",
        "TensorType",
        "add_end_docstrings",
        "add_start_docstrings",
        "is_apex_available",
        "is_bitsandbytes_available",
        "is_datasets_available",
        "is_decord_available",
        "is_faiss_available",
        "is_flax_available",
        "is_keras_nlp_available",
        "is_phonemizer_available",
        "is_psutil_available",
        "is_py3nvml_available",
        "is_pyctcdecode_available",
        "is_safetensors_available",
        "is_scipy_available",
        "is_sentencepiece_available",
        "is_sklearn_available",
        "is_speech_available",
        "is_tensorflow_text_available",
        "is_tf_available",
        "is_timm_available",
        "is_tokenizers_available",
        "is_torch_available",
        "is_torch_neuroncore_available",
        "is_torch_npu_available",
        "is_torch_tpu_available",
        "is_torchvision_available",
        "is_torch_xpu_available",
        "is_vision_available",
        "logging",
    ],
    "utils.quantization_config": ["AwqConfig", "BitsAndBytesConfig", "GPTQConfig"],
}

# sentencepiece-backed objects
try:
    if not is_sentencepiece_available():
        raise OptionalDependencyNotAvailable()
except OptionalDependencyNotAvailable:
    from .utils import dummy_sentencepiece_objects

    _import_structure["utils.dummy_sentencepiece_objects"] = [
        name for name in dir(dummy_sentencepiece_objects) if not name.startswith("_")
    ]
else:
    _import_structure["models.albert"].append("AlbertTokenizer")
    _import_structure["models.barthez"].append("BarthezTokenizer")
    _import_structure["models.bartpho"].append("BartphoTokenizer")
    _import_structure["models.bert_generation"].append("BertGenerationTokenizer")
    _import_structure["models.big_bird"].append("BigBirdTokenizer")
    _import_structure["models.camembert"].append("CamembertTokenizer")
    _import_structure["models.code_llama"].append("CodeLlamaTokenizer")
    _import_structure["models.cpm"].append("CpmTokenizer")
    _import_structure["models.deberta_v2"].append("DebertaV2Tokenizer")
    _import_structure["models.ernie_m"].append("ErnieMTokenizer")
    _import_structure["models.fnet"].append("FNetTokenizer")
    _import_structure["models.gpt_sw3"].append("GPTSw3Tokenizer")
    _import_structure["models.layoutxlm"].append("LayoutXLMTokenizer")
    _import_structure["models.llama"].append("LlamaTokenizer")
    _import_structure["models.m2m_100"].append("M2M100Tokenizer")
    _import_structure["models.marian"].append("MarianTokenizer")
    _import_structure["models.mbart"].append("MBartTokenizer")
    _import_structure["models.mbart50"].append("MBart50Tokenizer")
    _import_structure["models.mluke"].append("MLukeTokenizer")
    _import_structure["models.mt5"].append("MT5Tokenizer")
    _import_structure["models.nllb"].append("NllbTokenizer")
    _import_structure["models.pegasus"].append("PegasusTokenizer")
    _import_structure["models.plbart"].append("PLBartTokenizer")
    _import_structure["models.reformer"].append("ReformerTokenizer")
    _import_structure["models.rembert"].append("RemBertTokenizer")
    _import_structure["models.seamless_m4t"].append("SeamlessM4TTokenizer")
    _import_structure["models.speech_to_text"].append("Speech2TextTokenizer")
    _import_structure["models.speecht5"].append("SpeechT5Tokenizer")
    _import_structure["models.t5"].append("T5Tokenizer")
    _import_structure["models.udop"].append("UdopTokenizer")
    _import_structure["models.xglm"].append("XGLMTokenizer")
    _import_structure["models.xlm_prophetnet"].append("XLMProphetNetTokenizer")
    _import_structure["models.xlm_roberta"].append("XLMRobertaTokenizer")
    _import_structure["models.xlnet"].append("XLNetTokenizer")

# tokenizers-backed objects
try:
    if not is_tokenizers_available():
        raise OptionalDependencyNotAvailable()
except OptionalDependencyNotAvailable:
    from .utils import dummy_tokenizers_objects

    _import_structure["utils.dummy_tokenizers_objects"] = [
        name for name in dir(dummy_tokenizers_objects) if not name.startswith("_")
    ]
else:
    # Fast tokenizers structure
    _import_structure["models.albert"].append("AlbertTokenizerFast")
    _import_structure["models.bart"].append("BartTokenizerFast")
    _import_structure["models.barthez"].append("BarthezTokenizerFast")
    _import_structure["models.bert"].append("BertTokenizerFast")
    _import_structure["models.big_bird"].append("BigBirdTokenizerFast")
    _import_structure["models.blenderbot"].append("BlenderbotTokenizerFast")
    _import_structure["models.blenderbot_small"].append("BlenderbotSmallTokenizerFast")
    _import_structure["models.bloom"].append("BloomTokenizerFast")
    _import_structure["models.camembert"].append("CamembertTokenizerFast")
    _import_structure["models.clip"].append("CLIPTokenizerFast")
    _import_structure["models.code_llama"].append("CodeLlamaTokenizerFast")
    _import_structure["models.codegen"].append("CodeGenTokenizerFast")
    _import_structure["models.convbert"].append("ConvBertTokenizerFast")
    _import_structure["models.cpm"].append("CpmTokenizerFast")
    _import_structure["models.deberta"].append("DebertaTokenizerFast")
    _import_structure["models.deberta_v2"].append("DebertaV2TokenizerFast")
    _import_structure["models.deprecated.retribert"].append("RetriBertTokenizerFast")
    _import_structure["models.distilbert"].append("DistilBertTokenizerFast")
    _import_structure["models.dpr"].extend(
        ["DPRContextEncoderTokenizerFast", "DPRQuestionEncoderTokenizerFast", "DPRReaderTokenizerFast"]
    )
    _import_structure["models.electra"].append("ElectraTokenizerFast")
    _import_structure["models.fnet"].append("FNetTokenizerFast")
    _import_structure["models.funnel"].append("FunnelTokenizerFast")
    _import_structure["models.gpt2"].append("GPT2TokenizerFast")
    _import_structure["models.gpt_neox"].append("GPTNeoXTokenizerFast")
    _import_structure["models.gpt_neox_japanese"].append("GPTNeoXJapaneseTokenizer")
    _import_structure["models.herbert"].append("HerbertTokenizerFast")
    _import_structure["models.layoutlm"].append("LayoutLMTokenizerFast")
    _import_structure["models.layoutlmv2"].append("LayoutLMv2TokenizerFast")
    _import_structure["models.layoutlmv3"].append("LayoutLMv3TokenizerFast")
    _import_structure["models.layoutxlm"].append("LayoutXLMTokenizerFast")
    _import_structure["models.led"].append("LEDTokenizerFast")
    _import_structure["models.llama"].append("LlamaTokenizerFast")
    _import_structure["models.longformer"].append("LongformerTokenizerFast")
    _import_structure["models.lxmert"].append("LxmertTokenizerFast")
    _import_structure["models.markuplm"].append("MarkupLMTokenizerFast")
    _import_structure["models.mbart"].append("MBartTokenizerFast")
    _import_structure["models.mbart50"].append("MBart50TokenizerFast")
    _import_structure["models.mobilebert"].append("MobileBertTokenizerFast")
    _import_structure["models.mpnet"].append("MPNetTokenizerFast")
    _import_structure["models.mt5"].append("MT5TokenizerFast")
    _import_structure["models.mvp"].append("MvpTokenizerFast")
    _import_structure["models.nllb"].append("NllbTokenizerFast")
    _import_structure["models.nougat"].append("NougatTokenizerFast")
    _import_structure["models.openai"].append("OpenAIGPTTokenizerFast")
    _import_structure["models.pegasus"].append("PegasusTokenizerFast")
    _import_structure["models.realm"].append("RealmTokenizerFast")
    _import_structure["models.reformer"].append("ReformerTokenizerFast")
    _import_structure["models.rembert"].append("RemBertTokenizerFast")
    _import_structure["models.roberta"].append("RobertaTokenizerFast")
    _import_structure["models.roformer"].append("RoFormerTokenizerFast")
    _import_structure["models.seamless_m4t"].append("SeamlessM4TTokenizerFast")
    _import_structure["models.splinter"].append("SplinterTokenizerFast")
    _import_structure["models.squeezebert"].append("SqueezeBertTokenizerFast")
    _import_structure["models.t5"].append("T5TokenizerFast")
    _import_structure["models.udop"].append("UdopTokenizerFast")
    _import_structure["models.whisper"].append("WhisperTokenizerFast")
    _import_structure["models.xglm"].append("XGLMTokenizerFast")
    _import_structure["models.xlm_roberta"].append("XLMRobertaTokenizerFast")
    _import_structure["models.xlnet"].append("XLNetTokenizerFast")
    _import_structure["tokenization_utils_fast"] = ["PreTrainedTokenizerFast"]


try:
    if not (is_sentencepiece_available() and is_tokenizers_available()):
        raise OptionalDependencyNotAvailable()
except OptionalDependencyNotAvailable:
    from .utils import dummy_sentencepiece_and_tokenizers_objects

    _import_structure["utils.dummy_sentencepiece_and_tokenizers_objects"] = [
        name for name in dir(dummy_sentencepiece_and_tokenizers_objects) if not name.startswith("_")
    ]
else:
    _import_structure["convert_slow_tokenizer"] = ["SLOW_TO_FAST_CONVERTERS", "convert_slow_tokenizer"]

# Tensorflow-text-specific objects
try:
    if not is_tensorflow_text_available():
        raise OptionalDependencyNotAvailable()
except OptionalDependencyNotAvailable:
    from .utils import dummy_tensorflow_text_objects

    _import_structure["utils.dummy_tensorflow_text_objects"] = [
        name for name in dir(dummy_tensorflow_text_objects) if not name.startswith("_")
    ]
else:
    _import_structure["models.bert"].append("TFBertTokenizer")

# keras-nlp-specific objects
try:
    if not is_keras_nlp_available():
        raise OptionalDependencyNotAvailable()
except OptionalDependencyNotAvailable:
    from .utils import dummy_keras_nlp_objects

    _import_structure["utils.dummy_keras_nlp_objects"] = [
        name for name in dir(dummy_keras_nlp_objects) if not name.startswith("_")
    ]
else:
    _import_structure["models.gpt2"].append("TFGPT2Tokenizer")

# Vision-specific objects
try:
    if not is_vision_available():
        raise OptionalDependencyNotAvailable()
except OptionalDependencyNotAvailable:
    from .utils import dummy_vision_objects

    _import_structure["utils.dummy_vision_objects"] = [
        name for name in dir(dummy_vision_objects) if not name.startswith("_")
    ]
else:
    _import_structure["image_processing_utils"] = ["ImageProcessingMixin"]
    _import_structure["image_utils"] = ["ImageFeatureExtractionMixin"]
    _import_structure["models.beit"].extend(["BeitFeatureExtractor", "BeitImageProcessor"])
    _import_structure["models.bit"].extend(["BitImageProcessor"])
    _import_structure["models.blip"].extend(["BlipImageProcessor"])
    _import_structure["models.bridgetower"].append("BridgeTowerImageProcessor")
    _import_structure["models.chinese_clip"].extend(["ChineseCLIPFeatureExtractor", "ChineseCLIPImageProcessor"])
    _import_structure["models.clip"].extend(["CLIPFeatureExtractor", "CLIPImageProcessor"])
    _import_structure["models.conditional_detr"].extend(
        ["ConditionalDetrFeatureExtractor", "ConditionalDetrImageProcessor"]
    )
    _import_structure["models.convnext"].extend(["ConvNextFeatureExtractor", "ConvNextImageProcessor"])
    _import_structure["models.deformable_detr"].extend(
        ["DeformableDetrFeatureExtractor", "DeformableDetrImageProcessor"]
    )
    _import_structure["models.deit"].extend(["DeiTFeatureExtractor", "DeiTImageProcessor"])
    _import_structure["models.deta"].append("DetaImageProcessor")
    _import_structure["models.detr"].extend(["DetrFeatureExtractor", "DetrImageProcessor"])
    _import_structure["models.donut"].extend(["DonutFeatureExtractor", "DonutImageProcessor"])
    _import_structure["models.dpt"].extend(["DPTFeatureExtractor", "DPTImageProcessor"])
    _import_structure["models.efficientformer"].append("EfficientFormerImageProcessor")
    _import_structure["models.efficientnet"].append("EfficientNetImageProcessor")
    _import_structure["models.flava"].extend(["FlavaFeatureExtractor", "FlavaImageProcessor", "FlavaProcessor"])
    _import_structure["models.fuyu"].extend(["FuyuImageProcessor", "FuyuProcessor"])
    _import_structure["models.glpn"].extend(["GLPNFeatureExtractor", "GLPNImageProcessor"])
    _import_structure["models.idefics"].extend(["IdeficsImageProcessor"])
    _import_structure["models.imagegpt"].extend(["ImageGPTFeatureExtractor", "ImageGPTImageProcessor"])
    _import_structure["models.layoutlmv2"].extend(["LayoutLMv2FeatureExtractor", "LayoutLMv2ImageProcessor"])
    _import_structure["models.layoutlmv3"].extend(["LayoutLMv3FeatureExtractor", "LayoutLMv3ImageProcessor"])
    _import_structure["models.levit"].extend(["LevitFeatureExtractor", "LevitImageProcessor"])
    _import_structure["models.mask2former"].append("Mask2FormerImageProcessor")
    _import_structure["models.maskformer"].extend(["MaskFormerFeatureExtractor", "MaskFormerImageProcessor"])
    _import_structure["models.mobilenet_v1"].extend(["MobileNetV1FeatureExtractor", "MobileNetV1ImageProcessor"])
    _import_structure["models.mobilenet_v2"].extend(["MobileNetV2FeatureExtractor", "MobileNetV2ImageProcessor"])
    _import_structure["models.mobilevit"].extend(["MobileViTFeatureExtractor", "MobileViTImageProcessor"])
    _import_structure["models.nougat"].append("NougatImageProcessor")
    _import_structure["models.oneformer"].extend(["OneFormerImageProcessor"])
    _import_structure["models.owlv2"].append("Owlv2ImageProcessor")
    _import_structure["models.owlvit"].extend(["OwlViTFeatureExtractor", "OwlViTImageProcessor"])
    _import_structure["models.perceiver"].extend(["PerceiverFeatureExtractor", "PerceiverImageProcessor"])
    _import_structure["models.pix2struct"].extend(["Pix2StructImageProcessor"])
    _import_structure["models.poolformer"].extend(["PoolFormerFeatureExtractor", "PoolFormerImageProcessor"])
    _import_structure["models.pvt"].extend(["PvtImageProcessor"])
    _import_structure["models.sam"].extend(["SamImageProcessor"])
    _import_structure["models.segformer"].extend(["SegformerFeatureExtractor", "SegformerImageProcessor"])
    _import_structure["models.swin2sr"].append("Swin2SRImageProcessor")
    _import_structure["models.tvlt"].append("TvltImageProcessor")
<<<<<<< HEAD
    _import_structure["models.udop"].append("UdopImageProcessor")
=======
    _import_structure["models.tvp"].append("TvpImageProcessor")
>>>>>>> 083e3692
    _import_structure["models.videomae"].extend(["VideoMAEFeatureExtractor", "VideoMAEImageProcessor"])
    _import_structure["models.vilt"].extend(["ViltFeatureExtractor", "ViltImageProcessor", "ViltProcessor"])
    _import_structure["models.vit"].extend(["ViTFeatureExtractor", "ViTImageProcessor"])
    _import_structure["models.vit_hybrid"].extend(["ViTHybridImageProcessor"])
    _import_structure["models.vitmatte"].append("VitMatteImageProcessor")
    _import_structure["models.vivit"].append("VivitImageProcessor")
    _import_structure["models.yolos"].extend(["YolosFeatureExtractor", "YolosImageProcessor"])


# PyTorch-backed objects
try:
    if not is_torch_available():
        raise OptionalDependencyNotAvailable()
except OptionalDependencyNotAvailable:
    from .utils import dummy_pt_objects

    _import_structure["utils.dummy_pt_objects"] = [name for name in dir(dummy_pt_objects) if not name.startswith("_")]
else:
    _import_structure["activations"] = []
    _import_structure["benchmark.benchmark"] = ["PyTorchBenchmark"]
    _import_structure["benchmark.benchmark_args"] = ["PyTorchBenchmarkArguments"]
    _import_structure["data.datasets"] = [
        "GlueDataset",
        "GlueDataTrainingArguments",
        "LineByLineTextDataset",
        "LineByLineWithRefDataset",
        "LineByLineWithSOPTextDataset",
        "SquadDataset",
        "SquadDataTrainingArguments",
        "TextDataset",
        "TextDatasetForNextSentencePrediction",
    ]
    _import_structure["generation"].extend(
        [
            "AlternatingCodebooksLogitsProcessor",
            "BeamScorer",
            "BeamSearchScorer",
            "ClassifierFreeGuidanceLogitsProcessor",
            "ConstrainedBeamSearchScorer",
            "Constraint",
            "ConstraintListState",
            "DisjunctiveConstraint",
            "EncoderNoRepeatNGramLogitsProcessor",
            "EncoderRepetitionPenaltyLogitsProcessor",
            "EpsilonLogitsWarper",
            "EtaLogitsWarper",
            "ExponentialDecayLengthPenalty",
            "ForcedBOSTokenLogitsProcessor",
            "ForcedEOSTokenLogitsProcessor",
            "ForceTokensLogitsProcessor",
            "GenerationMixin",
            "HammingDiversityLogitsProcessor",
            "InfNanRemoveLogitsProcessor",
            "LogitNormalization",
            "LogitsProcessor",
            "LogitsProcessorList",
            "LogitsWarper",
            "MaxLengthCriteria",
            "MaxTimeCriteria",
            "MinLengthLogitsProcessor",
            "MinNewTokensLengthLogitsProcessor",
            "NoBadWordsLogitsProcessor",
            "NoRepeatNGramLogitsProcessor",
            "PhrasalConstraint",
            "PrefixConstrainedLogitsProcessor",
            "RepetitionPenaltyLogitsProcessor",
            "SequenceBiasLogitsProcessor",
            "StoppingCriteria",
            "StoppingCriteriaList",
            "SuppressTokensAtBeginLogitsProcessor",
            "SuppressTokensLogitsProcessor",
            "TemperatureLogitsWarper",
            "TopKLogitsWarper",
            "TopPLogitsWarper",
            "TypicalLogitsWarper",
            "UnbatchedClassifierFreeGuidanceLogitsProcessor",
            "WhisperTimeStampLogitsProcessor",
            "top_k_top_p_filtering",
        ]
    )
    _import_structure["generation_utils"] = []
    _import_structure["modeling_outputs"] = []
    _import_structure["modeling_utils"] = ["PreTrainedModel"]

    # PyTorch models structure

    _import_structure["models.albert"].extend(
        [
            "ALBERT_PRETRAINED_MODEL_ARCHIVE_LIST",
            "AlbertForMaskedLM",
            "AlbertForMultipleChoice",
            "AlbertForPreTraining",
            "AlbertForQuestionAnswering",
            "AlbertForSequenceClassification",
            "AlbertForTokenClassification",
            "AlbertModel",
            "AlbertPreTrainedModel",
            "load_tf_weights_in_albert",
        ]
    )
    _import_structure["models.align"].extend(
        [
            "ALIGN_PRETRAINED_MODEL_ARCHIVE_LIST",
            "AlignModel",
            "AlignPreTrainedModel",
            "AlignTextModel",
            "AlignVisionModel",
        ]
    )
    _import_structure["models.altclip"].extend(
        [
            "ALTCLIP_PRETRAINED_MODEL_ARCHIVE_LIST",
            "AltCLIPModel",
            "AltCLIPPreTrainedModel",
            "AltCLIPTextModel",
            "AltCLIPVisionModel",
        ]
    )
    _import_structure["models.audio_spectrogram_transformer"].extend(
        [
            "AUDIO_SPECTROGRAM_TRANSFORMER_PRETRAINED_MODEL_ARCHIVE_LIST",
            "ASTForAudioClassification",
            "ASTModel",
            "ASTPreTrainedModel",
        ]
    )
    _import_structure["models.auto"].extend(
        [
            "MODEL_FOR_AUDIO_CLASSIFICATION_MAPPING",
            "MODEL_FOR_AUDIO_FRAME_CLASSIFICATION_MAPPING",
            "MODEL_FOR_AUDIO_XVECTOR_MAPPING",
            "MODEL_FOR_BACKBONE_MAPPING",
            "MODEL_FOR_CAUSAL_IMAGE_MODELING_MAPPING",
            "MODEL_FOR_CAUSAL_LM_MAPPING",
            "MODEL_FOR_CTC_MAPPING",
            "MODEL_FOR_DEPTH_ESTIMATION_MAPPING",
            "MODEL_FOR_DOCUMENT_QUESTION_ANSWERING_MAPPING",
            "MODEL_FOR_IMAGE_CLASSIFICATION_MAPPING",
            "MODEL_FOR_IMAGE_SEGMENTATION_MAPPING",
            "MODEL_FOR_IMAGE_TO_IMAGE_MAPPING",
            "MODEL_FOR_INSTANCE_SEGMENTATION_MAPPING",
            "MODEL_FOR_MASKED_IMAGE_MODELING_MAPPING",
            "MODEL_FOR_MASKED_LM_MAPPING",
            "MODEL_FOR_MASK_GENERATION_MAPPING",
            "MODEL_FOR_MULTIPLE_CHOICE_MAPPING",
            "MODEL_FOR_NEXT_SENTENCE_PREDICTION_MAPPING",
            "MODEL_FOR_OBJECT_DETECTION_MAPPING",
            "MODEL_FOR_PRETRAINING_MAPPING",
            "MODEL_FOR_QUESTION_ANSWERING_MAPPING",
            "MODEL_FOR_SEMANTIC_SEGMENTATION_MAPPING",
            "MODEL_FOR_SEQ_TO_SEQ_CAUSAL_LM_MAPPING",
            "MODEL_FOR_SEQUENCE_CLASSIFICATION_MAPPING",
            "MODEL_FOR_SPEECH_SEQ_2_SEQ_MAPPING",
            "MODEL_FOR_TABLE_QUESTION_ANSWERING_MAPPING",
            "MODEL_FOR_TEXT_ENCODING_MAPPING",
            "MODEL_FOR_TEXT_TO_SPECTROGRAM_MAPPING",
            "MODEL_FOR_TEXT_TO_WAVEFORM_MAPPING",
            "MODEL_FOR_TIME_SERIES_CLASSIFICATION_MAPPING",
            "MODEL_FOR_TIME_SERIES_REGRESSION_MAPPING",
            "MODEL_FOR_TOKEN_CLASSIFICATION_MAPPING",
            "MODEL_FOR_UNIVERSAL_SEGMENTATION_MAPPING",
            "MODEL_FOR_VIDEO_CLASSIFICATION_MAPPING",
            "MODEL_FOR_VISION_2_SEQ_MAPPING",
            "MODEL_FOR_VISUAL_QUESTION_ANSWERING_MAPPING",
            "MODEL_FOR_ZERO_SHOT_IMAGE_CLASSIFICATION_MAPPING",
            "MODEL_FOR_ZERO_SHOT_OBJECT_DETECTION_MAPPING",
            "MODEL_MAPPING",
            "MODEL_WITH_LM_HEAD_MAPPING",
            "AutoBackbone",
            "AutoModel",
            "AutoModelForAudioClassification",
            "AutoModelForAudioFrameClassification",
            "AutoModelForAudioXVector",
            "AutoModelForCausalLM",
            "AutoModelForCTC",
            "AutoModelForDepthEstimation",
            "AutoModelForDocumentQuestionAnswering",
            "AutoModelForImageClassification",
            "AutoModelForImageSegmentation",
            "AutoModelForImageToImage",
            "AutoModelForInstanceSegmentation",
            "AutoModelForMaskedImageModeling",
            "AutoModelForMaskedLM",
            "AutoModelForMaskGeneration",
            "AutoModelForMultipleChoice",
            "AutoModelForNextSentencePrediction",
            "AutoModelForObjectDetection",
            "AutoModelForPreTraining",
            "AutoModelForQuestionAnswering",
            "AutoModelForSemanticSegmentation",
            "AutoModelForSeq2SeqLM",
            "AutoModelForSequenceClassification",
            "AutoModelForSpeechSeq2Seq",
            "AutoModelForTableQuestionAnswering",
            "AutoModelForTextEncoding",
            "AutoModelForTextToSpectrogram",
            "AutoModelForTextToWaveform",
            "AutoModelForTokenClassification",
            "AutoModelForUniversalSegmentation",
            "AutoModelForVideoClassification",
            "AutoModelForVision2Seq",
            "AutoModelForVisualQuestionAnswering",
            "AutoModelForZeroShotImageClassification",
            "AutoModelForZeroShotObjectDetection",
            "AutoModelWithLMHead",
        ]
    )
    _import_structure["models.autoformer"].extend(
        [
            "AUTOFORMER_PRETRAINED_MODEL_ARCHIVE_LIST",
            "AutoformerForPrediction",
            "AutoformerModel",
            "AutoformerPreTrainedModel",
        ]
    )
    _import_structure["models.bark"].extend(
        [
            "BARK_PRETRAINED_MODEL_ARCHIVE_LIST",
            "BarkCausalModel",
            "BarkCoarseModel",
            "BarkFineModel",
            "BarkModel",
            "BarkPreTrainedModel",
            "BarkSemanticModel",
        ]
    )
    _import_structure["models.bart"].extend(
        [
            "BART_PRETRAINED_MODEL_ARCHIVE_LIST",
            "BartForCausalLM",
            "BartForConditionalGeneration",
            "BartForQuestionAnswering",
            "BartForSequenceClassification",
            "BartModel",
            "BartPretrainedModel",
            "BartPreTrainedModel",
            "PretrainedBartModel",
        ]
    )
    _import_structure["models.beit"].extend(
        [
            "BEIT_PRETRAINED_MODEL_ARCHIVE_LIST",
            "BeitBackbone",
            "BeitForImageClassification",
            "BeitForMaskedImageModeling",
            "BeitForSemanticSegmentation",
            "BeitModel",
            "BeitPreTrainedModel",
        ]
    )
    _import_structure["models.bert"].extend(
        [
            "BERT_PRETRAINED_MODEL_ARCHIVE_LIST",
            "BertForMaskedLM",
            "BertForMultipleChoice",
            "BertForNextSentencePrediction",
            "BertForPreTraining",
            "BertForQuestionAnswering",
            "BertForSequenceClassification",
            "BertForTokenClassification",
            "BertLayer",
            "BertLMHeadModel",
            "BertModel",
            "BertPreTrainedModel",
            "load_tf_weights_in_bert",
        ]
    )
    _import_structure["models.bert_generation"].extend(
        [
            "BertGenerationDecoder",
            "BertGenerationEncoder",
            "BertGenerationPreTrainedModel",
            "load_tf_weights_in_bert_generation",
        ]
    )
    _import_structure["models.big_bird"].extend(
        [
            "BIG_BIRD_PRETRAINED_MODEL_ARCHIVE_LIST",
            "BigBirdForCausalLM",
            "BigBirdForMaskedLM",
            "BigBirdForMultipleChoice",
            "BigBirdForPreTraining",
            "BigBirdForQuestionAnswering",
            "BigBirdForSequenceClassification",
            "BigBirdForTokenClassification",
            "BigBirdLayer",
            "BigBirdModel",
            "BigBirdPreTrainedModel",
            "load_tf_weights_in_big_bird",
        ]
    )
    _import_structure["models.bigbird_pegasus"].extend(
        [
            "BIGBIRD_PEGASUS_PRETRAINED_MODEL_ARCHIVE_LIST",
            "BigBirdPegasusForCausalLM",
            "BigBirdPegasusForConditionalGeneration",
            "BigBirdPegasusForQuestionAnswering",
            "BigBirdPegasusForSequenceClassification",
            "BigBirdPegasusModel",
            "BigBirdPegasusPreTrainedModel",
        ]
    )
    _import_structure["models.biogpt"].extend(
        [
            "BIOGPT_PRETRAINED_MODEL_ARCHIVE_LIST",
            "BioGptForCausalLM",
            "BioGptForSequenceClassification",
            "BioGptForTokenClassification",
            "BioGptModel",
            "BioGptPreTrainedModel",
        ]
    )
    _import_structure["models.bit"].extend(
        [
            "BIT_PRETRAINED_MODEL_ARCHIVE_LIST",
            "BitBackbone",
            "BitForImageClassification",
            "BitModel",
            "BitPreTrainedModel",
        ]
    )
    _import_structure["models.blenderbot"].extend(
        [
            "BLENDERBOT_PRETRAINED_MODEL_ARCHIVE_LIST",
            "BlenderbotForCausalLM",
            "BlenderbotForConditionalGeneration",
            "BlenderbotModel",
            "BlenderbotPreTrainedModel",
        ]
    )
    _import_structure["models.blenderbot_small"].extend(
        [
            "BLENDERBOT_SMALL_PRETRAINED_MODEL_ARCHIVE_LIST",
            "BlenderbotSmallForCausalLM",
            "BlenderbotSmallForConditionalGeneration",
            "BlenderbotSmallModel",
            "BlenderbotSmallPreTrainedModel",
        ]
    )
    _import_structure["models.blip"].extend(
        [
            "BLIP_PRETRAINED_MODEL_ARCHIVE_LIST",
            "BlipForConditionalGeneration",
            "BlipForImageTextRetrieval",
            "BlipForQuestionAnswering",
            "BlipModel",
            "BlipPreTrainedModel",
            "BlipTextModel",
            "BlipVisionModel",
        ]
    )
    _import_structure["models.blip_2"].extend(
        [
            "BLIP_2_PRETRAINED_MODEL_ARCHIVE_LIST",
            "Blip2ForConditionalGeneration",
            "Blip2Model",
            "Blip2PreTrainedModel",
            "Blip2QFormerModel",
            "Blip2VisionModel",
        ]
    )
    _import_structure["models.bloom"].extend(
        [
            "BLOOM_PRETRAINED_MODEL_ARCHIVE_LIST",
            "BloomForCausalLM",
            "BloomForQuestionAnswering",
            "BloomForSequenceClassification",
            "BloomForTokenClassification",
            "BloomModel",
            "BloomPreTrainedModel",
        ]
    )
    _import_structure["models.bridgetower"].extend(
        [
            "BRIDGETOWER_PRETRAINED_MODEL_ARCHIVE_LIST",
            "BridgeTowerForContrastiveLearning",
            "BridgeTowerForImageAndTextRetrieval",
            "BridgeTowerForMaskedLM",
            "BridgeTowerModel",
            "BridgeTowerPreTrainedModel",
        ]
    )
    _import_structure["models.bros"].extend(
        [
            "BROS_PRETRAINED_MODEL_ARCHIVE_LIST",
            "BrosForTokenClassification",
            "BrosModel",
            "BrosPreTrainedModel",
            "BrosProcessor",
            "BrosSpadeEEForTokenClassification",
            "BrosSpadeELForTokenClassification",
        ]
    )
    _import_structure["models.camembert"].extend(
        [
            "CAMEMBERT_PRETRAINED_MODEL_ARCHIVE_LIST",
            "CamembertForCausalLM",
            "CamembertForMaskedLM",
            "CamembertForMultipleChoice",
            "CamembertForQuestionAnswering",
            "CamembertForSequenceClassification",
            "CamembertForTokenClassification",
            "CamembertModel",
            "CamembertPreTrainedModel",
        ]
    )
    _import_structure["models.canine"].extend(
        [
            "CANINE_PRETRAINED_MODEL_ARCHIVE_LIST",
            "CanineForMultipleChoice",
            "CanineForQuestionAnswering",
            "CanineForSequenceClassification",
            "CanineForTokenClassification",
            "CanineLayer",
            "CanineModel",
            "CaninePreTrainedModel",
            "load_tf_weights_in_canine",
        ]
    )
    _import_structure["models.chinese_clip"].extend(
        [
            "CHINESE_CLIP_PRETRAINED_MODEL_ARCHIVE_LIST",
            "ChineseCLIPModel",
            "ChineseCLIPPreTrainedModel",
            "ChineseCLIPTextModel",
            "ChineseCLIPVisionModel",
        ]
    )
    _import_structure["models.clap"].extend(
        [
            "CLAP_PRETRAINED_MODEL_ARCHIVE_LIST",
            "ClapAudioModel",
            "ClapAudioModelWithProjection",
            "ClapFeatureExtractor",
            "ClapModel",
            "ClapPreTrainedModel",
            "ClapTextModel",
            "ClapTextModelWithProjection",
        ]
    )
    _import_structure["models.clip"].extend(
        [
            "CLIP_PRETRAINED_MODEL_ARCHIVE_LIST",
            "CLIPModel",
            "CLIPPreTrainedModel",
            "CLIPTextModel",
            "CLIPTextModelWithProjection",
            "CLIPVisionModel",
            "CLIPVisionModelWithProjection",
        ]
    )
    _import_structure["models.clipseg"].extend(
        [
            "CLIPSEG_PRETRAINED_MODEL_ARCHIVE_LIST",
            "CLIPSegForImageSegmentation",
            "CLIPSegModel",
            "CLIPSegPreTrainedModel",
            "CLIPSegTextModel",
            "CLIPSegVisionModel",
        ]
    )
    _import_structure["models.clvp"].extend(
        [
            "CLVP_PRETRAINED_MODEL_ARCHIVE_LIST",
            "ClvpDecoder",
            "ClvpEncoder",
            "ClvpForCausalLM",
            "ClvpModel",
            "ClvpModelForConditionalGeneration",
            "ClvpPreTrainedModel",
        ]
    )
    _import_structure["models.codegen"].extend(
        [
            "CODEGEN_PRETRAINED_MODEL_ARCHIVE_LIST",
            "CodeGenForCausalLM",
            "CodeGenModel",
            "CodeGenPreTrainedModel",
        ]
    )
    _import_structure["models.conditional_detr"].extend(
        [
            "CONDITIONAL_DETR_PRETRAINED_MODEL_ARCHIVE_LIST",
            "ConditionalDetrForObjectDetection",
            "ConditionalDetrForSegmentation",
            "ConditionalDetrModel",
            "ConditionalDetrPreTrainedModel",
        ]
    )
    _import_structure["models.convbert"].extend(
        [
            "CONVBERT_PRETRAINED_MODEL_ARCHIVE_LIST",
            "ConvBertForMaskedLM",
            "ConvBertForMultipleChoice",
            "ConvBertForQuestionAnswering",
            "ConvBertForSequenceClassification",
            "ConvBertForTokenClassification",
            "ConvBertLayer",
            "ConvBertModel",
            "ConvBertPreTrainedModel",
            "load_tf_weights_in_convbert",
        ]
    )
    _import_structure["models.convnext"].extend(
        [
            "CONVNEXT_PRETRAINED_MODEL_ARCHIVE_LIST",
            "ConvNextBackbone",
            "ConvNextForImageClassification",
            "ConvNextModel",
            "ConvNextPreTrainedModel",
        ]
    )
    _import_structure["models.convnextv2"].extend(
        [
            "CONVNEXTV2_PRETRAINED_MODEL_ARCHIVE_LIST",
            "ConvNextV2Backbone",
            "ConvNextV2ForImageClassification",
            "ConvNextV2Model",
            "ConvNextV2PreTrainedModel",
        ]
    )
    _import_structure["models.cpmant"].extend(
        [
            "CPMANT_PRETRAINED_MODEL_ARCHIVE_LIST",
            "CpmAntForCausalLM",
            "CpmAntModel",
            "CpmAntPreTrainedModel",
        ]
    )
    _import_structure["models.ctrl"].extend(
        [
            "CTRL_PRETRAINED_MODEL_ARCHIVE_LIST",
            "CTRLForSequenceClassification",
            "CTRLLMHeadModel",
            "CTRLModel",
            "CTRLPreTrainedModel",
        ]
    )
    _import_structure["models.cvt"].extend(
        [
            "CVT_PRETRAINED_MODEL_ARCHIVE_LIST",
            "CvtForImageClassification",
            "CvtModel",
            "CvtPreTrainedModel",
        ]
    )
    _import_structure["models.data2vec"].extend(
        [
            "DATA2VEC_AUDIO_PRETRAINED_MODEL_ARCHIVE_LIST",
            "DATA2VEC_TEXT_PRETRAINED_MODEL_ARCHIVE_LIST",
            "DATA2VEC_VISION_PRETRAINED_MODEL_ARCHIVE_LIST",
            "Data2VecAudioForAudioFrameClassification",
            "Data2VecAudioForCTC",
            "Data2VecAudioForSequenceClassification",
            "Data2VecAudioForXVector",
            "Data2VecAudioModel",
            "Data2VecAudioPreTrainedModel",
            "Data2VecTextForCausalLM",
            "Data2VecTextForMaskedLM",
            "Data2VecTextForMultipleChoice",
            "Data2VecTextForQuestionAnswering",
            "Data2VecTextForSequenceClassification",
            "Data2VecTextForTokenClassification",
            "Data2VecTextModel",
            "Data2VecTextPreTrainedModel",
            "Data2VecVisionForImageClassification",
            "Data2VecVisionForSemanticSegmentation",
            "Data2VecVisionModel",
            "Data2VecVisionPreTrainedModel",
        ]
    )
    _import_structure["models.deberta"].extend(
        [
            "DEBERTA_PRETRAINED_MODEL_ARCHIVE_LIST",
            "DebertaForMaskedLM",
            "DebertaForQuestionAnswering",
            "DebertaForSequenceClassification",
            "DebertaForTokenClassification",
            "DebertaModel",
            "DebertaPreTrainedModel",
        ]
    )
    _import_structure["models.deberta_v2"].extend(
        [
            "DEBERTA_V2_PRETRAINED_MODEL_ARCHIVE_LIST",
            "DebertaV2ForMaskedLM",
            "DebertaV2ForMultipleChoice",
            "DebertaV2ForQuestionAnswering",
            "DebertaV2ForSequenceClassification",
            "DebertaV2ForTokenClassification",
            "DebertaV2Model",
            "DebertaV2PreTrainedModel",
        ]
    )
    _import_structure["models.decision_transformer"].extend(
        [
            "DECISION_TRANSFORMER_PRETRAINED_MODEL_ARCHIVE_LIST",
            "DecisionTransformerGPT2Model",
            "DecisionTransformerGPT2PreTrainedModel",
            "DecisionTransformerModel",
            "DecisionTransformerPreTrainedModel",
        ]
    )
    _import_structure["models.deformable_detr"].extend(
        [
            "DEFORMABLE_DETR_PRETRAINED_MODEL_ARCHIVE_LIST",
            "DeformableDetrForObjectDetection",
            "DeformableDetrModel",
            "DeformableDetrPreTrainedModel",
        ]
    )
    _import_structure["models.deit"].extend(
        [
            "DEIT_PRETRAINED_MODEL_ARCHIVE_LIST",
            "DeiTForImageClassification",
            "DeiTForImageClassificationWithTeacher",
            "DeiTForMaskedImageModeling",
            "DeiTModel",
            "DeiTPreTrainedModel",
        ]
    )
    _import_structure["models.deprecated.mctct"].extend(
        [
            "MCTCT_PRETRAINED_MODEL_ARCHIVE_LIST",
            "MCTCTForCTC",
            "MCTCTModel",
            "MCTCTPreTrainedModel",
        ]
    )
    _import_structure["models.deprecated.mmbt"].extend(["MMBTForClassification", "MMBTModel", "ModalEmbeddings"])
    _import_structure["models.deprecated.open_llama"].extend(
        ["OpenLlamaForCausalLM", "OpenLlamaForSequenceClassification", "OpenLlamaModel", "OpenLlamaPreTrainedModel"]
    )
    _import_structure["models.deprecated.retribert"].extend(
        ["RETRIBERT_PRETRAINED_MODEL_ARCHIVE_LIST", "RetriBertModel", "RetriBertPreTrainedModel"]
    )
    _import_structure["models.deprecated.trajectory_transformer"].extend(
        [
            "TRAJECTORY_TRANSFORMER_PRETRAINED_MODEL_ARCHIVE_LIST",
            "TrajectoryTransformerModel",
            "TrajectoryTransformerPreTrainedModel",
        ]
    )
    _import_structure["models.deprecated.transfo_xl"].extend(
        [
            "TRANSFO_XL_PRETRAINED_MODEL_ARCHIVE_LIST",
            "AdaptiveEmbedding",
            "TransfoXLForSequenceClassification",
            "TransfoXLLMHeadModel",
            "TransfoXLModel",
            "TransfoXLPreTrainedModel",
            "load_tf_weights_in_transfo_xl",
        ]
    )
    _import_structure["models.deprecated.van"].extend(
        [
            "VAN_PRETRAINED_MODEL_ARCHIVE_LIST",
            "VanForImageClassification",
            "VanModel",
            "VanPreTrainedModel",
        ]
    )
    _import_structure["models.deta"].extend(
        [
            "DETA_PRETRAINED_MODEL_ARCHIVE_LIST",
            "DetaForObjectDetection",
            "DetaModel",
            "DetaPreTrainedModel",
        ]
    )
    _import_structure["models.detr"].extend(
        [
            "DETR_PRETRAINED_MODEL_ARCHIVE_LIST",
            "DetrForObjectDetection",
            "DetrForSegmentation",
            "DetrModel",
            "DetrPreTrainedModel",
        ]
    )
    _import_structure["models.dinat"].extend(
        [
            "DINAT_PRETRAINED_MODEL_ARCHIVE_LIST",
            "DinatBackbone",
            "DinatForImageClassification",
            "DinatModel",
            "DinatPreTrainedModel",
        ]
    )
    _import_structure["models.dinov2"].extend(
        [
            "DINOV2_PRETRAINED_MODEL_ARCHIVE_LIST",
            "Dinov2Backbone",
            "Dinov2ForImageClassification",
            "Dinov2Model",
            "Dinov2PreTrainedModel",
        ]
    )
    _import_structure["models.distilbert"].extend(
        [
            "DISTILBERT_PRETRAINED_MODEL_ARCHIVE_LIST",
            "DistilBertForMaskedLM",
            "DistilBertForMultipleChoice",
            "DistilBertForQuestionAnswering",
            "DistilBertForSequenceClassification",
            "DistilBertForTokenClassification",
            "DistilBertModel",
            "DistilBertPreTrainedModel",
        ]
    )
    _import_structure["models.donut"].extend(
        [
            "DONUT_SWIN_PRETRAINED_MODEL_ARCHIVE_LIST",
            "DonutSwinModel",
            "DonutSwinPreTrainedModel",
        ]
    )
    _import_structure["models.dpr"].extend(
        [
            "DPR_CONTEXT_ENCODER_PRETRAINED_MODEL_ARCHIVE_LIST",
            "DPR_QUESTION_ENCODER_PRETRAINED_MODEL_ARCHIVE_LIST",
            "DPR_READER_PRETRAINED_MODEL_ARCHIVE_LIST",
            "DPRContextEncoder",
            "DPRPretrainedContextEncoder",
            "DPRPreTrainedModel",
            "DPRPretrainedQuestionEncoder",
            "DPRPretrainedReader",
            "DPRQuestionEncoder",
            "DPRReader",
        ]
    )
    _import_structure["models.dpt"].extend(
        [
            "DPT_PRETRAINED_MODEL_ARCHIVE_LIST",
            "DPTForDepthEstimation",
            "DPTForSemanticSegmentation",
            "DPTModel",
            "DPTPreTrainedModel",
        ]
    )
    _import_structure["models.efficientformer"].extend(
        [
            "EFFICIENTFORMER_PRETRAINED_MODEL_ARCHIVE_LIST",
            "EfficientFormerForImageClassification",
            "EfficientFormerForImageClassificationWithTeacher",
            "EfficientFormerModel",
            "EfficientFormerPreTrainedModel",
        ]
    )
    _import_structure["models.efficientnet"].extend(
        [
            "EFFICIENTNET_PRETRAINED_MODEL_ARCHIVE_LIST",
            "EfficientNetForImageClassification",
            "EfficientNetModel",
            "EfficientNetPreTrainedModel",
        ]
    )
    _import_structure["models.electra"].extend(
        [
            "ELECTRA_PRETRAINED_MODEL_ARCHIVE_LIST",
            "ElectraForCausalLM",
            "ElectraForMaskedLM",
            "ElectraForMultipleChoice",
            "ElectraForPreTraining",
            "ElectraForQuestionAnswering",
            "ElectraForSequenceClassification",
            "ElectraForTokenClassification",
            "ElectraModel",
            "ElectraPreTrainedModel",
            "load_tf_weights_in_electra",
        ]
    )
    _import_structure["models.encodec"].extend(
        [
            "ENCODEC_PRETRAINED_MODEL_ARCHIVE_LIST",
            "EncodecModel",
            "EncodecPreTrainedModel",
        ]
    )
    _import_structure["models.encoder_decoder"].append("EncoderDecoderModel")
    _import_structure["models.ernie"].extend(
        [
            "ERNIE_PRETRAINED_MODEL_ARCHIVE_LIST",
            "ErnieForCausalLM",
            "ErnieForMaskedLM",
            "ErnieForMultipleChoice",
            "ErnieForNextSentencePrediction",
            "ErnieForPreTraining",
            "ErnieForQuestionAnswering",
            "ErnieForSequenceClassification",
            "ErnieForTokenClassification",
            "ErnieModel",
            "ErniePreTrainedModel",
        ]
    )
    _import_structure["models.ernie_m"].extend(
        [
            "ERNIE_M_PRETRAINED_MODEL_ARCHIVE_LIST",
            "ErnieMForInformationExtraction",
            "ErnieMForMultipleChoice",
            "ErnieMForQuestionAnswering",
            "ErnieMForSequenceClassification",
            "ErnieMForTokenClassification",
            "ErnieMModel",
            "ErnieMPreTrainedModel",
        ]
    )
    _import_structure["models.esm"].extend(
        [
            "ESM_PRETRAINED_MODEL_ARCHIVE_LIST",
            "EsmFoldPreTrainedModel",
            "EsmForMaskedLM",
            "EsmForProteinFolding",
            "EsmForSequenceClassification",
            "EsmForTokenClassification",
            "EsmModel",
            "EsmPreTrainedModel",
        ]
    )
    _import_structure["models.falcon"].extend(
        [
            "FALCON_PRETRAINED_MODEL_ARCHIVE_LIST",
            "FalconForCausalLM",
            "FalconForQuestionAnswering",
            "FalconForSequenceClassification",
            "FalconForTokenClassification",
            "FalconModel",
            "FalconPreTrainedModel",
        ]
    )
    _import_structure["models.flaubert"].extend(
        [
            "FLAUBERT_PRETRAINED_MODEL_ARCHIVE_LIST",
            "FlaubertForMultipleChoice",
            "FlaubertForQuestionAnswering",
            "FlaubertForQuestionAnsweringSimple",
            "FlaubertForSequenceClassification",
            "FlaubertForTokenClassification",
            "FlaubertModel",
            "FlaubertPreTrainedModel",
            "FlaubertWithLMHeadModel",
        ]
    )
    _import_structure["models.flava"].extend(
        [
            "FLAVA_PRETRAINED_MODEL_ARCHIVE_LIST",
            "FlavaForPreTraining",
            "FlavaImageCodebook",
            "FlavaImageModel",
            "FlavaModel",
            "FlavaMultimodalModel",
            "FlavaPreTrainedModel",
            "FlavaTextModel",
        ]
    )
    _import_structure["models.fnet"].extend(
        [
            "FNET_PRETRAINED_MODEL_ARCHIVE_LIST",
            "FNetForMaskedLM",
            "FNetForMultipleChoice",
            "FNetForNextSentencePrediction",
            "FNetForPreTraining",
            "FNetForQuestionAnswering",
            "FNetForSequenceClassification",
            "FNetForTokenClassification",
            "FNetLayer",
            "FNetModel",
            "FNetPreTrainedModel",
        ]
    )
    _import_structure["models.focalnet"].extend(
        [
            "FOCALNET_PRETRAINED_MODEL_ARCHIVE_LIST",
            "FocalNetBackbone",
            "FocalNetForImageClassification",
            "FocalNetForMaskedImageModeling",
            "FocalNetModel",
            "FocalNetPreTrainedModel",
        ]
    )
    _import_structure["models.fsmt"].extend(["FSMTForConditionalGeneration", "FSMTModel", "PretrainedFSMTModel"])
    _import_structure["models.funnel"].extend(
        [
            "FUNNEL_PRETRAINED_MODEL_ARCHIVE_LIST",
            "FunnelBaseModel",
            "FunnelForMaskedLM",
            "FunnelForMultipleChoice",
            "FunnelForPreTraining",
            "FunnelForQuestionAnswering",
            "FunnelForSequenceClassification",
            "FunnelForTokenClassification",
            "FunnelModel",
            "FunnelPreTrainedModel",
            "load_tf_weights_in_funnel",
        ]
    )
    _import_structure["models.fuyu"].extend(["FuyuForCausalLM", "FuyuPreTrainedModel"])
    _import_structure["models.git"].extend(
        [
            "GIT_PRETRAINED_MODEL_ARCHIVE_LIST",
            "GitForCausalLM",
            "GitModel",
            "GitPreTrainedModel",
            "GitVisionModel",
        ]
    )
    _import_structure["models.glpn"].extend(
        [
            "GLPN_PRETRAINED_MODEL_ARCHIVE_LIST",
            "GLPNForDepthEstimation",
            "GLPNModel",
            "GLPNPreTrainedModel",
        ]
    )
    _import_structure["models.gpt2"].extend(
        [
            "GPT2_PRETRAINED_MODEL_ARCHIVE_LIST",
            "GPT2DoubleHeadsModel",
            "GPT2ForQuestionAnswering",
            "GPT2ForSequenceClassification",
            "GPT2ForTokenClassification",
            "GPT2LMHeadModel",
            "GPT2Model",
            "GPT2PreTrainedModel",
            "load_tf_weights_in_gpt2",
        ]
    )
    _import_structure["models.gpt_bigcode"].extend(
        [
            "GPT_BIGCODE_PRETRAINED_MODEL_ARCHIVE_LIST",
            "GPTBigCodeForCausalLM",
            "GPTBigCodeForSequenceClassification",
            "GPTBigCodeForTokenClassification",
            "GPTBigCodeModel",
            "GPTBigCodePreTrainedModel",
        ]
    )
    _import_structure["models.gpt_neo"].extend(
        [
            "GPT_NEO_PRETRAINED_MODEL_ARCHIVE_LIST",
            "GPTNeoForCausalLM",
            "GPTNeoForQuestionAnswering",
            "GPTNeoForSequenceClassification",
            "GPTNeoForTokenClassification",
            "GPTNeoModel",
            "GPTNeoPreTrainedModel",
            "load_tf_weights_in_gpt_neo",
        ]
    )
    _import_structure["models.gpt_neox"].extend(
        [
            "GPT_NEOX_PRETRAINED_MODEL_ARCHIVE_LIST",
            "GPTNeoXForCausalLM",
            "GPTNeoXForQuestionAnswering",
            "GPTNeoXForSequenceClassification",
            "GPTNeoXForTokenClassification",
            "GPTNeoXLayer",
            "GPTNeoXModel",
            "GPTNeoXPreTrainedModel",
        ]
    )
    _import_structure["models.gpt_neox_japanese"].extend(
        [
            "GPT_NEOX_JAPANESE_PRETRAINED_MODEL_ARCHIVE_LIST",
            "GPTNeoXJapaneseForCausalLM",
            "GPTNeoXJapaneseLayer",
            "GPTNeoXJapaneseModel",
            "GPTNeoXJapanesePreTrainedModel",
        ]
    )
    _import_structure["models.gptj"].extend(
        [
            "GPTJ_PRETRAINED_MODEL_ARCHIVE_LIST",
            "GPTJForCausalLM",
            "GPTJForQuestionAnswering",
            "GPTJForSequenceClassification",
            "GPTJModel",
            "GPTJPreTrainedModel",
        ]
    )
    _import_structure["models.gptsan_japanese"].extend(
        [
            "GPTSAN_JAPANESE_PRETRAINED_MODEL_ARCHIVE_LIST",
            "GPTSanJapaneseForConditionalGeneration",
            "GPTSanJapaneseModel",
            "GPTSanJapanesePreTrainedModel",
        ]
    )
    _import_structure["models.graphormer"].extend(
        [
            "GRAPHORMER_PRETRAINED_MODEL_ARCHIVE_LIST",
            "GraphormerForGraphClassification",
            "GraphormerModel",
            "GraphormerPreTrainedModel",
        ]
    )
    _import_structure["models.groupvit"].extend(
        [
            "GROUPVIT_PRETRAINED_MODEL_ARCHIVE_LIST",
            "GroupViTModel",
            "GroupViTPreTrainedModel",
            "GroupViTTextModel",
            "GroupViTVisionModel",
        ]
    )
    _import_structure["models.hubert"].extend(
        [
            "HUBERT_PRETRAINED_MODEL_ARCHIVE_LIST",
            "HubertForCTC",
            "HubertForSequenceClassification",
            "HubertModel",
            "HubertPreTrainedModel",
        ]
    )
    _import_structure["models.ibert"].extend(
        [
            "IBERT_PRETRAINED_MODEL_ARCHIVE_LIST",
            "IBertForMaskedLM",
            "IBertForMultipleChoice",
            "IBertForQuestionAnswering",
            "IBertForSequenceClassification",
            "IBertForTokenClassification",
            "IBertModel",
            "IBertPreTrainedModel",
        ]
    )
    _import_structure["models.idefics"].extend(
        [
            "IDEFICS_PRETRAINED_MODEL_ARCHIVE_LIST",
            "IdeficsForVisionText2Text",
            "IdeficsModel",
            "IdeficsPreTrainedModel",
            "IdeficsProcessor",
        ]
    )
    _import_structure["models.imagegpt"].extend(
        [
            "IMAGEGPT_PRETRAINED_MODEL_ARCHIVE_LIST",
            "ImageGPTForCausalImageModeling",
            "ImageGPTForImageClassification",
            "ImageGPTModel",
            "ImageGPTPreTrainedModel",
            "load_tf_weights_in_imagegpt",
        ]
    )
    _import_structure["models.informer"].extend(
        [
            "INFORMER_PRETRAINED_MODEL_ARCHIVE_LIST",
            "InformerForPrediction",
            "InformerModel",
            "InformerPreTrainedModel",
        ]
    )
    _import_structure["models.instructblip"].extend(
        [
            "INSTRUCTBLIP_PRETRAINED_MODEL_ARCHIVE_LIST",
            "InstructBlipForConditionalGeneration",
            "InstructBlipPreTrainedModel",
            "InstructBlipQFormerModel",
            "InstructBlipVisionModel",
        ]
    )
    _import_structure["models.jukebox"].extend(
        [
            "JUKEBOX_PRETRAINED_MODEL_ARCHIVE_LIST",
            "JukeboxModel",
            "JukeboxPreTrainedModel",
            "JukeboxPrior",
            "JukeboxVQVAE",
        ]
    )
    _import_structure["models.kosmos2"].extend(
        [
            "KOSMOS2_PRETRAINED_MODEL_ARCHIVE_LIST",
            "Kosmos2ForConditionalGeneration",
            "Kosmos2Model",
            "Kosmos2PreTrainedModel",
        ]
    )
    _import_structure["models.layoutlm"].extend(
        [
            "LAYOUTLM_PRETRAINED_MODEL_ARCHIVE_LIST",
            "LayoutLMForMaskedLM",
            "LayoutLMForQuestionAnswering",
            "LayoutLMForSequenceClassification",
            "LayoutLMForTokenClassification",
            "LayoutLMModel",
            "LayoutLMPreTrainedModel",
        ]
    )
    _import_structure["models.layoutlmv2"].extend(
        [
            "LAYOUTLMV2_PRETRAINED_MODEL_ARCHIVE_LIST",
            "LayoutLMv2ForQuestionAnswering",
            "LayoutLMv2ForSequenceClassification",
            "LayoutLMv2ForTokenClassification",
            "LayoutLMv2Model",
            "LayoutLMv2PreTrainedModel",
        ]
    )
    _import_structure["models.layoutlmv3"].extend(
        [
            "LAYOUTLMV3_PRETRAINED_MODEL_ARCHIVE_LIST",
            "LayoutLMv3ForQuestionAnswering",
            "LayoutLMv3ForSequenceClassification",
            "LayoutLMv3ForTokenClassification",
            "LayoutLMv3Model",
            "LayoutLMv3PreTrainedModel",
        ]
    )
    _import_structure["models.led"].extend(
        [
            "LED_PRETRAINED_MODEL_ARCHIVE_LIST",
            "LEDForConditionalGeneration",
            "LEDForQuestionAnswering",
            "LEDForSequenceClassification",
            "LEDModel",
            "LEDPreTrainedModel",
        ]
    )
    _import_structure["models.levit"].extend(
        [
            "LEVIT_PRETRAINED_MODEL_ARCHIVE_LIST",
            "LevitForImageClassification",
            "LevitForImageClassificationWithTeacher",
            "LevitModel",
            "LevitPreTrainedModel",
        ]
    )
    _import_structure["models.lilt"].extend(
        [
            "LILT_PRETRAINED_MODEL_ARCHIVE_LIST",
            "LiltForQuestionAnswering",
            "LiltForSequenceClassification",
            "LiltForTokenClassification",
            "LiltModel",
            "LiltPreTrainedModel",
        ]
    )
    _import_structure["models.llama"].extend(
        ["LlamaForCausalLM", "LlamaForSequenceClassification", "LlamaModel", "LlamaPreTrainedModel"]
    )
    _import_structure["models.longformer"].extend(
        [
            "LONGFORMER_PRETRAINED_MODEL_ARCHIVE_LIST",
            "LongformerForMaskedLM",
            "LongformerForMultipleChoice",
            "LongformerForQuestionAnswering",
            "LongformerForSequenceClassification",
            "LongformerForTokenClassification",
            "LongformerModel",
            "LongformerPreTrainedModel",
            "LongformerSelfAttention",
        ]
    )
    _import_structure["models.longt5"].extend(
        [
            "LONGT5_PRETRAINED_MODEL_ARCHIVE_LIST",
            "LongT5EncoderModel",
            "LongT5ForConditionalGeneration",
            "LongT5Model",
            "LongT5PreTrainedModel",
        ]
    )
    _import_structure["models.luke"].extend(
        [
            "LUKE_PRETRAINED_MODEL_ARCHIVE_LIST",
            "LukeForEntityClassification",
            "LukeForEntityPairClassification",
            "LukeForEntitySpanClassification",
            "LukeForMaskedLM",
            "LukeForMultipleChoice",
            "LukeForQuestionAnswering",
            "LukeForSequenceClassification",
            "LukeForTokenClassification",
            "LukeModel",
            "LukePreTrainedModel",
        ]
    )
    _import_structure["models.lxmert"].extend(
        [
            "LxmertEncoder",
            "LxmertForPreTraining",
            "LxmertForQuestionAnswering",
            "LxmertModel",
            "LxmertPreTrainedModel",
            "LxmertVisualFeatureEncoder",
            "LxmertXLayer",
        ]
    )
    _import_structure["models.m2m_100"].extend(
        [
            "M2M_100_PRETRAINED_MODEL_ARCHIVE_LIST",
            "M2M100ForConditionalGeneration",
            "M2M100Model",
            "M2M100PreTrainedModel",
        ]
    )
    _import_structure["models.marian"].extend(["MarianForCausalLM", "MarianModel", "MarianMTModel"])
    _import_structure["models.markuplm"].extend(
        [
            "MARKUPLM_PRETRAINED_MODEL_ARCHIVE_LIST",
            "MarkupLMForQuestionAnswering",
            "MarkupLMForSequenceClassification",
            "MarkupLMForTokenClassification",
            "MarkupLMModel",
            "MarkupLMPreTrainedModel",
        ]
    )
    _import_structure["models.mask2former"].extend(
        [
            "MASK2FORMER_PRETRAINED_MODEL_ARCHIVE_LIST",
            "Mask2FormerForUniversalSegmentation",
            "Mask2FormerModel",
            "Mask2FormerPreTrainedModel",
        ]
    )
    _import_structure["models.maskformer"].extend(
        [
            "MASKFORMER_PRETRAINED_MODEL_ARCHIVE_LIST",
            "MaskFormerForInstanceSegmentation",
            "MaskFormerModel",
            "MaskFormerPreTrainedModel",
            "MaskFormerSwinBackbone",
        ]
    )
    _import_structure["models.mbart"].extend(
        [
            "MBartForCausalLM",
            "MBartForConditionalGeneration",
            "MBartForQuestionAnswering",
            "MBartForSequenceClassification",
            "MBartModel",
            "MBartPreTrainedModel",
        ]
    )
    _import_structure["models.mega"].extend(
        [
            "MEGA_PRETRAINED_MODEL_ARCHIVE_LIST",
            "MegaForCausalLM",
            "MegaForMaskedLM",
            "MegaForMultipleChoice",
            "MegaForQuestionAnswering",
            "MegaForSequenceClassification",
            "MegaForTokenClassification",
            "MegaModel",
            "MegaPreTrainedModel",
        ]
    )
    _import_structure["models.megatron_bert"].extend(
        [
            "MEGATRON_BERT_PRETRAINED_MODEL_ARCHIVE_LIST",
            "MegatronBertForCausalLM",
            "MegatronBertForMaskedLM",
            "MegatronBertForMultipleChoice",
            "MegatronBertForNextSentencePrediction",
            "MegatronBertForPreTraining",
            "MegatronBertForQuestionAnswering",
            "MegatronBertForSequenceClassification",
            "MegatronBertForTokenClassification",
            "MegatronBertModel",
            "MegatronBertPreTrainedModel",
        ]
    )
    _import_structure["models.mgp_str"].extend(
        [
            "MGP_STR_PRETRAINED_MODEL_ARCHIVE_LIST",
            "MgpstrForSceneTextRecognition",
            "MgpstrModel",
            "MgpstrPreTrainedModel",
        ]
    )
    _import_structure["models.mistral"].extend(
        ["MistralForCausalLM", "MistralForSequenceClassification", "MistralModel", "MistralPreTrainedModel"]
    )
    _import_structure["models.mobilebert"].extend(
        [
            "MOBILEBERT_PRETRAINED_MODEL_ARCHIVE_LIST",
            "MobileBertForMaskedLM",
            "MobileBertForMultipleChoice",
            "MobileBertForNextSentencePrediction",
            "MobileBertForPreTraining",
            "MobileBertForQuestionAnswering",
            "MobileBertForSequenceClassification",
            "MobileBertForTokenClassification",
            "MobileBertLayer",
            "MobileBertModel",
            "MobileBertPreTrainedModel",
            "load_tf_weights_in_mobilebert",
        ]
    )
    _import_structure["models.mobilenet_v1"].extend(
        [
            "MOBILENET_V1_PRETRAINED_MODEL_ARCHIVE_LIST",
            "MobileNetV1ForImageClassification",
            "MobileNetV1Model",
            "MobileNetV1PreTrainedModel",
            "load_tf_weights_in_mobilenet_v1",
        ]
    )
    _import_structure["models.mobilenet_v2"].extend(
        [
            "MOBILENET_V2_PRETRAINED_MODEL_ARCHIVE_LIST",
            "MobileNetV2ForImageClassification",
            "MobileNetV2ForSemanticSegmentation",
            "MobileNetV2Model",
            "MobileNetV2PreTrainedModel",
            "load_tf_weights_in_mobilenet_v2",
        ]
    )
    _import_structure["models.mobilevit"].extend(
        [
            "MOBILEVIT_PRETRAINED_MODEL_ARCHIVE_LIST",
            "MobileViTForImageClassification",
            "MobileViTForSemanticSegmentation",
            "MobileViTModel",
            "MobileViTPreTrainedModel",
        ]
    )
    _import_structure["models.mobilevitv2"].extend(
        [
            "MOBILEVITV2_PRETRAINED_MODEL_ARCHIVE_LIST",
            "MobileViTV2ForImageClassification",
            "MobileViTV2ForSemanticSegmentation",
            "MobileViTV2Model",
            "MobileViTV2PreTrainedModel",
        ]
    )
    _import_structure["models.mpnet"].extend(
        [
            "MPNET_PRETRAINED_MODEL_ARCHIVE_LIST",
            "MPNetForMaskedLM",
            "MPNetForMultipleChoice",
            "MPNetForQuestionAnswering",
            "MPNetForSequenceClassification",
            "MPNetForTokenClassification",
            "MPNetLayer",
            "MPNetModel",
            "MPNetPreTrainedModel",
        ]
    )
    _import_structure["models.mpt"].extend(
        [
            "MPT_PRETRAINED_MODEL_ARCHIVE_LIST",
            "MptForCausalLM",
            "MptForQuestionAnswering",
            "MptForSequenceClassification",
            "MptForTokenClassification",
            "MptModel",
            "MptPreTrainedModel",
        ]
    )
    _import_structure["models.mra"].extend(
        [
            "MRA_PRETRAINED_MODEL_ARCHIVE_LIST",
            "MraForMaskedLM",
            "MraForMultipleChoice",
            "MraForQuestionAnswering",
            "MraForSequenceClassification",
            "MraForTokenClassification",
            "MraModel",
            "MraPreTrainedModel",
        ]
    )
    _import_structure["models.mt5"].extend(
        [
            "MT5EncoderModel",
            "MT5ForConditionalGeneration",
            "MT5ForQuestionAnswering",
            "MT5ForSequenceClassification",
            "MT5Model",
            "MT5PreTrainedModel",
        ]
    )
    _import_structure["models.musicgen"].extend(
        [
            "MUSICGEN_PRETRAINED_MODEL_ARCHIVE_LIST",
            "MusicgenForCausalLM",
            "MusicgenForConditionalGeneration",
            "MusicgenModel",
            "MusicgenPreTrainedModel",
            "MusicgenProcessor",
        ]
    )
    _import_structure["models.mvp"].extend(
        [
            "MVP_PRETRAINED_MODEL_ARCHIVE_LIST",
            "MvpForCausalLM",
            "MvpForConditionalGeneration",
            "MvpForQuestionAnswering",
            "MvpForSequenceClassification",
            "MvpModel",
            "MvpPreTrainedModel",
        ]
    )
    _import_structure["models.nat"].extend(
        [
            "NAT_PRETRAINED_MODEL_ARCHIVE_LIST",
            "NatBackbone",
            "NatForImageClassification",
            "NatModel",
            "NatPreTrainedModel",
        ]
    )
    _import_structure["models.nezha"].extend(
        [
            "NEZHA_PRETRAINED_MODEL_ARCHIVE_LIST",
            "NezhaForMaskedLM",
            "NezhaForMultipleChoice",
            "NezhaForNextSentencePrediction",
            "NezhaForPreTraining",
            "NezhaForQuestionAnswering",
            "NezhaForSequenceClassification",
            "NezhaForTokenClassification",
            "NezhaModel",
            "NezhaPreTrainedModel",
        ]
    )
    _import_structure["models.nllb_moe"].extend(
        [
            "NLLB_MOE_PRETRAINED_MODEL_ARCHIVE_LIST",
            "NllbMoeForConditionalGeneration",
            "NllbMoeModel",
            "NllbMoePreTrainedModel",
            "NllbMoeSparseMLP",
            "NllbMoeTop2Router",
        ]
    )
    _import_structure["models.nystromformer"].extend(
        [
            "NYSTROMFORMER_PRETRAINED_MODEL_ARCHIVE_LIST",
            "NystromformerForMaskedLM",
            "NystromformerForMultipleChoice",
            "NystromformerForQuestionAnswering",
            "NystromformerForSequenceClassification",
            "NystromformerForTokenClassification",
            "NystromformerLayer",
            "NystromformerModel",
            "NystromformerPreTrainedModel",
        ]
    )
    _import_structure["models.oneformer"].extend(
        [
            "ONEFORMER_PRETRAINED_MODEL_ARCHIVE_LIST",
            "OneFormerForUniversalSegmentation",
            "OneFormerModel",
            "OneFormerPreTrainedModel",
        ]
    )
    _import_structure["models.openai"].extend(
        [
            "OPENAI_GPT_PRETRAINED_MODEL_ARCHIVE_LIST",
            "OpenAIGPTDoubleHeadsModel",
            "OpenAIGPTForSequenceClassification",
            "OpenAIGPTLMHeadModel",
            "OpenAIGPTModel",
            "OpenAIGPTPreTrainedModel",
            "load_tf_weights_in_openai_gpt",
        ]
    )
    _import_structure["models.opt"].extend(
        [
            "OPT_PRETRAINED_MODEL_ARCHIVE_LIST",
            "OPTForCausalLM",
            "OPTForQuestionAnswering",
            "OPTForSequenceClassification",
            "OPTModel",
            "OPTPreTrainedModel",
        ]
    )
    _import_structure["models.owlv2"].extend(
        [
            "OWLV2_PRETRAINED_MODEL_ARCHIVE_LIST",
            "Owlv2ForObjectDetection",
            "Owlv2Model",
            "Owlv2PreTrainedModel",
            "Owlv2TextModel",
            "Owlv2VisionModel",
        ]
    )
    _import_structure["models.owlvit"].extend(
        [
            "OWLVIT_PRETRAINED_MODEL_ARCHIVE_LIST",
            "OwlViTForObjectDetection",
            "OwlViTModel",
            "OwlViTPreTrainedModel",
            "OwlViTTextModel",
            "OwlViTVisionModel",
        ]
    )
    _import_structure["models.patchtst"].extend(
        [
            "PATCHTST_PRETRAINED_MODEL_ARCHIVE_LIST",
            "PatchTSTForClassification",
            "PatchTSTForPrediction",
            "PatchTSTForPretraining",
            "PatchTSTForRegression",
            "PatchTSTModel",
            "PatchTSTPreTrainedModel",
        ]
    )
    _import_structure["models.pegasus"].extend(
        ["PegasusForCausalLM", "PegasusForConditionalGeneration", "PegasusModel", "PegasusPreTrainedModel"]
    )
    _import_structure["models.pegasus_x"].extend(
        [
            "PEGASUS_X_PRETRAINED_MODEL_ARCHIVE_LIST",
            "PegasusXForConditionalGeneration",
            "PegasusXModel",
            "PegasusXPreTrainedModel",
        ]
    )
    _import_structure["models.perceiver"].extend(
        [
            "PERCEIVER_PRETRAINED_MODEL_ARCHIVE_LIST",
            "PerceiverForImageClassificationConvProcessing",
            "PerceiverForImageClassificationFourier",
            "PerceiverForImageClassificationLearned",
            "PerceiverForMaskedLM",
            "PerceiverForMultimodalAutoencoding",
            "PerceiverForOpticalFlow",
            "PerceiverForSequenceClassification",
            "PerceiverLayer",
            "PerceiverModel",
            "PerceiverPreTrainedModel",
        ]
    )
    _import_structure["models.persimmon"].extend(
        ["PersimmonForCausalLM", "PersimmonForSequenceClassification", "PersimmonModel", "PersimmonPreTrainedModel"]
    )
    _import_structure["models.phi"].extend(
        [
            "PHI_PRETRAINED_MODEL_ARCHIVE_LIST",
            "PhiForCausalLM",
            "PhiForSequenceClassification",
            "PhiForTokenClassification",
            "PhiModel",
            "PhiPreTrainedModel",
        ]
    )
    _import_structure["models.pix2struct"].extend(
        [
            "PIX2STRUCT_PRETRAINED_MODEL_ARCHIVE_LIST",
            "Pix2StructForConditionalGeneration",
            "Pix2StructPreTrainedModel",
            "Pix2StructTextModel",
            "Pix2StructVisionModel",
        ]
    )
    _import_structure["models.plbart"].extend(
        [
            "PLBART_PRETRAINED_MODEL_ARCHIVE_LIST",
            "PLBartForCausalLM",
            "PLBartForConditionalGeneration",
            "PLBartForSequenceClassification",
            "PLBartModel",
            "PLBartPreTrainedModel",
        ]
    )
    _import_structure["models.poolformer"].extend(
        [
            "POOLFORMER_PRETRAINED_MODEL_ARCHIVE_LIST",
            "PoolFormerForImageClassification",
            "PoolFormerModel",
            "PoolFormerPreTrainedModel",
        ]
    )
    _import_structure["models.pop2piano"].extend(
        [
            "POP2PIANO_PRETRAINED_MODEL_ARCHIVE_LIST",
            "Pop2PianoForConditionalGeneration",
            "Pop2PianoPreTrainedModel",
        ]
    )
    _import_structure["models.prophetnet"].extend(
        [
            "PROPHETNET_PRETRAINED_MODEL_ARCHIVE_LIST",
            "ProphetNetDecoder",
            "ProphetNetEncoder",
            "ProphetNetForCausalLM",
            "ProphetNetForConditionalGeneration",
            "ProphetNetModel",
            "ProphetNetPreTrainedModel",
        ]
    )
    _import_structure["models.pvt"].extend(
        [
            "PVT_PRETRAINED_MODEL_ARCHIVE_LIST",
            "PvtForImageClassification",
            "PvtModel",
            "PvtPreTrainedModel",
        ]
    )
    _import_structure["models.qdqbert"].extend(
        [
            "QDQBERT_PRETRAINED_MODEL_ARCHIVE_LIST",
            "QDQBertForMaskedLM",
            "QDQBertForMultipleChoice",
            "QDQBertForNextSentencePrediction",
            "QDQBertForQuestionAnswering",
            "QDQBertForSequenceClassification",
            "QDQBertForTokenClassification",
            "QDQBertLayer",
            "QDQBertLMHeadModel",
            "QDQBertModel",
            "QDQBertPreTrainedModel",
            "load_tf_weights_in_qdqbert",
        ]
    )
    _import_structure["models.rag"].extend(
        ["RagModel", "RagPreTrainedModel", "RagSequenceForGeneration", "RagTokenForGeneration"]
    )
    _import_structure["models.realm"].extend(
        [
            "REALM_PRETRAINED_MODEL_ARCHIVE_LIST",
            "RealmEmbedder",
            "RealmForOpenQA",
            "RealmKnowledgeAugEncoder",
            "RealmPreTrainedModel",
            "RealmReader",
            "RealmRetriever",
            "RealmScorer",
            "load_tf_weights_in_realm",
        ]
    )
    _import_structure["models.reformer"].extend(
        [
            "REFORMER_PRETRAINED_MODEL_ARCHIVE_LIST",
            "ReformerAttention",
            "ReformerForMaskedLM",
            "ReformerForQuestionAnswering",
            "ReformerForSequenceClassification",
            "ReformerLayer",
            "ReformerModel",
            "ReformerModelWithLMHead",
            "ReformerPreTrainedModel",
        ]
    )
    _import_structure["models.regnet"].extend(
        [
            "REGNET_PRETRAINED_MODEL_ARCHIVE_LIST",
            "RegNetForImageClassification",
            "RegNetModel",
            "RegNetPreTrainedModel",
        ]
    )
    _import_structure["models.rembert"].extend(
        [
            "REMBERT_PRETRAINED_MODEL_ARCHIVE_LIST",
            "RemBertForCausalLM",
            "RemBertForMaskedLM",
            "RemBertForMultipleChoice",
            "RemBertForQuestionAnswering",
            "RemBertForSequenceClassification",
            "RemBertForTokenClassification",
            "RemBertLayer",
            "RemBertModel",
            "RemBertPreTrainedModel",
            "load_tf_weights_in_rembert",
        ]
    )
    _import_structure["models.resnet"].extend(
        [
            "RESNET_PRETRAINED_MODEL_ARCHIVE_LIST",
            "ResNetBackbone",
            "ResNetForImageClassification",
            "ResNetModel",
            "ResNetPreTrainedModel",
        ]
    )
    _import_structure["models.roberta"].extend(
        [
            "ROBERTA_PRETRAINED_MODEL_ARCHIVE_LIST",
            "RobertaForCausalLM",
            "RobertaForMaskedLM",
            "RobertaForMultipleChoice",
            "RobertaForQuestionAnswering",
            "RobertaForSequenceClassification",
            "RobertaForTokenClassification",
            "RobertaModel",
            "RobertaPreTrainedModel",
        ]
    )
    _import_structure["models.roberta_prelayernorm"].extend(
        [
            "ROBERTA_PRELAYERNORM_PRETRAINED_MODEL_ARCHIVE_LIST",
            "RobertaPreLayerNormForCausalLM",
            "RobertaPreLayerNormForMaskedLM",
            "RobertaPreLayerNormForMultipleChoice",
            "RobertaPreLayerNormForQuestionAnswering",
            "RobertaPreLayerNormForSequenceClassification",
            "RobertaPreLayerNormForTokenClassification",
            "RobertaPreLayerNormModel",
            "RobertaPreLayerNormPreTrainedModel",
        ]
    )
    _import_structure["models.roc_bert"].extend(
        [
            "ROC_BERT_PRETRAINED_MODEL_ARCHIVE_LIST",
            "RoCBertForCausalLM",
            "RoCBertForMaskedLM",
            "RoCBertForMultipleChoice",
            "RoCBertForPreTraining",
            "RoCBertForQuestionAnswering",
            "RoCBertForSequenceClassification",
            "RoCBertForTokenClassification",
            "RoCBertLayer",
            "RoCBertModel",
            "RoCBertPreTrainedModel",
            "load_tf_weights_in_roc_bert",
        ]
    )
    _import_structure["models.roformer"].extend(
        [
            "ROFORMER_PRETRAINED_MODEL_ARCHIVE_LIST",
            "RoFormerForCausalLM",
            "RoFormerForMaskedLM",
            "RoFormerForMultipleChoice",
            "RoFormerForQuestionAnswering",
            "RoFormerForSequenceClassification",
            "RoFormerForTokenClassification",
            "RoFormerLayer",
            "RoFormerModel",
            "RoFormerPreTrainedModel",
            "load_tf_weights_in_roformer",
        ]
    )
    _import_structure["models.rwkv"].extend(
        [
            "RWKV_PRETRAINED_MODEL_ARCHIVE_LIST",
            "RwkvForCausalLM",
            "RwkvModel",
            "RwkvPreTrainedModel",
        ]
    )
    _import_structure["models.sam"].extend(
        [
            "SAM_PRETRAINED_MODEL_ARCHIVE_LIST",
            "SamModel",
            "SamPreTrainedModel",
        ]
    )
    _import_structure["models.seamless_m4t"].extend(
        [
            "SEAMLESS_M4T_PRETRAINED_MODEL_ARCHIVE_LIST",
            "SeamlessM4TCodeHifiGan",
            "SeamlessM4TForSpeechToSpeech",
            "SeamlessM4TForSpeechToText",
            "SeamlessM4TForTextToSpeech",
            "SeamlessM4TForTextToText",
            "SeamlessM4THifiGan",
            "SeamlessM4TModel",
            "SeamlessM4TPreTrainedModel",
            "SeamlessM4TTextToUnitForConditionalGeneration",
            "SeamlessM4TTextToUnitModel",
        ]
    )
    _import_structure["models.segformer"].extend(
        [
            "SEGFORMER_PRETRAINED_MODEL_ARCHIVE_LIST",
            "SegformerDecodeHead",
            "SegformerForImageClassification",
            "SegformerForSemanticSegmentation",
            "SegformerLayer",
            "SegformerModel",
            "SegformerPreTrainedModel",
        ]
    )
    _import_structure["models.sew"].extend(
        [
            "SEW_PRETRAINED_MODEL_ARCHIVE_LIST",
            "SEWForCTC",
            "SEWForSequenceClassification",
            "SEWModel",
            "SEWPreTrainedModel",
        ]
    )
    _import_structure["models.sew_d"].extend(
        [
            "SEW_D_PRETRAINED_MODEL_ARCHIVE_LIST",
            "SEWDForCTC",
            "SEWDForSequenceClassification",
            "SEWDModel",
            "SEWDPreTrainedModel",
        ]
    )
    _import_structure["models.speech_encoder_decoder"].extend(["SpeechEncoderDecoderModel"])
    _import_structure["models.speech_to_text"].extend(
        [
            "SPEECH_TO_TEXT_PRETRAINED_MODEL_ARCHIVE_LIST",
            "Speech2TextForConditionalGeneration",
            "Speech2TextModel",
            "Speech2TextPreTrainedModel",
        ]
    )
    _import_structure["models.speech_to_text_2"].extend(["Speech2Text2ForCausalLM", "Speech2Text2PreTrainedModel"])
    _import_structure["models.speecht5"].extend(
        [
            "SPEECHT5_PRETRAINED_MODEL_ARCHIVE_LIST",
            "SpeechT5ForSpeechToSpeech",
            "SpeechT5ForSpeechToText",
            "SpeechT5ForTextToSpeech",
            "SpeechT5HifiGan",
            "SpeechT5Model",
            "SpeechT5PreTrainedModel",
        ]
    )
    _import_structure["models.splinter"].extend(
        [
            "SPLINTER_PRETRAINED_MODEL_ARCHIVE_LIST",
            "SplinterForPreTraining",
            "SplinterForQuestionAnswering",
            "SplinterLayer",
            "SplinterModel",
            "SplinterPreTrainedModel",
        ]
    )
    _import_structure["models.squeezebert"].extend(
        [
            "SQUEEZEBERT_PRETRAINED_MODEL_ARCHIVE_LIST",
            "SqueezeBertForMaskedLM",
            "SqueezeBertForMultipleChoice",
            "SqueezeBertForQuestionAnswering",
            "SqueezeBertForSequenceClassification",
            "SqueezeBertForTokenClassification",
            "SqueezeBertModel",
            "SqueezeBertModule",
            "SqueezeBertPreTrainedModel",
        ]
    )
    _import_structure["models.swiftformer"].extend(
        [
            "SWIFTFORMER_PRETRAINED_MODEL_ARCHIVE_LIST",
            "SwiftFormerForImageClassification",
            "SwiftFormerModel",
            "SwiftFormerPreTrainedModel",
        ]
    )
    _import_structure["models.swin"].extend(
        [
            "SWIN_PRETRAINED_MODEL_ARCHIVE_LIST",
            "SwinBackbone",
            "SwinForImageClassification",
            "SwinForMaskedImageModeling",
            "SwinModel",
            "SwinPreTrainedModel",
        ]
    )
    _import_structure["models.swin2sr"].extend(
        [
            "SWIN2SR_PRETRAINED_MODEL_ARCHIVE_LIST",
            "Swin2SRForImageSuperResolution",
            "Swin2SRModel",
            "Swin2SRPreTrainedModel",
        ]
    )
    _import_structure["models.swinv2"].extend(
        [
            "SWINV2_PRETRAINED_MODEL_ARCHIVE_LIST",
            "Swinv2ForImageClassification",
            "Swinv2ForMaskedImageModeling",
            "Swinv2Model",
            "Swinv2PreTrainedModel",
        ]
    )
    _import_structure["models.switch_transformers"].extend(
        [
            "SWITCH_TRANSFORMERS_PRETRAINED_MODEL_ARCHIVE_LIST",
            "SwitchTransformersEncoderModel",
            "SwitchTransformersForConditionalGeneration",
            "SwitchTransformersModel",
            "SwitchTransformersPreTrainedModel",
            "SwitchTransformersSparseMLP",
            "SwitchTransformersTop1Router",
        ]
    )
    _import_structure["models.t5"].extend(
        [
            "T5_PRETRAINED_MODEL_ARCHIVE_LIST",
            "T5EncoderModel",
            "T5ForConditionalGeneration",
            "T5ForQuestionAnswering",
            "T5ForSequenceClassification",
            "T5Model",
            "T5PreTrainedModel",
            "load_tf_weights_in_t5",
        ]
    )
    _import_structure["models.table_transformer"].extend(
        [
            "TABLE_TRANSFORMER_PRETRAINED_MODEL_ARCHIVE_LIST",
            "TableTransformerForObjectDetection",
            "TableTransformerModel",
            "TableTransformerPreTrainedModel",
        ]
    )
    _import_structure["models.tapas"].extend(
        [
            "TAPAS_PRETRAINED_MODEL_ARCHIVE_LIST",
            "TapasForMaskedLM",
            "TapasForQuestionAnswering",
            "TapasForSequenceClassification",
            "TapasModel",
            "TapasPreTrainedModel",
            "load_tf_weights_in_tapas",
        ]
    )
    _import_structure["models.time_series_transformer"].extend(
        [
            "TIME_SERIES_TRANSFORMER_PRETRAINED_MODEL_ARCHIVE_LIST",
            "TimeSeriesTransformerForPrediction",
            "TimeSeriesTransformerModel",
            "TimeSeriesTransformerPreTrainedModel",
        ]
    )
    _import_structure["models.timesformer"].extend(
        [
            "TIMESFORMER_PRETRAINED_MODEL_ARCHIVE_LIST",
            "TimesformerForVideoClassification",
            "TimesformerModel",
            "TimesformerPreTrainedModel",
        ]
    )
    _import_structure["models.timm_backbone"].extend(["TimmBackbone"])
    _import_structure["models.trocr"].extend(
        ["TROCR_PRETRAINED_MODEL_ARCHIVE_LIST", "TrOCRForCausalLM", "TrOCRPreTrainedModel"]
    )
    _import_structure["models.tvlt"].extend(
        [
            "TVLT_PRETRAINED_MODEL_ARCHIVE_LIST",
            "TvltForAudioVisualClassification",
            "TvltForPreTraining",
            "TvltModel",
            "TvltPreTrainedModel",
        ]
    )
<<<<<<< HEAD
    _import_structure["models.udop"].extend(
        [
            "UDOP_PRETRAINED_MODEL_ARCHIVE_LIST",
            "UdopEncoderModel",
            "UdopForConditionalGeneration",
            "UdopModel",
            "UdopPreTrainedModel",
=======
    _import_structure["models.tvp"].extend(
        [
            "TVP_PRETRAINED_MODEL_ARCHIVE_LIST",
            "TvpForVideoGrounding",
            "TvpModel",
            "TvpPreTrainedModel",
>>>>>>> 083e3692
        ]
    )
    _import_structure["models.umt5"].extend(
        [
            "UMT5EncoderModel",
            "UMT5ForConditionalGeneration",
            "UMT5ForQuestionAnswering",
            "UMT5ForSequenceClassification",
            "UMT5Model",
            "UMT5PreTrainedModel",
        ]
    )
    _import_structure["models.unispeech"].extend(
        [
            "UNISPEECH_PRETRAINED_MODEL_ARCHIVE_LIST",
            "UniSpeechForCTC",
            "UniSpeechForPreTraining",
            "UniSpeechForSequenceClassification",
            "UniSpeechModel",
            "UniSpeechPreTrainedModel",
        ]
    )
    _import_structure["models.unispeech_sat"].extend(
        [
            "UNISPEECH_SAT_PRETRAINED_MODEL_ARCHIVE_LIST",
            "UniSpeechSatForAudioFrameClassification",
            "UniSpeechSatForCTC",
            "UniSpeechSatForPreTraining",
            "UniSpeechSatForSequenceClassification",
            "UniSpeechSatForXVector",
            "UniSpeechSatModel",
            "UniSpeechSatPreTrainedModel",
        ]
    )
    _import_structure["models.univnet"].extend(
        [
            "UNIVNET_PRETRAINED_MODEL_ARCHIVE_LIST",
            "UnivNetModel",
        ]
    )
    _import_structure["models.upernet"].extend(
        [
            "UperNetForSemanticSegmentation",
            "UperNetPreTrainedModel",
        ]
    )
    _import_structure["models.videomae"].extend(
        [
            "VIDEOMAE_PRETRAINED_MODEL_ARCHIVE_LIST",
            "VideoMAEForPreTraining",
            "VideoMAEForVideoClassification",
            "VideoMAEModel",
            "VideoMAEPreTrainedModel",
        ]
    )
    _import_structure["models.vilt"].extend(
        [
            "VILT_PRETRAINED_MODEL_ARCHIVE_LIST",
            "ViltForImageAndTextRetrieval",
            "ViltForImagesAndTextClassification",
            "ViltForMaskedLM",
            "ViltForQuestionAnswering",
            "ViltForTokenClassification",
            "ViltLayer",
            "ViltModel",
            "ViltPreTrainedModel",
        ]
    )
    _import_structure["models.vision_encoder_decoder"].extend(["VisionEncoderDecoderModel"])
    _import_structure["models.vision_text_dual_encoder"].extend(["VisionTextDualEncoderModel"])
    _import_structure["models.visual_bert"].extend(
        [
            "VISUAL_BERT_PRETRAINED_MODEL_ARCHIVE_LIST",
            "VisualBertForMultipleChoice",
            "VisualBertForPreTraining",
            "VisualBertForQuestionAnswering",
            "VisualBertForRegionToPhraseAlignment",
            "VisualBertForVisualReasoning",
            "VisualBertLayer",
            "VisualBertModel",
            "VisualBertPreTrainedModel",
        ]
    )
    _import_structure["models.vit"].extend(
        [
            "VIT_PRETRAINED_MODEL_ARCHIVE_LIST",
            "ViTForImageClassification",
            "ViTForMaskedImageModeling",
            "ViTModel",
            "ViTPreTrainedModel",
        ]
    )
    _import_structure["models.vit_hybrid"].extend(
        [
            "VIT_HYBRID_PRETRAINED_MODEL_ARCHIVE_LIST",
            "ViTHybridForImageClassification",
            "ViTHybridModel",
            "ViTHybridPreTrainedModel",
        ]
    )
    _import_structure["models.vit_mae"].extend(
        [
            "VIT_MAE_PRETRAINED_MODEL_ARCHIVE_LIST",
            "ViTMAEForPreTraining",
            "ViTMAELayer",
            "ViTMAEModel",
            "ViTMAEPreTrainedModel",
        ]
    )
    _import_structure["models.vit_msn"].extend(
        [
            "VIT_MSN_PRETRAINED_MODEL_ARCHIVE_LIST",
            "ViTMSNForImageClassification",
            "ViTMSNModel",
            "ViTMSNPreTrainedModel",
        ]
    )
    _import_structure["models.vitdet"].extend(
        [
            "VITDET_PRETRAINED_MODEL_ARCHIVE_LIST",
            "VitDetBackbone",
            "VitDetModel",
            "VitDetPreTrainedModel",
        ]
    )
    _import_structure["models.vitmatte"].extend(
        [
            "VITMATTE_PRETRAINED_MODEL_ARCHIVE_LIST",
            "VitMatteForImageMatting",
            "VitMattePreTrainedModel",
        ]
    )
    _import_structure["models.vits"].extend(
        [
            "VITS_PRETRAINED_MODEL_ARCHIVE_LIST",
            "VitsModel",
            "VitsPreTrainedModel",
        ]
    )
    _import_structure["models.vivit"].extend(
        [
            "VIVIT_PRETRAINED_MODEL_ARCHIVE_LIST",
            "VivitForVideoClassification",
            "VivitModel",
            "VivitPreTrainedModel",
        ]
    )
    _import_structure["models.wav2vec2"].extend(
        [
            "WAV_2_VEC_2_PRETRAINED_MODEL_ARCHIVE_LIST",
            "Wav2Vec2ForAudioFrameClassification",
            "Wav2Vec2ForCTC",
            "Wav2Vec2ForMaskedLM",
            "Wav2Vec2ForPreTraining",
            "Wav2Vec2ForSequenceClassification",
            "Wav2Vec2ForXVector",
            "Wav2Vec2Model",
            "Wav2Vec2PreTrainedModel",
        ]
    )
    _import_structure["models.wav2vec2_conformer"].extend(
        [
            "WAV2VEC2_CONFORMER_PRETRAINED_MODEL_ARCHIVE_LIST",
            "Wav2Vec2ConformerForAudioFrameClassification",
            "Wav2Vec2ConformerForCTC",
            "Wav2Vec2ConformerForPreTraining",
            "Wav2Vec2ConformerForSequenceClassification",
            "Wav2Vec2ConformerForXVector",
            "Wav2Vec2ConformerModel",
            "Wav2Vec2ConformerPreTrainedModel",
        ]
    )
    _import_structure["models.wavlm"].extend(
        [
            "WAVLM_PRETRAINED_MODEL_ARCHIVE_LIST",
            "WavLMForAudioFrameClassification",
            "WavLMForCTC",
            "WavLMForSequenceClassification",
            "WavLMForXVector",
            "WavLMModel",
            "WavLMPreTrainedModel",
        ]
    )
    _import_structure["models.whisper"].extend(
        [
            "WHISPER_PRETRAINED_MODEL_ARCHIVE_LIST",
            "WhisperForAudioClassification",
            "WhisperForCausalLM",
            "WhisperForConditionalGeneration",
            "WhisperModel",
            "WhisperPreTrainedModel",
        ]
    )
    _import_structure["models.x_clip"].extend(
        [
            "XCLIP_PRETRAINED_MODEL_ARCHIVE_LIST",
            "XCLIPModel",
            "XCLIPPreTrainedModel",
            "XCLIPTextModel",
            "XCLIPVisionModel",
        ]
    )
    _import_structure["models.xglm"].extend(
        [
            "XGLM_PRETRAINED_MODEL_ARCHIVE_LIST",
            "XGLMForCausalLM",
            "XGLMModel",
            "XGLMPreTrainedModel",
        ]
    )
    _import_structure["models.xlm"].extend(
        [
            "XLM_PRETRAINED_MODEL_ARCHIVE_LIST",
            "XLMForMultipleChoice",
            "XLMForQuestionAnswering",
            "XLMForQuestionAnsweringSimple",
            "XLMForSequenceClassification",
            "XLMForTokenClassification",
            "XLMModel",
            "XLMPreTrainedModel",
            "XLMWithLMHeadModel",
        ]
    )
    _import_structure["models.xlm_prophetnet"].extend(
        [
            "XLM_PROPHETNET_PRETRAINED_MODEL_ARCHIVE_LIST",
            "XLMProphetNetDecoder",
            "XLMProphetNetEncoder",
            "XLMProphetNetForCausalLM",
            "XLMProphetNetForConditionalGeneration",
            "XLMProphetNetModel",
            "XLMProphetNetPreTrainedModel",
        ]
    )
    _import_structure["models.xlm_roberta"].extend(
        [
            "XLM_ROBERTA_PRETRAINED_MODEL_ARCHIVE_LIST",
            "XLMRobertaForCausalLM",
            "XLMRobertaForMaskedLM",
            "XLMRobertaForMultipleChoice",
            "XLMRobertaForQuestionAnswering",
            "XLMRobertaForSequenceClassification",
            "XLMRobertaForTokenClassification",
            "XLMRobertaModel",
            "XLMRobertaPreTrainedModel",
        ]
    )
    _import_structure["models.xlm_roberta_xl"].extend(
        [
            "XLM_ROBERTA_XL_PRETRAINED_MODEL_ARCHIVE_LIST",
            "XLMRobertaXLForCausalLM",
            "XLMRobertaXLForMaskedLM",
            "XLMRobertaXLForMultipleChoice",
            "XLMRobertaXLForQuestionAnswering",
            "XLMRobertaXLForSequenceClassification",
            "XLMRobertaXLForTokenClassification",
            "XLMRobertaXLModel",
            "XLMRobertaXLPreTrainedModel",
        ]
    )
    _import_structure["models.xlnet"].extend(
        [
            "XLNET_PRETRAINED_MODEL_ARCHIVE_LIST",
            "XLNetForMultipleChoice",
            "XLNetForQuestionAnswering",
            "XLNetForQuestionAnsweringSimple",
            "XLNetForSequenceClassification",
            "XLNetForTokenClassification",
            "XLNetLMHeadModel",
            "XLNetModel",
            "XLNetPreTrainedModel",
            "load_tf_weights_in_xlnet",
        ]
    )
    _import_structure["models.xmod"].extend(
        [
            "XMOD_PRETRAINED_MODEL_ARCHIVE_LIST",
            "XmodForCausalLM",
            "XmodForMaskedLM",
            "XmodForMultipleChoice",
            "XmodForQuestionAnswering",
            "XmodForSequenceClassification",
            "XmodForTokenClassification",
            "XmodModel",
            "XmodPreTrainedModel",
        ]
    )
    _import_structure["models.yolos"].extend(
        [
            "YOLOS_PRETRAINED_MODEL_ARCHIVE_LIST",
            "YolosForObjectDetection",
            "YolosModel",
            "YolosPreTrainedModel",
        ]
    )
    _import_structure["models.yoso"].extend(
        [
            "YOSO_PRETRAINED_MODEL_ARCHIVE_LIST",
            "YosoForMaskedLM",
            "YosoForMultipleChoice",
            "YosoForQuestionAnswering",
            "YosoForSequenceClassification",
            "YosoForTokenClassification",
            "YosoLayer",
            "YosoModel",
            "YosoPreTrainedModel",
        ]
    )
    _import_structure["optimization"] = [
        "Adafactor",
        "AdamW",
        "get_constant_schedule",
        "get_constant_schedule_with_warmup",
        "get_cosine_schedule_with_warmup",
        "get_cosine_with_hard_restarts_schedule_with_warmup",
        "get_inverse_sqrt_schedule",
        "get_linear_schedule_with_warmup",
        "get_polynomial_decay_schedule_with_warmup",
        "get_scheduler",
    ]
    _import_structure["pytorch_utils"] = ["Conv1D", "apply_chunking_to_forward", "prune_layer"]
    _import_structure["sagemaker"] = []
    _import_structure["time_series_utils"] = []
    _import_structure["trainer"] = ["Trainer"]
    _import_structure["trainer_pt_utils"] = ["torch_distributed_zero_first"]
    _import_structure["trainer_seq2seq"] = ["Seq2SeqTrainer"]

# TensorFlow-backed objects
try:
    if not is_tf_available():
        raise OptionalDependencyNotAvailable()
except OptionalDependencyNotAvailable:
    from .utils import dummy_tf_objects

    _import_structure["utils.dummy_tf_objects"] = [name for name in dir(dummy_tf_objects) if not name.startswith("_")]
else:
    _import_structure["activations_tf"] = []
    _import_structure["benchmark.benchmark_args_tf"] = ["TensorFlowBenchmarkArguments"]
    _import_structure["benchmark.benchmark_tf"] = ["TensorFlowBenchmark"]
    _import_structure["generation"].extend(
        [
            "TFForcedBOSTokenLogitsProcessor",
            "TFForcedEOSTokenLogitsProcessor",
            "TFForceTokensLogitsProcessor",
            "TFGenerationMixin",
            "TFLogitsProcessor",
            "TFLogitsProcessorList",
            "TFLogitsWarper",
            "TFMinLengthLogitsProcessor",
            "TFNoBadWordsLogitsProcessor",
            "TFNoRepeatNGramLogitsProcessor",
            "TFRepetitionPenaltyLogitsProcessor",
            "TFSuppressTokensAtBeginLogitsProcessor",
            "TFSuppressTokensLogitsProcessor",
            "TFTemperatureLogitsWarper",
            "TFTopKLogitsWarper",
            "TFTopPLogitsWarper",
            "tf_top_k_top_p_filtering",
        ]
    )
    _import_structure["generation_tf_utils"] = []
    _import_structure["keras_callbacks"] = ["KerasMetricCallback", "PushToHubCallback"]
    _import_structure["modeling_tf_outputs"] = []
    _import_structure["modeling_tf_utils"] = [
        "TFPreTrainedModel",
        "TFSequenceSummary",
        "TFSharedEmbeddings",
        "shape_list",
    ]
    # TensorFlow models structure
    _import_structure["models.albert"].extend(
        [
            "TF_ALBERT_PRETRAINED_MODEL_ARCHIVE_LIST",
            "TFAlbertForMaskedLM",
            "TFAlbertForMultipleChoice",
            "TFAlbertForPreTraining",
            "TFAlbertForQuestionAnswering",
            "TFAlbertForSequenceClassification",
            "TFAlbertForTokenClassification",
            "TFAlbertMainLayer",
            "TFAlbertModel",
            "TFAlbertPreTrainedModel",
        ]
    )
    _import_structure["models.auto"].extend(
        [
            "TF_MODEL_FOR_AUDIO_CLASSIFICATION_MAPPING",
            "TF_MODEL_FOR_CAUSAL_LM_MAPPING",
            "TF_MODEL_FOR_DOCUMENT_QUESTION_ANSWERING_MAPPING",
            "TF_MODEL_FOR_IMAGE_CLASSIFICATION_MAPPING",
            "TF_MODEL_FOR_MASKED_IMAGE_MODELING_MAPPING",
            "TF_MODEL_FOR_MASKED_LM_MAPPING",
            "TF_MODEL_FOR_MASK_GENERATION_MAPPING",
            "TF_MODEL_FOR_MULTIPLE_CHOICE_MAPPING",
            "TF_MODEL_FOR_NEXT_SENTENCE_PREDICTION_MAPPING",
            "TF_MODEL_FOR_PRETRAINING_MAPPING",
            "TF_MODEL_FOR_QUESTION_ANSWERING_MAPPING",
            "TF_MODEL_FOR_SEMANTIC_SEGMENTATION_MAPPING",
            "TF_MODEL_FOR_SEQ_TO_SEQ_CAUSAL_LM_MAPPING",
            "TF_MODEL_FOR_SEQUENCE_CLASSIFICATION_MAPPING",
            "TF_MODEL_FOR_SPEECH_SEQ_2_SEQ_MAPPING",
            "TF_MODEL_FOR_TABLE_QUESTION_ANSWERING_MAPPING",
            "TF_MODEL_FOR_TEXT_ENCODING_MAPPING",
            "TF_MODEL_FOR_TOKEN_CLASSIFICATION_MAPPING",
            "TF_MODEL_FOR_VISION_2_SEQ_MAPPING",
            "TF_MODEL_FOR_ZERO_SHOT_IMAGE_CLASSIFICATION_MAPPING",
            "TF_MODEL_MAPPING",
            "TF_MODEL_WITH_LM_HEAD_MAPPING",
            "TFAutoModel",
            "TFAutoModelForAudioClassification",
            "TFAutoModelForCausalLM",
            "TFAutoModelForDocumentQuestionAnswering",
            "TFAutoModelForImageClassification",
            "TFAutoModelForMaskedImageModeling",
            "TFAutoModelForMaskedLM",
            "TFAutoModelForMaskGeneration",
            "TFAutoModelForMultipleChoice",
            "TFAutoModelForNextSentencePrediction",
            "TFAutoModelForPreTraining",
            "TFAutoModelForQuestionAnswering",
            "TFAutoModelForSemanticSegmentation",
            "TFAutoModelForSeq2SeqLM",
            "TFAutoModelForSequenceClassification",
            "TFAutoModelForSpeechSeq2Seq",
            "TFAutoModelForTableQuestionAnswering",
            "TFAutoModelForTextEncoding",
            "TFAutoModelForTokenClassification",
            "TFAutoModelForVision2Seq",
            "TFAutoModelForZeroShotImageClassification",
            "TFAutoModelWithLMHead",
        ]
    )
    _import_structure["models.bart"].extend(
        ["TFBartForConditionalGeneration", "TFBartForSequenceClassification", "TFBartModel", "TFBartPretrainedModel"]
    )
    _import_structure["models.bert"].extend(
        [
            "TF_BERT_PRETRAINED_MODEL_ARCHIVE_LIST",
            "TFBertEmbeddings",
            "TFBertForMaskedLM",
            "TFBertForMultipleChoice",
            "TFBertForNextSentencePrediction",
            "TFBertForPreTraining",
            "TFBertForQuestionAnswering",
            "TFBertForSequenceClassification",
            "TFBertForTokenClassification",
            "TFBertLMHeadModel",
            "TFBertMainLayer",
            "TFBertModel",
            "TFBertPreTrainedModel",
        ]
    )
    _import_structure["models.blenderbot"].extend(
        ["TFBlenderbotForConditionalGeneration", "TFBlenderbotModel", "TFBlenderbotPreTrainedModel"]
    )
    _import_structure["models.blenderbot_small"].extend(
        ["TFBlenderbotSmallForConditionalGeneration", "TFBlenderbotSmallModel", "TFBlenderbotSmallPreTrainedModel"]
    )
    _import_structure["models.blip"].extend(
        [
            "TF_BLIP_PRETRAINED_MODEL_ARCHIVE_LIST",
            "TFBlipForConditionalGeneration",
            "TFBlipForImageTextRetrieval",
            "TFBlipForQuestionAnswering",
            "TFBlipModel",
            "TFBlipPreTrainedModel",
            "TFBlipTextModel",
            "TFBlipVisionModel",
        ]
    )
    _import_structure["models.camembert"].extend(
        [
            "TF_CAMEMBERT_PRETRAINED_MODEL_ARCHIVE_LIST",
            "TFCamembertForCausalLM",
            "TFCamembertForMaskedLM",
            "TFCamembertForMultipleChoice",
            "TFCamembertForQuestionAnswering",
            "TFCamembertForSequenceClassification",
            "TFCamembertForTokenClassification",
            "TFCamembertModel",
            "TFCamembertPreTrainedModel",
        ]
    )
    _import_structure["models.clip"].extend(
        [
            "TF_CLIP_PRETRAINED_MODEL_ARCHIVE_LIST",
            "TFCLIPModel",
            "TFCLIPPreTrainedModel",
            "TFCLIPTextModel",
            "TFCLIPVisionModel",
        ]
    )
    _import_structure["models.convbert"].extend(
        [
            "TF_CONVBERT_PRETRAINED_MODEL_ARCHIVE_LIST",
            "TFConvBertForMaskedLM",
            "TFConvBertForMultipleChoice",
            "TFConvBertForQuestionAnswering",
            "TFConvBertForSequenceClassification",
            "TFConvBertForTokenClassification",
            "TFConvBertLayer",
            "TFConvBertModel",
            "TFConvBertPreTrainedModel",
        ]
    )
    _import_structure["models.convnext"].extend(
        [
            "TFConvNextForImageClassification",
            "TFConvNextModel",
            "TFConvNextPreTrainedModel",
        ]
    )
    _import_structure["models.convnextv2"].extend(
        [
            "TFConvNextV2ForImageClassification",
            "TFConvNextV2Model",
            "TFConvNextV2PreTrainedModel",
        ]
    )
    _import_structure["models.ctrl"].extend(
        [
            "TF_CTRL_PRETRAINED_MODEL_ARCHIVE_LIST",
            "TFCTRLForSequenceClassification",
            "TFCTRLLMHeadModel",
            "TFCTRLModel",
            "TFCTRLPreTrainedModel",
        ]
    )
    _import_structure["models.cvt"].extend(
        [
            "TF_CVT_PRETRAINED_MODEL_ARCHIVE_LIST",
            "TFCvtForImageClassification",
            "TFCvtModel",
            "TFCvtPreTrainedModel",
        ]
    )
    _import_structure["models.data2vec"].extend(
        [
            "TFData2VecVisionForImageClassification",
            "TFData2VecVisionForSemanticSegmentation",
            "TFData2VecVisionModel",
            "TFData2VecVisionPreTrainedModel",
        ]
    )
    _import_structure["models.deberta"].extend(
        [
            "TF_DEBERTA_PRETRAINED_MODEL_ARCHIVE_LIST",
            "TFDebertaForMaskedLM",
            "TFDebertaForQuestionAnswering",
            "TFDebertaForSequenceClassification",
            "TFDebertaForTokenClassification",
            "TFDebertaModel",
            "TFDebertaPreTrainedModel",
        ]
    )
    _import_structure["models.deberta_v2"].extend(
        [
            "TF_DEBERTA_V2_PRETRAINED_MODEL_ARCHIVE_LIST",
            "TFDebertaV2ForMaskedLM",
            "TFDebertaV2ForMultipleChoice",
            "TFDebertaV2ForQuestionAnswering",
            "TFDebertaV2ForSequenceClassification",
            "TFDebertaV2ForTokenClassification",
            "TFDebertaV2Model",
            "TFDebertaV2PreTrainedModel",
        ]
    )
    _import_structure["models.deit"].extend(
        [
            "TF_DEIT_PRETRAINED_MODEL_ARCHIVE_LIST",
            "TFDeiTForImageClassification",
            "TFDeiTForImageClassificationWithTeacher",
            "TFDeiTForMaskedImageModeling",
            "TFDeiTModel",
            "TFDeiTPreTrainedModel",
        ]
    )
    _import_structure["models.deprecated.transfo_xl"].extend(
        [
            "TF_TRANSFO_XL_PRETRAINED_MODEL_ARCHIVE_LIST",
            "TFAdaptiveEmbedding",
            "TFTransfoXLForSequenceClassification",
            "TFTransfoXLLMHeadModel",
            "TFTransfoXLMainLayer",
            "TFTransfoXLModel",
            "TFTransfoXLPreTrainedModel",
        ]
    )
    _import_structure["models.distilbert"].extend(
        [
            "TF_DISTILBERT_PRETRAINED_MODEL_ARCHIVE_LIST",
            "TFDistilBertForMaskedLM",
            "TFDistilBertForMultipleChoice",
            "TFDistilBertForQuestionAnswering",
            "TFDistilBertForSequenceClassification",
            "TFDistilBertForTokenClassification",
            "TFDistilBertMainLayer",
            "TFDistilBertModel",
            "TFDistilBertPreTrainedModel",
        ]
    )
    _import_structure["models.dpr"].extend(
        [
            "TF_DPR_CONTEXT_ENCODER_PRETRAINED_MODEL_ARCHIVE_LIST",
            "TF_DPR_QUESTION_ENCODER_PRETRAINED_MODEL_ARCHIVE_LIST",
            "TF_DPR_READER_PRETRAINED_MODEL_ARCHIVE_LIST",
            "TFDPRContextEncoder",
            "TFDPRPretrainedContextEncoder",
            "TFDPRPretrainedQuestionEncoder",
            "TFDPRPretrainedReader",
            "TFDPRQuestionEncoder",
            "TFDPRReader",
        ]
    )
    _import_structure["models.efficientformer"].extend(
        [
            "TF_EFFICIENTFORMER_PRETRAINED_MODEL_ARCHIVE_LIST",
            "TFEfficientFormerForImageClassification",
            "TFEfficientFormerForImageClassificationWithTeacher",
            "TFEfficientFormerModel",
            "TFEfficientFormerPreTrainedModel",
        ]
    )
    _import_structure["models.electra"].extend(
        [
            "TF_ELECTRA_PRETRAINED_MODEL_ARCHIVE_LIST",
            "TFElectraForMaskedLM",
            "TFElectraForMultipleChoice",
            "TFElectraForPreTraining",
            "TFElectraForQuestionAnswering",
            "TFElectraForSequenceClassification",
            "TFElectraForTokenClassification",
            "TFElectraModel",
            "TFElectraPreTrainedModel",
        ]
    )
    _import_structure["models.encoder_decoder"].append("TFEncoderDecoderModel")
    _import_structure["models.esm"].extend(
        [
            "ESM_PRETRAINED_MODEL_ARCHIVE_LIST",
            "TFEsmForMaskedLM",
            "TFEsmForSequenceClassification",
            "TFEsmForTokenClassification",
            "TFEsmModel",
            "TFEsmPreTrainedModel",
        ]
    )
    _import_structure["models.flaubert"].extend(
        [
            "TF_FLAUBERT_PRETRAINED_MODEL_ARCHIVE_LIST",
            "TFFlaubertForMultipleChoice",
            "TFFlaubertForQuestionAnsweringSimple",
            "TFFlaubertForSequenceClassification",
            "TFFlaubertForTokenClassification",
            "TFFlaubertModel",
            "TFFlaubertPreTrainedModel",
            "TFFlaubertWithLMHeadModel",
        ]
    )
    _import_structure["models.funnel"].extend(
        [
            "TF_FUNNEL_PRETRAINED_MODEL_ARCHIVE_LIST",
            "TFFunnelBaseModel",
            "TFFunnelForMaskedLM",
            "TFFunnelForMultipleChoice",
            "TFFunnelForPreTraining",
            "TFFunnelForQuestionAnswering",
            "TFFunnelForSequenceClassification",
            "TFFunnelForTokenClassification",
            "TFFunnelModel",
            "TFFunnelPreTrainedModel",
        ]
    )
    _import_structure["models.gpt2"].extend(
        [
            "TF_GPT2_PRETRAINED_MODEL_ARCHIVE_LIST",
            "TFGPT2DoubleHeadsModel",
            "TFGPT2ForSequenceClassification",
            "TFGPT2LMHeadModel",
            "TFGPT2MainLayer",
            "TFGPT2Model",
            "TFGPT2PreTrainedModel",
        ]
    )
    _import_structure["models.gptj"].extend(
        [
            "TFGPTJForCausalLM",
            "TFGPTJForQuestionAnswering",
            "TFGPTJForSequenceClassification",
            "TFGPTJModel",
            "TFGPTJPreTrainedModel",
        ]
    )
    _import_structure["models.groupvit"].extend(
        [
            "TF_GROUPVIT_PRETRAINED_MODEL_ARCHIVE_LIST",
            "TFGroupViTModel",
            "TFGroupViTPreTrainedModel",
            "TFGroupViTTextModel",
            "TFGroupViTVisionModel",
        ]
    )
    _import_structure["models.hubert"].extend(
        [
            "TF_HUBERT_PRETRAINED_MODEL_ARCHIVE_LIST",
            "TFHubertForCTC",
            "TFHubertModel",
            "TFHubertPreTrainedModel",
        ]
    )
    _import_structure["models.layoutlm"].extend(
        [
            "TF_LAYOUTLM_PRETRAINED_MODEL_ARCHIVE_LIST",
            "TFLayoutLMForMaskedLM",
            "TFLayoutLMForQuestionAnswering",
            "TFLayoutLMForSequenceClassification",
            "TFLayoutLMForTokenClassification",
            "TFLayoutLMMainLayer",
            "TFLayoutLMModel",
            "TFLayoutLMPreTrainedModel",
        ]
    )
    _import_structure["models.layoutlmv3"].extend(
        [
            "TF_LAYOUTLMV3_PRETRAINED_MODEL_ARCHIVE_LIST",
            "TFLayoutLMv3ForQuestionAnswering",
            "TFLayoutLMv3ForSequenceClassification",
            "TFLayoutLMv3ForTokenClassification",
            "TFLayoutLMv3Model",
            "TFLayoutLMv3PreTrainedModel",
        ]
    )
    _import_structure["models.led"].extend(["TFLEDForConditionalGeneration", "TFLEDModel", "TFLEDPreTrainedModel"])
    _import_structure["models.longformer"].extend(
        [
            "TF_LONGFORMER_PRETRAINED_MODEL_ARCHIVE_LIST",
            "TFLongformerForMaskedLM",
            "TFLongformerForMultipleChoice",
            "TFLongformerForQuestionAnswering",
            "TFLongformerForSequenceClassification",
            "TFLongformerForTokenClassification",
            "TFLongformerModel",
            "TFLongformerPreTrainedModel",
            "TFLongformerSelfAttention",
        ]
    )
    _import_structure["models.lxmert"].extend(
        [
            "TF_LXMERT_PRETRAINED_MODEL_ARCHIVE_LIST",
            "TFLxmertForPreTraining",
            "TFLxmertMainLayer",
            "TFLxmertModel",
            "TFLxmertPreTrainedModel",
            "TFLxmertVisualFeatureEncoder",
        ]
    )
    _import_structure["models.marian"].extend(["TFMarianModel", "TFMarianMTModel", "TFMarianPreTrainedModel"])
    _import_structure["models.mbart"].extend(
        ["TFMBartForConditionalGeneration", "TFMBartModel", "TFMBartPreTrainedModel"]
    )
    _import_structure["models.mobilebert"].extend(
        [
            "TF_MOBILEBERT_PRETRAINED_MODEL_ARCHIVE_LIST",
            "TFMobileBertForMaskedLM",
            "TFMobileBertForMultipleChoice",
            "TFMobileBertForNextSentencePrediction",
            "TFMobileBertForPreTraining",
            "TFMobileBertForQuestionAnswering",
            "TFMobileBertForSequenceClassification",
            "TFMobileBertForTokenClassification",
            "TFMobileBertMainLayer",
            "TFMobileBertModel",
            "TFMobileBertPreTrainedModel",
        ]
    )
    _import_structure["models.mobilevit"].extend(
        [
            "TF_MOBILEVIT_PRETRAINED_MODEL_ARCHIVE_LIST",
            "TFMobileViTForImageClassification",
            "TFMobileViTForSemanticSegmentation",
            "TFMobileViTModel",
            "TFMobileViTPreTrainedModel",
        ]
    )
    _import_structure["models.mpnet"].extend(
        [
            "TF_MPNET_PRETRAINED_MODEL_ARCHIVE_LIST",
            "TFMPNetForMaskedLM",
            "TFMPNetForMultipleChoice",
            "TFMPNetForQuestionAnswering",
            "TFMPNetForSequenceClassification",
            "TFMPNetForTokenClassification",
            "TFMPNetMainLayer",
            "TFMPNetModel",
            "TFMPNetPreTrainedModel",
        ]
    )
    _import_structure["models.mt5"].extend(["TFMT5EncoderModel", "TFMT5ForConditionalGeneration", "TFMT5Model"])
    _import_structure["models.openai"].extend(
        [
            "TF_OPENAI_GPT_PRETRAINED_MODEL_ARCHIVE_LIST",
            "TFOpenAIGPTDoubleHeadsModel",
            "TFOpenAIGPTForSequenceClassification",
            "TFOpenAIGPTLMHeadModel",
            "TFOpenAIGPTMainLayer",
            "TFOpenAIGPTModel",
            "TFOpenAIGPTPreTrainedModel",
        ]
    )
    _import_structure["models.opt"].extend(
        [
            "TFOPTForCausalLM",
            "TFOPTModel",
            "TFOPTPreTrainedModel",
        ]
    )
    _import_structure["models.pegasus"].extend(
        ["TFPegasusForConditionalGeneration", "TFPegasusModel", "TFPegasusPreTrainedModel"]
    )
    _import_structure["models.rag"].extend(
        [
            "TFRagModel",
            "TFRagPreTrainedModel",
            "TFRagSequenceForGeneration",
            "TFRagTokenForGeneration",
        ]
    )
    _import_structure["models.regnet"].extend(
        [
            "TF_REGNET_PRETRAINED_MODEL_ARCHIVE_LIST",
            "TFRegNetForImageClassification",
            "TFRegNetModel",
            "TFRegNetPreTrainedModel",
        ]
    )
    _import_structure["models.rembert"].extend(
        [
            "TF_REMBERT_PRETRAINED_MODEL_ARCHIVE_LIST",
            "TFRemBertForCausalLM",
            "TFRemBertForMaskedLM",
            "TFRemBertForMultipleChoice",
            "TFRemBertForQuestionAnswering",
            "TFRemBertForSequenceClassification",
            "TFRemBertForTokenClassification",
            "TFRemBertLayer",
            "TFRemBertModel",
            "TFRemBertPreTrainedModel",
        ]
    )
    _import_structure["models.resnet"].extend(
        [
            "TF_RESNET_PRETRAINED_MODEL_ARCHIVE_LIST",
            "TFResNetForImageClassification",
            "TFResNetModel",
            "TFResNetPreTrainedModel",
        ]
    )
    _import_structure["models.roberta"].extend(
        [
            "TF_ROBERTA_PRETRAINED_MODEL_ARCHIVE_LIST",
            "TFRobertaForCausalLM",
            "TFRobertaForMaskedLM",
            "TFRobertaForMultipleChoice",
            "TFRobertaForQuestionAnswering",
            "TFRobertaForSequenceClassification",
            "TFRobertaForTokenClassification",
            "TFRobertaMainLayer",
            "TFRobertaModel",
            "TFRobertaPreTrainedModel",
        ]
    )
    _import_structure["models.roberta_prelayernorm"].extend(
        [
            "TF_ROBERTA_PRELAYERNORM_PRETRAINED_MODEL_ARCHIVE_LIST",
            "TFRobertaPreLayerNormForCausalLM",
            "TFRobertaPreLayerNormForMaskedLM",
            "TFRobertaPreLayerNormForMultipleChoice",
            "TFRobertaPreLayerNormForQuestionAnswering",
            "TFRobertaPreLayerNormForSequenceClassification",
            "TFRobertaPreLayerNormForTokenClassification",
            "TFRobertaPreLayerNormMainLayer",
            "TFRobertaPreLayerNormModel",
            "TFRobertaPreLayerNormPreTrainedModel",
        ]
    )
    _import_structure["models.roformer"].extend(
        [
            "TF_ROFORMER_PRETRAINED_MODEL_ARCHIVE_LIST",
            "TFRoFormerForCausalLM",
            "TFRoFormerForMaskedLM",
            "TFRoFormerForMultipleChoice",
            "TFRoFormerForQuestionAnswering",
            "TFRoFormerForSequenceClassification",
            "TFRoFormerForTokenClassification",
            "TFRoFormerLayer",
            "TFRoFormerModel",
            "TFRoFormerPreTrainedModel",
        ]
    )
    _import_structure["models.sam"].extend(
        [
            "TF_SAM_PRETRAINED_MODEL_ARCHIVE_LIST",
            "TFSamModel",
            "TFSamPreTrainedModel",
        ]
    )
    _import_structure["models.segformer"].extend(
        [
            "TF_SEGFORMER_PRETRAINED_MODEL_ARCHIVE_LIST",
            "TFSegformerDecodeHead",
            "TFSegformerForImageClassification",
            "TFSegformerForSemanticSegmentation",
            "TFSegformerModel",
            "TFSegformerPreTrainedModel",
        ]
    )
    _import_structure["models.speech_to_text"].extend(
        [
            "TF_SPEECH_TO_TEXT_PRETRAINED_MODEL_ARCHIVE_LIST",
            "TFSpeech2TextForConditionalGeneration",
            "TFSpeech2TextModel",
            "TFSpeech2TextPreTrainedModel",
        ]
    )
    _import_structure["models.swin"].extend(
        [
            "TF_SWIN_PRETRAINED_MODEL_ARCHIVE_LIST",
            "TFSwinForImageClassification",
            "TFSwinForMaskedImageModeling",
            "TFSwinModel",
            "TFSwinPreTrainedModel",
        ]
    )
    _import_structure["models.t5"].extend(
        [
            "TF_T5_PRETRAINED_MODEL_ARCHIVE_LIST",
            "TFT5EncoderModel",
            "TFT5ForConditionalGeneration",
            "TFT5Model",
            "TFT5PreTrainedModel",
        ]
    )
    _import_structure["models.tapas"].extend(
        [
            "TF_TAPAS_PRETRAINED_MODEL_ARCHIVE_LIST",
            "TFTapasForMaskedLM",
            "TFTapasForQuestionAnswering",
            "TFTapasForSequenceClassification",
            "TFTapasModel",
            "TFTapasPreTrainedModel",
        ]
    )
    _import_structure["models.vision_encoder_decoder"].extend(["TFVisionEncoderDecoderModel"])
    _import_structure["models.vision_text_dual_encoder"].extend(["TFVisionTextDualEncoderModel"])
    _import_structure["models.vit"].extend(
        [
            "TFViTForImageClassification",
            "TFViTModel",
            "TFViTPreTrainedModel",
        ]
    )
    _import_structure["models.vit_mae"].extend(
        [
            "TFViTMAEForPreTraining",
            "TFViTMAEModel",
            "TFViTMAEPreTrainedModel",
        ]
    )
    _import_structure["models.wav2vec2"].extend(
        [
            "TF_WAV_2_VEC_2_PRETRAINED_MODEL_ARCHIVE_LIST",
            "TFWav2Vec2ForCTC",
            "TFWav2Vec2ForSequenceClassification",
            "TFWav2Vec2Model",
            "TFWav2Vec2PreTrainedModel",
        ]
    )
    _import_structure["models.whisper"].extend(
        [
            "TF_WHISPER_PRETRAINED_MODEL_ARCHIVE_LIST",
            "TFWhisperForConditionalGeneration",
            "TFWhisperModel",
            "TFWhisperPreTrainedModel",
        ]
    )
    _import_structure["models.xglm"].extend(
        [
            "TF_XGLM_PRETRAINED_MODEL_ARCHIVE_LIST",
            "TFXGLMForCausalLM",
            "TFXGLMModel",
            "TFXGLMPreTrainedModel",
        ]
    )
    _import_structure["models.xlm"].extend(
        [
            "TF_XLM_PRETRAINED_MODEL_ARCHIVE_LIST",
            "TFXLMForMultipleChoice",
            "TFXLMForQuestionAnsweringSimple",
            "TFXLMForSequenceClassification",
            "TFXLMForTokenClassification",
            "TFXLMMainLayer",
            "TFXLMModel",
            "TFXLMPreTrainedModel",
            "TFXLMWithLMHeadModel",
        ]
    )
    _import_structure["models.xlm_roberta"].extend(
        [
            "TF_XLM_ROBERTA_PRETRAINED_MODEL_ARCHIVE_LIST",
            "TFXLMRobertaForCausalLM",
            "TFXLMRobertaForMaskedLM",
            "TFXLMRobertaForMultipleChoice",
            "TFXLMRobertaForQuestionAnswering",
            "TFXLMRobertaForSequenceClassification",
            "TFXLMRobertaForTokenClassification",
            "TFXLMRobertaModel",
            "TFXLMRobertaPreTrainedModel",
        ]
    )
    _import_structure["models.xlnet"].extend(
        [
            "TF_XLNET_PRETRAINED_MODEL_ARCHIVE_LIST",
            "TFXLNetForMultipleChoice",
            "TFXLNetForQuestionAnsweringSimple",
            "TFXLNetForSequenceClassification",
            "TFXLNetForTokenClassification",
            "TFXLNetLMHeadModel",
            "TFXLNetMainLayer",
            "TFXLNetModel",
            "TFXLNetPreTrainedModel",
        ]
    )
    _import_structure["optimization_tf"] = ["AdamWeightDecay", "GradientAccumulator", "WarmUp", "create_optimizer"]
    _import_structure["tf_utils"] = []
    _import_structure["trainer_tf"] = ["TFTrainer"]


try:
    if not (
        is_librosa_available()
        and is_essentia_available()
        and is_scipy_available()
        and is_torch_available()
        and is_pretty_midi_available()
    ):
        raise OptionalDependencyNotAvailable()
except OptionalDependencyNotAvailable:
    from .utils import dummy_essentia_and_librosa_and_pretty_midi_and_scipy_and_torch_objects

    _import_structure["utils.dummy_essentia_and_librosa_and_pretty_midi_and_scipy_and_torch_objects"] = [
        name
        for name in dir(dummy_essentia_and_librosa_and_pretty_midi_and_scipy_and_torch_objects)
        if not name.startswith("_")
    ]
else:
    _import_structure["models.pop2piano"].append("Pop2PianoFeatureExtractor")
    _import_structure["models.pop2piano"].append("Pop2PianoTokenizer")
    _import_structure["models.pop2piano"].append("Pop2PianoProcessor")


# FLAX-backed objects
try:
    if not is_flax_available():
        raise OptionalDependencyNotAvailable()
except OptionalDependencyNotAvailable:
    from .utils import dummy_flax_objects

    _import_structure["utils.dummy_flax_objects"] = [
        name for name in dir(dummy_flax_objects) if not name.startswith("_")
    ]
else:
    _import_structure["generation"].extend(
        [
            "FlaxForcedBOSTokenLogitsProcessor",
            "FlaxForcedEOSTokenLogitsProcessor",
            "FlaxForceTokensLogitsProcessor",
            "FlaxGenerationMixin",
            "FlaxLogitsProcessor",
            "FlaxLogitsProcessorList",
            "FlaxLogitsWarper",
            "FlaxMinLengthLogitsProcessor",
            "FlaxTemperatureLogitsWarper",
            "FlaxSuppressTokensAtBeginLogitsProcessor",
            "FlaxSuppressTokensLogitsProcessor",
            "FlaxTopKLogitsWarper",
            "FlaxTopPLogitsWarper",
            "FlaxWhisperTimeStampLogitsProcessor",
        ]
    )
    _import_structure["generation_flax_utils"] = []
    _import_structure["modeling_flax_outputs"] = []
    _import_structure["modeling_flax_utils"] = ["FlaxPreTrainedModel"]
    _import_structure["models.albert"].extend(
        [
            "FlaxAlbertForMaskedLM",
            "FlaxAlbertForMultipleChoice",
            "FlaxAlbertForPreTraining",
            "FlaxAlbertForQuestionAnswering",
            "FlaxAlbertForSequenceClassification",
            "FlaxAlbertForTokenClassification",
            "FlaxAlbertModel",
            "FlaxAlbertPreTrainedModel",
        ]
    )
    _import_structure["models.auto"].extend(
        [
            "FLAX_MODEL_FOR_AUDIO_CLASSIFICATION_MAPPING",
            "FLAX_MODEL_FOR_CAUSAL_LM_MAPPING",
            "FLAX_MODEL_FOR_IMAGE_CLASSIFICATION_MAPPING",
            "FLAX_MODEL_FOR_MASKED_LM_MAPPING",
            "FLAX_MODEL_FOR_MULTIPLE_CHOICE_MAPPING",
            "FLAX_MODEL_FOR_NEXT_SENTENCE_PREDICTION_MAPPING",
            "FLAX_MODEL_FOR_PRETRAINING_MAPPING",
            "FLAX_MODEL_FOR_QUESTION_ANSWERING_MAPPING",
            "FLAX_MODEL_FOR_SEQ_TO_SEQ_CAUSAL_LM_MAPPING",
            "FLAX_MODEL_FOR_SEQUENCE_CLASSIFICATION_MAPPING",
            "FLAX_MODEL_FOR_SPEECH_SEQ_2_SEQ_MAPPING",
            "FLAX_MODEL_FOR_TOKEN_CLASSIFICATION_MAPPING",
            "FLAX_MODEL_FOR_VISION_2_SEQ_MAPPING",
            "FLAX_MODEL_MAPPING",
            "FlaxAutoModel",
            "FlaxAutoModelForCausalLM",
            "FlaxAutoModelForImageClassification",
            "FlaxAutoModelForMaskedLM",
            "FlaxAutoModelForMultipleChoice",
            "FlaxAutoModelForNextSentencePrediction",
            "FlaxAutoModelForPreTraining",
            "FlaxAutoModelForQuestionAnswering",
            "FlaxAutoModelForSeq2SeqLM",
            "FlaxAutoModelForSequenceClassification",
            "FlaxAutoModelForSpeechSeq2Seq",
            "FlaxAutoModelForTokenClassification",
            "FlaxAutoModelForVision2Seq",
        ]
    )

    # Flax models structure

    _import_structure["models.bart"].extend(
        [
            "FlaxBartDecoderPreTrainedModel",
            "FlaxBartForCausalLM",
            "FlaxBartForConditionalGeneration",
            "FlaxBartForQuestionAnswering",
            "FlaxBartForSequenceClassification",
            "FlaxBartModel",
            "FlaxBartPreTrainedModel",
        ]
    )
    _import_structure["models.beit"].extend(
        [
            "FlaxBeitForImageClassification",
            "FlaxBeitForMaskedImageModeling",
            "FlaxBeitModel",
            "FlaxBeitPreTrainedModel",
        ]
    )

    _import_structure["models.bert"].extend(
        [
            "FlaxBertForCausalLM",
            "FlaxBertForMaskedLM",
            "FlaxBertForMultipleChoice",
            "FlaxBertForNextSentencePrediction",
            "FlaxBertForPreTraining",
            "FlaxBertForQuestionAnswering",
            "FlaxBertForSequenceClassification",
            "FlaxBertForTokenClassification",
            "FlaxBertModel",
            "FlaxBertPreTrainedModel",
        ]
    )
    _import_structure["models.big_bird"].extend(
        [
            "FlaxBigBirdForCausalLM",
            "FlaxBigBirdForMaskedLM",
            "FlaxBigBirdForMultipleChoice",
            "FlaxBigBirdForPreTraining",
            "FlaxBigBirdForQuestionAnswering",
            "FlaxBigBirdForSequenceClassification",
            "FlaxBigBirdForTokenClassification",
            "FlaxBigBirdModel",
            "FlaxBigBirdPreTrainedModel",
        ]
    )
    _import_structure["models.blenderbot"].extend(
        ["FlaxBlenderbotForConditionalGeneration", "FlaxBlenderbotModel", "FlaxBlenderbotPreTrainedModel"]
    )
    _import_structure["models.blenderbot_small"].extend(
        [
            "FlaxBlenderbotSmallForConditionalGeneration",
            "FlaxBlenderbotSmallModel",
            "FlaxBlenderbotSmallPreTrainedModel",
        ]
    )
    _import_structure["models.bloom"].extend(
        [
            "FlaxBloomForCausalLM",
            "FlaxBloomModel",
            "FlaxBloomPreTrainedModel",
        ]
    )
    _import_structure["models.clip"].extend(
        [
            "FlaxCLIPModel",
            "FlaxCLIPPreTrainedModel",
            "FlaxCLIPTextModel",
            "FlaxCLIPTextPreTrainedModel",
            "FlaxCLIPTextModelWithProjection",
            "FlaxCLIPVisionModel",
            "FlaxCLIPVisionPreTrainedModel",
        ]
    )
    _import_structure["models.distilbert"].extend(
        [
            "FlaxDistilBertForMaskedLM",
            "FlaxDistilBertForMultipleChoice",
            "FlaxDistilBertForQuestionAnswering",
            "FlaxDistilBertForSequenceClassification",
            "FlaxDistilBertForTokenClassification",
            "FlaxDistilBertModel",
            "FlaxDistilBertPreTrainedModel",
        ]
    )
    _import_structure["models.electra"].extend(
        [
            "FlaxElectraForCausalLM",
            "FlaxElectraForMaskedLM",
            "FlaxElectraForMultipleChoice",
            "FlaxElectraForPreTraining",
            "FlaxElectraForQuestionAnswering",
            "FlaxElectraForSequenceClassification",
            "FlaxElectraForTokenClassification",
            "FlaxElectraModel",
            "FlaxElectraPreTrainedModel",
        ]
    )
    _import_structure["models.encoder_decoder"].append("FlaxEncoderDecoderModel")
    _import_structure["models.gpt2"].extend(["FlaxGPT2LMHeadModel", "FlaxGPT2Model", "FlaxGPT2PreTrainedModel"])
    _import_structure["models.gpt_neo"].extend(
        ["FlaxGPTNeoForCausalLM", "FlaxGPTNeoModel", "FlaxGPTNeoPreTrainedModel"]
    )
    _import_structure["models.gptj"].extend(["FlaxGPTJForCausalLM", "FlaxGPTJModel", "FlaxGPTJPreTrainedModel"])
    _import_structure["models.longt5"].extend(
        ["FlaxLongT5ForConditionalGeneration", "FlaxLongT5Model", "FlaxLongT5PreTrainedModel"]
    )
    _import_structure["models.marian"].extend(
        [
            "FlaxMarianModel",
            "FlaxMarianMTModel",
            "FlaxMarianPreTrainedModel",
        ]
    )
    _import_structure["models.mbart"].extend(
        [
            "FlaxMBartForConditionalGeneration",
            "FlaxMBartForQuestionAnswering",
            "FlaxMBartForSequenceClassification",
            "FlaxMBartModel",
            "FlaxMBartPreTrainedModel",
        ]
    )
    _import_structure["models.mt5"].extend(["FlaxMT5EncoderModel", "FlaxMT5ForConditionalGeneration", "FlaxMT5Model"])
    _import_structure["models.opt"].extend(
        [
            "FlaxOPTForCausalLM",
            "FlaxOPTModel",
            "FlaxOPTPreTrainedModel",
        ]
    )
    _import_structure["models.pegasus"].extend(
        [
            "FlaxPegasusForConditionalGeneration",
            "FlaxPegasusModel",
            "FlaxPegasusPreTrainedModel",
        ]
    )
    _import_structure["models.regnet"].extend(
        ["FlaxRegNetForImageClassification", "FlaxRegNetModel", "FlaxRegNetPreTrainedModel"]
    )
    _import_structure["models.resnet"].extend(
        ["FlaxResNetForImageClassification", "FlaxResNetModel", "FlaxResNetPreTrainedModel"]
    )
    _import_structure["models.roberta"].extend(
        [
            "FlaxRobertaForCausalLM",
            "FlaxRobertaForMaskedLM",
            "FlaxRobertaForMultipleChoice",
            "FlaxRobertaForQuestionAnswering",
            "FlaxRobertaForSequenceClassification",
            "FlaxRobertaForTokenClassification",
            "FlaxRobertaModel",
            "FlaxRobertaPreTrainedModel",
        ]
    )
    _import_structure["models.roberta_prelayernorm"].extend(
        [
            "FlaxRobertaPreLayerNormForCausalLM",
            "FlaxRobertaPreLayerNormForMaskedLM",
            "FlaxRobertaPreLayerNormForMultipleChoice",
            "FlaxRobertaPreLayerNormForQuestionAnswering",
            "FlaxRobertaPreLayerNormForSequenceClassification",
            "FlaxRobertaPreLayerNormForTokenClassification",
            "FlaxRobertaPreLayerNormModel",
            "FlaxRobertaPreLayerNormPreTrainedModel",
        ]
    )
    _import_structure["models.roformer"].extend(
        [
            "FlaxRoFormerForMaskedLM",
            "FlaxRoFormerForMultipleChoice",
            "FlaxRoFormerForQuestionAnswering",
            "FlaxRoFormerForSequenceClassification",
            "FlaxRoFormerForTokenClassification",
            "FlaxRoFormerModel",
            "FlaxRoFormerPreTrainedModel",
        ]
    )
    _import_structure["models.speech_encoder_decoder"].append("FlaxSpeechEncoderDecoderModel")
    _import_structure["models.t5"].extend(
        ["FlaxT5EncoderModel", "FlaxT5ForConditionalGeneration", "FlaxT5Model", "FlaxT5PreTrainedModel"]
    )
    _import_structure["models.vision_encoder_decoder"].append("FlaxVisionEncoderDecoderModel")
    _import_structure["models.vision_text_dual_encoder"].extend(["FlaxVisionTextDualEncoderModel"])
    _import_structure["models.vit"].extend(["FlaxViTForImageClassification", "FlaxViTModel", "FlaxViTPreTrainedModel"])
    _import_structure["models.wav2vec2"].extend(
        ["FlaxWav2Vec2ForCTC", "FlaxWav2Vec2ForPreTraining", "FlaxWav2Vec2Model", "FlaxWav2Vec2PreTrainedModel"]
    )
    _import_structure["models.whisper"].extend(
        [
            "FlaxWhisperForConditionalGeneration",
            "FlaxWhisperModel",
            "FlaxWhisperPreTrainedModel",
            "FlaxWhisperForAudioClassification",
        ]
    )
    _import_structure["models.xglm"].extend(
        [
            "FlaxXGLMForCausalLM",
            "FlaxXGLMModel",
            "FlaxXGLMPreTrainedModel",
        ]
    )
    _import_structure["models.xlm_roberta"].extend(
        [
            "FLAX_XLM_ROBERTA_PRETRAINED_MODEL_ARCHIVE_LIST",
            "FlaxXLMRobertaForMaskedLM",
            "FlaxXLMRobertaForMultipleChoice",
            "FlaxXLMRobertaForQuestionAnswering",
            "FlaxXLMRobertaForSequenceClassification",
            "FlaxXLMRobertaForTokenClassification",
            "FlaxXLMRobertaModel",
            "FlaxXLMRobertaForCausalLM",
            "FlaxXLMRobertaPreTrainedModel",
        ]
    )


# Direct imports for type-checking
if TYPE_CHECKING:
    # Configuration
    from .configuration_utils import PretrainedConfig

    # Data
    from .data import (
        DataProcessor,
        InputExample,
        InputFeatures,
        SingleSentenceClassificationProcessor,
        SquadExample,
        SquadFeatures,
        SquadV1Processor,
        SquadV2Processor,
        glue_compute_metrics,
        glue_convert_examples_to_features,
        glue_output_modes,
        glue_processors,
        glue_tasks_num_labels,
        squad_convert_examples_to_features,
        xnli_compute_metrics,
        xnli_output_modes,
        xnli_processors,
        xnli_tasks_num_labels,
    )
    from .data.data_collator import (
        DataCollator,
        DataCollatorForLanguageModeling,
        DataCollatorForPermutationLanguageModeling,
        DataCollatorForSeq2Seq,
        DataCollatorForSOP,
        DataCollatorForTokenClassification,
        DataCollatorForWholeWordMask,
        DataCollatorWithPadding,
        DefaultDataCollator,
        default_data_collator,
    )
    from .feature_extraction_sequence_utils import SequenceFeatureExtractor

    # Feature Extractor
    from .feature_extraction_utils import BatchFeature, FeatureExtractionMixin

    # Generation
    from .generation import GenerationConfig, TextIteratorStreamer, TextStreamer
    from .hf_argparser import HfArgumentParser

    # Integrations
    from .integrations import (
        is_clearml_available,
        is_comet_available,
        is_dvclive_available,
        is_neptune_available,
        is_optuna_available,
        is_ray_available,
        is_ray_tune_available,
        is_sigopt_available,
        is_tensorboard_available,
        is_wandb_available,
    )

    # Model Cards
    from .modelcard import ModelCard

    # TF 2.0 <=> PyTorch conversion utilities
    from .modeling_tf_pytorch_utils import (
        convert_tf_weight_name_to_pt_weight_name,
        load_pytorch_checkpoint_in_tf2_model,
        load_pytorch_model_in_tf2_model,
        load_pytorch_weights_in_tf2_model,
        load_tf2_checkpoint_in_pytorch_model,
        load_tf2_model_in_pytorch_model,
        load_tf2_weights_in_pytorch_model,
    )
    from .models.albert import ALBERT_PRETRAINED_CONFIG_ARCHIVE_MAP, AlbertConfig
    from .models.align import (
        ALIGN_PRETRAINED_CONFIG_ARCHIVE_MAP,
        AlignConfig,
        AlignProcessor,
        AlignTextConfig,
        AlignVisionConfig,
    )
    from .models.altclip import (
        ALTCLIP_PRETRAINED_CONFIG_ARCHIVE_MAP,
        AltCLIPConfig,
        AltCLIPProcessor,
        AltCLIPTextConfig,
        AltCLIPVisionConfig,
    )
    from .models.audio_spectrogram_transformer import (
        AUDIO_SPECTROGRAM_TRANSFORMER_PRETRAINED_CONFIG_ARCHIVE_MAP,
        ASTConfig,
        ASTFeatureExtractor,
    )
    from .models.auto import (
        ALL_PRETRAINED_CONFIG_ARCHIVE_MAP,
        CONFIG_MAPPING,
        FEATURE_EXTRACTOR_MAPPING,
        IMAGE_PROCESSOR_MAPPING,
        MODEL_NAMES_MAPPING,
        PROCESSOR_MAPPING,
        TOKENIZER_MAPPING,
        AutoConfig,
        AutoFeatureExtractor,
        AutoImageProcessor,
        AutoProcessor,
        AutoTokenizer,
    )
    from .models.autoformer import (
        AUTOFORMER_PRETRAINED_CONFIG_ARCHIVE_MAP,
        AutoformerConfig,
    )
    from .models.bark import (
        BarkCoarseConfig,
        BarkConfig,
        BarkFineConfig,
        BarkProcessor,
        BarkSemanticConfig,
    )
    from .models.bart import BartConfig, BartTokenizer
    from .models.beit import BEIT_PRETRAINED_CONFIG_ARCHIVE_MAP, BeitConfig
    from .models.bert import (
        BERT_PRETRAINED_CONFIG_ARCHIVE_MAP,
        BasicTokenizer,
        BertConfig,
        BertTokenizer,
        WordpieceTokenizer,
    )
    from .models.bert_generation import BertGenerationConfig
    from .models.bert_japanese import BertJapaneseTokenizer, CharacterTokenizer, MecabTokenizer
    from .models.bertweet import BertweetTokenizer
    from .models.big_bird import BIG_BIRD_PRETRAINED_CONFIG_ARCHIVE_MAP, BigBirdConfig
    from .models.bigbird_pegasus import BIGBIRD_PEGASUS_PRETRAINED_CONFIG_ARCHIVE_MAP, BigBirdPegasusConfig
    from .models.biogpt import BIOGPT_PRETRAINED_CONFIG_ARCHIVE_MAP, BioGptConfig, BioGptTokenizer
    from .models.bit import BIT_PRETRAINED_CONFIG_ARCHIVE_MAP, BitConfig
    from .models.blenderbot import BLENDERBOT_PRETRAINED_CONFIG_ARCHIVE_MAP, BlenderbotConfig, BlenderbotTokenizer
    from .models.blenderbot_small import (
        BLENDERBOT_SMALL_PRETRAINED_CONFIG_ARCHIVE_MAP,
        BlenderbotSmallConfig,
        BlenderbotSmallTokenizer,
    )
    from .models.blip import (
        BLIP_PRETRAINED_CONFIG_ARCHIVE_MAP,
        BlipConfig,
        BlipProcessor,
        BlipTextConfig,
        BlipVisionConfig,
    )
    from .models.blip_2 import (
        BLIP_2_PRETRAINED_CONFIG_ARCHIVE_MAP,
        Blip2Config,
        Blip2Processor,
        Blip2QFormerConfig,
        Blip2VisionConfig,
    )
    from .models.bloom import BLOOM_PRETRAINED_CONFIG_ARCHIVE_MAP, BloomConfig
    from .models.bridgetower import (
        BRIDGETOWER_PRETRAINED_CONFIG_ARCHIVE_MAP,
        BridgeTowerConfig,
        BridgeTowerProcessor,
        BridgeTowerTextConfig,
        BridgeTowerVisionConfig,
    )
    from .models.bros import BROS_PRETRAINED_CONFIG_ARCHIVE_MAP, BrosConfig, BrosProcessor
    from .models.byt5 import ByT5Tokenizer
    from .models.camembert import CAMEMBERT_PRETRAINED_CONFIG_ARCHIVE_MAP, CamembertConfig
    from .models.canine import CANINE_PRETRAINED_CONFIG_ARCHIVE_MAP, CanineConfig, CanineTokenizer
    from .models.chinese_clip import (
        CHINESE_CLIP_PRETRAINED_CONFIG_ARCHIVE_MAP,
        ChineseCLIPConfig,
        ChineseCLIPProcessor,
        ChineseCLIPTextConfig,
        ChineseCLIPVisionConfig,
    )
    from .models.clap import (
        CLAP_PRETRAINED_MODEL_ARCHIVE_LIST,
        ClapAudioConfig,
        ClapConfig,
        ClapProcessor,
        ClapTextConfig,
    )
    from .models.clip import (
        CLIP_PRETRAINED_CONFIG_ARCHIVE_MAP,
        CLIPConfig,
        CLIPProcessor,
        CLIPTextConfig,
        CLIPTokenizer,
        CLIPVisionConfig,
    )
    from .models.clipseg import (
        CLIPSEG_PRETRAINED_CONFIG_ARCHIVE_MAP,
        CLIPSegConfig,
        CLIPSegProcessor,
        CLIPSegTextConfig,
        CLIPSegVisionConfig,
    )
    from .models.clvp import (
        CLVP_PRETRAINED_CONFIG_ARCHIVE_MAP,
        ClvpConfig,
        ClvpDecoderConfig,
        ClvpEncoderConfig,
        ClvpFeatureExtractor,
        ClvpProcessor,
        ClvpTokenizer,
    )
    from .models.codegen import CODEGEN_PRETRAINED_CONFIG_ARCHIVE_MAP, CodeGenConfig, CodeGenTokenizer
    from .models.conditional_detr import CONDITIONAL_DETR_PRETRAINED_CONFIG_ARCHIVE_MAP, ConditionalDetrConfig
    from .models.convbert import CONVBERT_PRETRAINED_CONFIG_ARCHIVE_MAP, ConvBertConfig, ConvBertTokenizer
    from .models.convnext import CONVNEXT_PRETRAINED_CONFIG_ARCHIVE_MAP, ConvNextConfig
    from .models.convnextv2 import CONVNEXTV2_PRETRAINED_CONFIG_ARCHIVE_MAP, ConvNextV2Config
    from .models.cpmant import CPMANT_PRETRAINED_CONFIG_ARCHIVE_MAP, CpmAntConfig, CpmAntTokenizer
    from .models.ctrl import CTRL_PRETRAINED_CONFIG_ARCHIVE_MAP, CTRLConfig, CTRLTokenizer
    from .models.cvt import CVT_PRETRAINED_CONFIG_ARCHIVE_MAP, CvtConfig
    from .models.data2vec import (
        DATA2VEC_TEXT_PRETRAINED_CONFIG_ARCHIVE_MAP,
        DATA2VEC_VISION_PRETRAINED_CONFIG_ARCHIVE_MAP,
        Data2VecAudioConfig,
        Data2VecTextConfig,
        Data2VecVisionConfig,
    )
    from .models.deberta import DEBERTA_PRETRAINED_CONFIG_ARCHIVE_MAP, DebertaConfig, DebertaTokenizer
    from .models.deberta_v2 import DEBERTA_V2_PRETRAINED_CONFIG_ARCHIVE_MAP, DebertaV2Config
    from .models.decision_transformer import (
        DECISION_TRANSFORMER_PRETRAINED_CONFIG_ARCHIVE_MAP,
        DecisionTransformerConfig,
    )
    from .models.deformable_detr import DEFORMABLE_DETR_PRETRAINED_CONFIG_ARCHIVE_MAP, DeformableDetrConfig
    from .models.deit import DEIT_PRETRAINED_CONFIG_ARCHIVE_MAP, DeiTConfig
    from .models.deprecated.mctct import (
        MCTCT_PRETRAINED_CONFIG_ARCHIVE_MAP,
        MCTCTConfig,
        MCTCTFeatureExtractor,
        MCTCTProcessor,
    )
    from .models.deprecated.mmbt import MMBTConfig
    from .models.deprecated.open_llama import OPEN_LLAMA_PRETRAINED_CONFIG_ARCHIVE_MAP, OpenLlamaConfig
    from .models.deprecated.retribert import (
        RETRIBERT_PRETRAINED_CONFIG_ARCHIVE_MAP,
        RetriBertConfig,
        RetriBertTokenizer,
    )
    from .models.deprecated.tapex import TapexTokenizer
    from .models.deprecated.trajectory_transformer import (
        TRAJECTORY_TRANSFORMER_PRETRAINED_CONFIG_ARCHIVE_MAP,
        TrajectoryTransformerConfig,
    )
    from .models.deprecated.transfo_xl import (
        TRANSFO_XL_PRETRAINED_CONFIG_ARCHIVE_MAP,
        TransfoXLConfig,
        TransfoXLCorpus,
        TransfoXLTokenizer,
    )
    from .models.deprecated.van import VAN_PRETRAINED_CONFIG_ARCHIVE_MAP, VanConfig
    from .models.deta import DETA_PRETRAINED_CONFIG_ARCHIVE_MAP, DetaConfig
    from .models.detr import DETR_PRETRAINED_CONFIG_ARCHIVE_MAP, DetrConfig
    from .models.dinat import DINAT_PRETRAINED_CONFIG_ARCHIVE_MAP, DinatConfig
    from .models.dinov2 import DINOV2_PRETRAINED_CONFIG_ARCHIVE_MAP, Dinov2Config
    from .models.distilbert import DISTILBERT_PRETRAINED_CONFIG_ARCHIVE_MAP, DistilBertConfig, DistilBertTokenizer
    from .models.donut import DONUT_SWIN_PRETRAINED_CONFIG_ARCHIVE_MAP, DonutProcessor, DonutSwinConfig
    from .models.dpr import (
        DPR_PRETRAINED_CONFIG_ARCHIVE_MAP,
        DPRConfig,
        DPRContextEncoderTokenizer,
        DPRQuestionEncoderTokenizer,
        DPRReaderOutput,
        DPRReaderTokenizer,
    )
    from .models.dpt import DPT_PRETRAINED_CONFIG_ARCHIVE_MAP, DPTConfig
    from .models.efficientformer import EFFICIENTFORMER_PRETRAINED_CONFIG_ARCHIVE_MAP, EfficientFormerConfig
    from .models.efficientnet import EFFICIENTNET_PRETRAINED_CONFIG_ARCHIVE_MAP, EfficientNetConfig
    from .models.electra import ELECTRA_PRETRAINED_CONFIG_ARCHIVE_MAP, ElectraConfig, ElectraTokenizer
    from .models.encodec import (
        ENCODEC_PRETRAINED_CONFIG_ARCHIVE_MAP,
        EncodecConfig,
        EncodecFeatureExtractor,
    )
    from .models.encoder_decoder import EncoderDecoderConfig
    from .models.ernie import ERNIE_PRETRAINED_CONFIG_ARCHIVE_MAP, ErnieConfig
    from .models.ernie_m import ERNIE_M_PRETRAINED_CONFIG_ARCHIVE_MAP, ErnieMConfig
    from .models.esm import ESM_PRETRAINED_CONFIG_ARCHIVE_MAP, EsmConfig, EsmTokenizer
    from .models.falcon import FALCON_PRETRAINED_CONFIG_ARCHIVE_MAP, FalconConfig
    from .models.flaubert import FLAUBERT_PRETRAINED_CONFIG_ARCHIVE_MAP, FlaubertConfig, FlaubertTokenizer
    from .models.flava import (
        FLAVA_PRETRAINED_CONFIG_ARCHIVE_MAP,
        FlavaConfig,
        FlavaImageCodebookConfig,
        FlavaImageConfig,
        FlavaMultimodalConfig,
        FlavaTextConfig,
    )
    from .models.fnet import FNET_PRETRAINED_CONFIG_ARCHIVE_MAP, FNetConfig
    from .models.focalnet import FOCALNET_PRETRAINED_CONFIG_ARCHIVE_MAP, FocalNetConfig
    from .models.fsmt import FSMT_PRETRAINED_CONFIG_ARCHIVE_MAP, FSMTConfig, FSMTTokenizer
    from .models.funnel import FUNNEL_PRETRAINED_CONFIG_ARCHIVE_MAP, FunnelConfig, FunnelTokenizer
    from .models.fuyu import FUYU_PRETRAINED_CONFIG_ARCHIVE_MAP, FuyuConfig
    from .models.git import GIT_PRETRAINED_CONFIG_ARCHIVE_MAP, GitConfig, GitProcessor, GitVisionConfig
    from .models.glpn import GLPN_PRETRAINED_CONFIG_ARCHIVE_MAP, GLPNConfig
    from .models.gpt2 import GPT2_PRETRAINED_CONFIG_ARCHIVE_MAP, GPT2Config, GPT2Tokenizer
    from .models.gpt_bigcode import GPT_BIGCODE_PRETRAINED_CONFIG_ARCHIVE_MAP, GPTBigCodeConfig
    from .models.gpt_neo import GPT_NEO_PRETRAINED_CONFIG_ARCHIVE_MAP, GPTNeoConfig
    from .models.gpt_neox import GPT_NEOX_PRETRAINED_CONFIG_ARCHIVE_MAP, GPTNeoXConfig
    from .models.gpt_neox_japanese import GPT_NEOX_JAPANESE_PRETRAINED_CONFIG_ARCHIVE_MAP, GPTNeoXJapaneseConfig
    from .models.gptj import GPTJ_PRETRAINED_CONFIG_ARCHIVE_MAP, GPTJConfig
    from .models.gptsan_japanese import (
        GPTSAN_JAPANESE_PRETRAINED_CONFIG_ARCHIVE_MAP,
        GPTSanJapaneseConfig,
        GPTSanJapaneseTokenizer,
    )
    from .models.graphormer import GRAPHORMER_PRETRAINED_CONFIG_ARCHIVE_MAP, GraphormerConfig
    from .models.groupvit import (
        GROUPVIT_PRETRAINED_CONFIG_ARCHIVE_MAP,
        GroupViTConfig,
        GroupViTTextConfig,
        GroupViTVisionConfig,
    )
    from .models.herbert import HerbertTokenizer
    from .models.hubert import HUBERT_PRETRAINED_CONFIG_ARCHIVE_MAP, HubertConfig
    from .models.ibert import IBERT_PRETRAINED_CONFIG_ARCHIVE_MAP, IBertConfig
    from .models.idefics import (
        IDEFICS_PRETRAINED_CONFIG_ARCHIVE_MAP,
        IdeficsConfig,
    )
    from .models.imagegpt import IMAGEGPT_PRETRAINED_CONFIG_ARCHIVE_MAP, ImageGPTConfig
    from .models.informer import INFORMER_PRETRAINED_CONFIG_ARCHIVE_MAP, InformerConfig
    from .models.instructblip import (
        INSTRUCTBLIP_PRETRAINED_CONFIG_ARCHIVE_MAP,
        InstructBlipConfig,
        InstructBlipProcessor,
        InstructBlipQFormerConfig,
        InstructBlipVisionConfig,
    )
    from .models.jukebox import (
        JUKEBOX_PRETRAINED_CONFIG_ARCHIVE_MAP,
        JukeboxConfig,
        JukeboxPriorConfig,
        JukeboxTokenizer,
        JukeboxVQVAEConfig,
    )
    from .models.kosmos2 import (
        KOSMOS2_PRETRAINED_CONFIG_ARCHIVE_MAP,
        Kosmos2Config,
        Kosmos2Processor,
    )
    from .models.layoutlm import LAYOUTLM_PRETRAINED_CONFIG_ARCHIVE_MAP, LayoutLMConfig, LayoutLMTokenizer
    from .models.layoutlmv2 import (
        LAYOUTLMV2_PRETRAINED_CONFIG_ARCHIVE_MAP,
        LayoutLMv2Config,
        LayoutLMv2FeatureExtractor,
        LayoutLMv2ImageProcessor,
        LayoutLMv2Processor,
        LayoutLMv2Tokenizer,
    )
    from .models.layoutlmv3 import (
        LAYOUTLMV3_PRETRAINED_CONFIG_ARCHIVE_MAP,
        LayoutLMv3Config,
        LayoutLMv3FeatureExtractor,
        LayoutLMv3ImageProcessor,
        LayoutLMv3Processor,
        LayoutLMv3Tokenizer,
    )
    from .models.layoutxlm import LayoutXLMProcessor
    from .models.led import LED_PRETRAINED_CONFIG_ARCHIVE_MAP, LEDConfig, LEDTokenizer
    from .models.levit import LEVIT_PRETRAINED_CONFIG_ARCHIVE_MAP, LevitConfig
    from .models.lilt import LILT_PRETRAINED_CONFIG_ARCHIVE_MAP, LiltConfig
    from .models.llama import LLAMA_PRETRAINED_CONFIG_ARCHIVE_MAP, LlamaConfig
    from .models.longformer import LONGFORMER_PRETRAINED_CONFIG_ARCHIVE_MAP, LongformerConfig, LongformerTokenizer
    from .models.longt5 import LONGT5_PRETRAINED_CONFIG_ARCHIVE_MAP, LongT5Config
    from .models.luke import LUKE_PRETRAINED_CONFIG_ARCHIVE_MAP, LukeConfig, LukeTokenizer
    from .models.lxmert import LXMERT_PRETRAINED_CONFIG_ARCHIVE_MAP, LxmertConfig, LxmertTokenizer
    from .models.m2m_100 import M2M_100_PRETRAINED_CONFIG_ARCHIVE_MAP, M2M100Config
    from .models.marian import MarianConfig
    from .models.markuplm import (
        MARKUPLM_PRETRAINED_CONFIG_ARCHIVE_MAP,
        MarkupLMConfig,
        MarkupLMFeatureExtractor,
        MarkupLMProcessor,
        MarkupLMTokenizer,
    )
    from .models.mask2former import MASK2FORMER_PRETRAINED_CONFIG_ARCHIVE_MAP, Mask2FormerConfig
    from .models.maskformer import MASKFORMER_PRETRAINED_CONFIG_ARCHIVE_MAP, MaskFormerConfig, MaskFormerSwinConfig
    from .models.mbart import MBartConfig
    from .models.mega import MEGA_PRETRAINED_CONFIG_ARCHIVE_MAP, MegaConfig
    from .models.megatron_bert import MEGATRON_BERT_PRETRAINED_CONFIG_ARCHIVE_MAP, MegatronBertConfig
    from .models.mgp_str import MGP_STR_PRETRAINED_CONFIG_ARCHIVE_MAP, MgpstrConfig, MgpstrProcessor, MgpstrTokenizer
    from .models.mistral import MISTRAL_PRETRAINED_CONFIG_ARCHIVE_MAP, MistralConfig
    from .models.mobilebert import MOBILEBERT_PRETRAINED_CONFIG_ARCHIVE_MAP, MobileBertConfig, MobileBertTokenizer
    from .models.mobilenet_v1 import MOBILENET_V1_PRETRAINED_CONFIG_ARCHIVE_MAP, MobileNetV1Config
    from .models.mobilenet_v2 import MOBILENET_V2_PRETRAINED_CONFIG_ARCHIVE_MAP, MobileNetV2Config
    from .models.mobilevit import MOBILEVIT_PRETRAINED_CONFIG_ARCHIVE_MAP, MobileViTConfig
    from .models.mobilevitv2 import MOBILEVITV2_PRETRAINED_CONFIG_ARCHIVE_MAP, MobileViTV2Config
    from .models.mpnet import MPNET_PRETRAINED_CONFIG_ARCHIVE_MAP, MPNetConfig, MPNetTokenizer
    from .models.mpt import MPT_PRETRAINED_CONFIG_ARCHIVE_MAP, MptConfig
    from .models.mra import MRA_PRETRAINED_CONFIG_ARCHIVE_MAP, MraConfig
    from .models.mt5 import MT5Config
    from .models.musicgen import (
        MUSICGEN_PRETRAINED_CONFIG_ARCHIVE_MAP,
        MusicgenConfig,
        MusicgenDecoderConfig,
    )
    from .models.mvp import MvpConfig, MvpTokenizer
    from .models.nat import NAT_PRETRAINED_CONFIG_ARCHIVE_MAP, NatConfig
    from .models.nezha import NEZHA_PRETRAINED_CONFIG_ARCHIVE_MAP, NezhaConfig
    from .models.nllb_moe import NLLB_MOE_PRETRAINED_CONFIG_ARCHIVE_MAP, NllbMoeConfig
    from .models.nougat import NougatProcessor
    from .models.nystromformer import NYSTROMFORMER_PRETRAINED_CONFIG_ARCHIVE_MAP, NystromformerConfig
    from .models.oneformer import ONEFORMER_PRETRAINED_CONFIG_ARCHIVE_MAP, OneFormerConfig, OneFormerProcessor
    from .models.openai import OPENAI_GPT_PRETRAINED_CONFIG_ARCHIVE_MAP, OpenAIGPTConfig, OpenAIGPTTokenizer
    from .models.opt import OPTConfig
    from .models.owlv2 import (
        OWLV2_PRETRAINED_CONFIG_ARCHIVE_MAP,
        Owlv2Config,
        Owlv2Processor,
        Owlv2TextConfig,
        Owlv2VisionConfig,
    )
    from .models.owlvit import (
        OWLVIT_PRETRAINED_CONFIG_ARCHIVE_MAP,
        OwlViTConfig,
        OwlViTProcessor,
        OwlViTTextConfig,
        OwlViTVisionConfig,
    )
    from .models.patchtst import PATCHTST_PRETRAINED_CONFIG_ARCHIVE_MAP, PatchTSTConfig
    from .models.pegasus import PEGASUS_PRETRAINED_CONFIG_ARCHIVE_MAP, PegasusConfig, PegasusTokenizer
    from .models.pegasus_x import PEGASUS_X_PRETRAINED_CONFIG_ARCHIVE_MAP, PegasusXConfig
    from .models.perceiver import PERCEIVER_PRETRAINED_CONFIG_ARCHIVE_MAP, PerceiverConfig, PerceiverTokenizer
    from .models.persimmon import PERSIMMON_PRETRAINED_CONFIG_ARCHIVE_MAP, PersimmonConfig
    from .models.phi import PHI_PRETRAINED_CONFIG_ARCHIVE_MAP, PhiConfig
    from .models.phobert import PhobertTokenizer
    from .models.pix2struct import (
        PIX2STRUCT_PRETRAINED_CONFIG_ARCHIVE_MAP,
        Pix2StructConfig,
        Pix2StructProcessor,
        Pix2StructTextConfig,
        Pix2StructVisionConfig,
    )
    from .models.plbart import PLBART_PRETRAINED_CONFIG_ARCHIVE_MAP, PLBartConfig
    from .models.poolformer import POOLFORMER_PRETRAINED_CONFIG_ARCHIVE_MAP, PoolFormerConfig
    from .models.pop2piano import (
        POP2PIANO_PRETRAINED_CONFIG_ARCHIVE_MAP,
        Pop2PianoConfig,
    )
    from .models.prophetnet import PROPHETNET_PRETRAINED_CONFIG_ARCHIVE_MAP, ProphetNetConfig, ProphetNetTokenizer
    from .models.pvt import PVT_PRETRAINED_CONFIG_ARCHIVE_MAP, PvtConfig
    from .models.qdqbert import QDQBERT_PRETRAINED_CONFIG_ARCHIVE_MAP, QDQBertConfig
    from .models.rag import RagConfig, RagRetriever, RagTokenizer
    from .models.realm import REALM_PRETRAINED_CONFIG_ARCHIVE_MAP, RealmConfig, RealmTokenizer
    from .models.reformer import REFORMER_PRETRAINED_CONFIG_ARCHIVE_MAP, ReformerConfig
    from .models.regnet import REGNET_PRETRAINED_CONFIG_ARCHIVE_MAP, RegNetConfig
    from .models.rembert import REMBERT_PRETRAINED_CONFIG_ARCHIVE_MAP, RemBertConfig
    from .models.resnet import RESNET_PRETRAINED_CONFIG_ARCHIVE_MAP, ResNetConfig
    from .models.roberta import ROBERTA_PRETRAINED_CONFIG_ARCHIVE_MAP, RobertaConfig, RobertaTokenizer
    from .models.roberta_prelayernorm import (
        ROBERTA_PRELAYERNORM_PRETRAINED_CONFIG_ARCHIVE_MAP,
        RobertaPreLayerNormConfig,
    )
    from .models.roc_bert import ROC_BERT_PRETRAINED_CONFIG_ARCHIVE_MAP, RoCBertConfig, RoCBertTokenizer
    from .models.roformer import ROFORMER_PRETRAINED_CONFIG_ARCHIVE_MAP, RoFormerConfig, RoFormerTokenizer
    from .models.rwkv import RWKV_PRETRAINED_CONFIG_ARCHIVE_MAP, RwkvConfig
    from .models.sam import (
        SAM_PRETRAINED_CONFIG_ARCHIVE_MAP,
        SamConfig,
        SamMaskDecoderConfig,
        SamProcessor,
        SamPromptEncoderConfig,
        SamVisionConfig,
    )
    from .models.seamless_m4t import (
        SEAMLESS_M4T_PRETRAINED_CONFIG_ARCHIVE_MAP,
        SeamlessM4TConfig,
        SeamlessM4TFeatureExtractor,
        SeamlessM4TProcessor,
    )
    from .models.segformer import SEGFORMER_PRETRAINED_CONFIG_ARCHIVE_MAP, SegformerConfig
    from .models.sew import SEW_PRETRAINED_CONFIG_ARCHIVE_MAP, SEWConfig
    from .models.sew_d import SEW_D_PRETRAINED_CONFIG_ARCHIVE_MAP, SEWDConfig
    from .models.speech_encoder_decoder import SpeechEncoderDecoderConfig
    from .models.speech_to_text import (
        SPEECH_TO_TEXT_PRETRAINED_CONFIG_ARCHIVE_MAP,
        Speech2TextConfig,
        Speech2TextFeatureExtractor,
        Speech2TextProcessor,
    )
    from .models.speech_to_text_2 import (
        SPEECH_TO_TEXT_2_PRETRAINED_CONFIG_ARCHIVE_MAP,
        Speech2Text2Config,
        Speech2Text2Processor,
        Speech2Text2Tokenizer,
    )
    from .models.speecht5 import (
        SPEECHT5_PRETRAINED_CONFIG_ARCHIVE_MAP,
        SPEECHT5_PRETRAINED_HIFIGAN_CONFIG_ARCHIVE_MAP,
        SpeechT5Config,
        SpeechT5FeatureExtractor,
        SpeechT5HifiGanConfig,
        SpeechT5Processor,
    )
    from .models.splinter import SPLINTER_PRETRAINED_CONFIG_ARCHIVE_MAP, SplinterConfig, SplinterTokenizer
    from .models.squeezebert import SQUEEZEBERT_PRETRAINED_CONFIG_ARCHIVE_MAP, SqueezeBertConfig, SqueezeBertTokenizer
    from .models.swiftformer import SWIFTFORMER_PRETRAINED_CONFIG_ARCHIVE_MAP, SwiftFormerConfig
    from .models.swin import SWIN_PRETRAINED_CONFIG_ARCHIVE_MAP, SwinConfig
    from .models.swin2sr import SWIN2SR_PRETRAINED_CONFIG_ARCHIVE_MAP, Swin2SRConfig
    from .models.swinv2 import SWINV2_PRETRAINED_CONFIG_ARCHIVE_MAP, Swinv2Config
    from .models.switch_transformers import SWITCH_TRANSFORMERS_PRETRAINED_CONFIG_ARCHIVE_MAP, SwitchTransformersConfig
    from .models.t5 import T5_PRETRAINED_CONFIG_ARCHIVE_MAP, T5Config
    from .models.table_transformer import TABLE_TRANSFORMER_PRETRAINED_CONFIG_ARCHIVE_MAP, TableTransformerConfig
    from .models.tapas import TAPAS_PRETRAINED_CONFIG_ARCHIVE_MAP, TapasConfig, TapasTokenizer
    from .models.time_series_transformer import (
        TIME_SERIES_TRANSFORMER_PRETRAINED_CONFIG_ARCHIVE_MAP,
        TimeSeriesTransformerConfig,
    )
    from .models.timesformer import TIMESFORMER_PRETRAINED_CONFIG_ARCHIVE_MAP, TimesformerConfig
    from .models.timm_backbone import TimmBackboneConfig
    from .models.trocr import TROCR_PRETRAINED_CONFIG_ARCHIVE_MAP, TrOCRConfig, TrOCRProcessor
    from .models.tvlt import TVLT_PRETRAINED_CONFIG_ARCHIVE_MAP, TvltConfig, TvltFeatureExtractor, TvltProcessor
<<<<<<< HEAD
    from .models.udop import UDOP_PRETRAINED_CONFIG_ARCHIVE_MAP, UdopConfig, UdopProcessor
=======
    from .models.tvp import (
        TVP_PRETRAINED_CONFIG_ARCHIVE_MAP,
        TvpConfig,
        TvpProcessor,
    )
>>>>>>> 083e3692
    from .models.umt5 import UMT5Config
    from .models.unispeech import UNISPEECH_PRETRAINED_CONFIG_ARCHIVE_MAP, UniSpeechConfig
    from .models.unispeech_sat import UNISPEECH_SAT_PRETRAINED_CONFIG_ARCHIVE_MAP, UniSpeechSatConfig
    from .models.univnet import (
        UNIVNET_PRETRAINED_CONFIG_ARCHIVE_MAP,
        UnivNetConfig,
        UnivNetFeatureExtractor,
    )
    from .models.upernet import UperNetConfig
    from .models.videomae import VIDEOMAE_PRETRAINED_CONFIG_ARCHIVE_MAP, VideoMAEConfig
    from .models.vilt import (
        VILT_PRETRAINED_CONFIG_ARCHIVE_MAP,
        ViltConfig,
        ViltFeatureExtractor,
        ViltImageProcessor,
        ViltProcessor,
    )
    from .models.vision_encoder_decoder import VisionEncoderDecoderConfig
    from .models.vision_text_dual_encoder import VisionTextDualEncoderConfig, VisionTextDualEncoderProcessor
    from .models.visual_bert import VISUAL_BERT_PRETRAINED_CONFIG_ARCHIVE_MAP, VisualBertConfig
    from .models.vit import VIT_PRETRAINED_CONFIG_ARCHIVE_MAP, ViTConfig
    from .models.vit_hybrid import VIT_HYBRID_PRETRAINED_CONFIG_ARCHIVE_MAP, ViTHybridConfig
    from .models.vit_mae import VIT_MAE_PRETRAINED_CONFIG_ARCHIVE_MAP, ViTMAEConfig
    from .models.vit_msn import VIT_MSN_PRETRAINED_CONFIG_ARCHIVE_MAP, ViTMSNConfig
    from .models.vitdet import VITDET_PRETRAINED_CONFIG_ARCHIVE_MAP, VitDetConfig
    from .models.vitmatte import VITMATTE_PRETRAINED_CONFIG_ARCHIVE_MAP, VitMatteConfig
    from .models.vits import (
        VITS_PRETRAINED_CONFIG_ARCHIVE_MAP,
        VitsConfig,
        VitsTokenizer,
    )
    from .models.vivit import VIVIT_PRETRAINED_CONFIG_ARCHIVE_MAP, VivitConfig
    from .models.wav2vec2 import (
        WAV_2_VEC_2_PRETRAINED_CONFIG_ARCHIVE_MAP,
        Wav2Vec2Config,
        Wav2Vec2CTCTokenizer,
        Wav2Vec2FeatureExtractor,
        Wav2Vec2Processor,
        Wav2Vec2Tokenizer,
    )
    from .models.wav2vec2_conformer import WAV2VEC2_CONFORMER_PRETRAINED_CONFIG_ARCHIVE_MAP, Wav2Vec2ConformerConfig
    from .models.wav2vec2_phoneme import Wav2Vec2PhonemeCTCTokenizer
    from .models.wav2vec2_with_lm import Wav2Vec2ProcessorWithLM
    from .models.wavlm import WAVLM_PRETRAINED_CONFIG_ARCHIVE_MAP, WavLMConfig
    from .models.whisper import (
        WHISPER_PRETRAINED_CONFIG_ARCHIVE_MAP,
        WhisperConfig,
        WhisperFeatureExtractor,
        WhisperProcessor,
        WhisperTokenizer,
    )
    from .models.x_clip import (
        XCLIP_PRETRAINED_CONFIG_ARCHIVE_MAP,
        XCLIPConfig,
        XCLIPProcessor,
        XCLIPTextConfig,
        XCLIPVisionConfig,
    )
    from .models.xglm import XGLM_PRETRAINED_CONFIG_ARCHIVE_MAP, XGLMConfig
    from .models.xlm import XLM_PRETRAINED_CONFIG_ARCHIVE_MAP, XLMConfig, XLMTokenizer
    from .models.xlm_prophetnet import XLM_PROPHETNET_PRETRAINED_CONFIG_ARCHIVE_MAP, XLMProphetNetConfig
    from .models.xlm_roberta import XLM_ROBERTA_PRETRAINED_CONFIG_ARCHIVE_MAP, XLMRobertaConfig
    from .models.xlm_roberta_xl import XLM_ROBERTA_XL_PRETRAINED_CONFIG_ARCHIVE_MAP, XLMRobertaXLConfig
    from .models.xlnet import XLNET_PRETRAINED_CONFIG_ARCHIVE_MAP, XLNetConfig
    from .models.xmod import XMOD_PRETRAINED_CONFIG_ARCHIVE_MAP, XmodConfig
    from .models.yolos import YOLOS_PRETRAINED_CONFIG_ARCHIVE_MAP, YolosConfig
    from .models.yoso import YOSO_PRETRAINED_CONFIG_ARCHIVE_MAP, YosoConfig

    # Pipelines
    from .pipelines import (
        AudioClassificationPipeline,
        AutomaticSpeechRecognitionPipeline,
        Conversation,
        ConversationalPipeline,
        CsvPipelineDataFormat,
        DepthEstimationPipeline,
        DocumentQuestionAnsweringPipeline,
        FeatureExtractionPipeline,
        FillMaskPipeline,
        ImageClassificationPipeline,
        ImageSegmentationPipeline,
        ImageToImagePipeline,
        ImageToTextPipeline,
        JsonPipelineDataFormat,
        MaskGenerationPipeline,
        NerPipeline,
        ObjectDetectionPipeline,
        PipedPipelineDataFormat,
        Pipeline,
        PipelineDataFormat,
        QuestionAnsweringPipeline,
        SummarizationPipeline,
        TableQuestionAnsweringPipeline,
        Text2TextGenerationPipeline,
        TextClassificationPipeline,
        TextGenerationPipeline,
        TextToAudioPipeline,
        TokenClassificationPipeline,
        TranslationPipeline,
        VideoClassificationPipeline,
        VisualQuestionAnsweringPipeline,
        ZeroShotAudioClassificationPipeline,
        ZeroShotClassificationPipeline,
        ZeroShotImageClassificationPipeline,
        ZeroShotObjectDetectionPipeline,
        pipeline,
    )
    from .processing_utils import ProcessorMixin

    # Tokenization
    from .tokenization_utils import PreTrainedTokenizer
    from .tokenization_utils_base import (
        AddedToken,
        BatchEncoding,
        CharSpan,
        PreTrainedTokenizerBase,
        SpecialTokensMixin,
        TokenSpan,
    )

    # Tools
    from .tools import (
        Agent,
        AzureOpenAiAgent,
        HfAgent,
        LocalAgent,
        OpenAiAgent,
        PipelineTool,
        RemoteTool,
        Tool,
        launch_gradio_demo,
        load_tool,
    )

    # Trainer
    from .trainer_callback import (
        DefaultFlowCallback,
        EarlyStoppingCallback,
        PrinterCallback,
        ProgressCallback,
        TrainerCallback,
        TrainerControl,
        TrainerState,
    )
    from .trainer_utils import EvalPrediction, IntervalStrategy, SchedulerType, enable_full_determinism, set_seed
    from .training_args import TrainingArguments
    from .training_args_seq2seq import Seq2SeqTrainingArguments
    from .training_args_tf import TFTrainingArguments

    # Files and general utilities
    from .utils import (
        CONFIG_NAME,
        MODEL_CARD_NAME,
        PYTORCH_PRETRAINED_BERT_CACHE,
        PYTORCH_TRANSFORMERS_CACHE,
        SPIECE_UNDERLINE,
        TF2_WEIGHTS_NAME,
        TF_WEIGHTS_NAME,
        TRANSFORMERS_CACHE,
        WEIGHTS_NAME,
        TensorType,
        add_end_docstrings,
        add_start_docstrings,
        is_apex_available,
        is_bitsandbytes_available,
        is_datasets_available,
        is_decord_available,
        is_faiss_available,
        is_flax_available,
        is_keras_nlp_available,
        is_phonemizer_available,
        is_psutil_available,
        is_py3nvml_available,
        is_pyctcdecode_available,
        is_safetensors_available,
        is_scipy_available,
        is_sentencepiece_available,
        is_sklearn_available,
        is_speech_available,
        is_tensorflow_text_available,
        is_tf_available,
        is_timm_available,
        is_tokenizers_available,
        is_torch_available,
        is_torch_neuroncore_available,
        is_torch_npu_available,
        is_torch_tpu_available,
        is_torch_xpu_available,
        is_torchvision_available,
        is_vision_available,
        logging,
    )

    # bitsandbytes config
    from .utils.quantization_config import AwqConfig, BitsAndBytesConfig, GPTQConfig

    try:
        if not is_sentencepiece_available():
            raise OptionalDependencyNotAvailable()
    except OptionalDependencyNotAvailable:
        from .utils.dummy_sentencepiece_objects import *
    else:
        from .models.albert import AlbertTokenizer
        from .models.barthez import BarthezTokenizer
        from .models.bartpho import BartphoTokenizer
        from .models.bert_generation import BertGenerationTokenizer
        from .models.big_bird import BigBirdTokenizer
        from .models.camembert import CamembertTokenizer
        from .models.code_llama import CodeLlamaTokenizer
        from .models.cpm import CpmTokenizer
        from .models.deberta_v2 import DebertaV2Tokenizer
        from .models.ernie_m import ErnieMTokenizer
        from .models.fnet import FNetTokenizer
        from .models.gpt_sw3 import GPTSw3Tokenizer
        from .models.layoutxlm import LayoutXLMTokenizer
        from .models.llama import LlamaTokenizer
        from .models.m2m_100 import M2M100Tokenizer
        from .models.marian import MarianTokenizer
        from .models.mbart import MBart50Tokenizer, MBartTokenizer
        from .models.mluke import MLukeTokenizer
        from .models.mt5 import MT5Tokenizer
        from .models.nllb import NllbTokenizer
        from .models.pegasus import PegasusTokenizer
        from .models.plbart import PLBartTokenizer
        from .models.reformer import ReformerTokenizer
        from .models.rembert import RemBertTokenizer
        from .models.seamless_m4t import SeamlessM4TTokenizer
        from .models.speech_to_text import Speech2TextTokenizer
        from .models.speecht5 import SpeechT5Tokenizer
        from .models.t5 import T5Tokenizer
        from .models.udop import UdopTokenizer
        from .models.xglm import XGLMTokenizer
        from .models.xlm_prophetnet import XLMProphetNetTokenizer
        from .models.xlm_roberta import XLMRobertaTokenizer
        from .models.xlnet import XLNetTokenizer

    try:
        if not is_tokenizers_available():
            raise OptionalDependencyNotAvailable()
    except OptionalDependencyNotAvailable:
        from .utils.dummy_tokenizers_objects import *
    else:
        # Fast tokenizers imports
        from .models.albert import AlbertTokenizerFast
        from .models.bart import BartTokenizerFast
        from .models.barthez import BarthezTokenizerFast
        from .models.bert import BertTokenizerFast
        from .models.big_bird import BigBirdTokenizerFast
        from .models.blenderbot import BlenderbotTokenizerFast
        from .models.blenderbot_small import BlenderbotSmallTokenizerFast
        from .models.bloom import BloomTokenizerFast
        from .models.camembert import CamembertTokenizerFast
        from .models.clip import CLIPTokenizerFast
        from .models.code_llama import CodeLlamaTokenizerFast
        from .models.codegen import CodeGenTokenizerFast
        from .models.convbert import ConvBertTokenizerFast
        from .models.cpm import CpmTokenizerFast
        from .models.deberta import DebertaTokenizerFast
        from .models.deberta_v2 import DebertaV2TokenizerFast
        from .models.deprecated.retribert import RetriBertTokenizerFast
        from .models.distilbert import DistilBertTokenizerFast
        from .models.dpr import DPRContextEncoderTokenizerFast, DPRQuestionEncoderTokenizerFast, DPRReaderTokenizerFast
        from .models.electra import ElectraTokenizerFast
        from .models.fnet import FNetTokenizerFast
        from .models.funnel import FunnelTokenizerFast
        from .models.gpt2 import GPT2TokenizerFast
        from .models.gpt_neox import GPTNeoXTokenizerFast
        from .models.gpt_neox_japanese import GPTNeoXJapaneseTokenizer
        from .models.herbert import HerbertTokenizerFast
        from .models.layoutlm import LayoutLMTokenizerFast
        from .models.layoutlmv2 import LayoutLMv2TokenizerFast
        from .models.layoutlmv3 import LayoutLMv3TokenizerFast
        from .models.layoutxlm import LayoutXLMTokenizerFast
        from .models.led import LEDTokenizerFast
        from .models.llama import LlamaTokenizerFast
        from .models.longformer import LongformerTokenizerFast
        from .models.lxmert import LxmertTokenizerFast
        from .models.markuplm import MarkupLMTokenizerFast
        from .models.mbart import MBartTokenizerFast
        from .models.mbart50 import MBart50TokenizerFast
        from .models.mobilebert import MobileBertTokenizerFast
        from .models.mpnet import MPNetTokenizerFast
        from .models.mt5 import MT5TokenizerFast
        from .models.mvp import MvpTokenizerFast
        from .models.nllb import NllbTokenizerFast
        from .models.nougat import NougatTokenizerFast
        from .models.openai import OpenAIGPTTokenizerFast
        from .models.pegasus import PegasusTokenizerFast
        from .models.realm import RealmTokenizerFast
        from .models.reformer import ReformerTokenizerFast
        from .models.rembert import RemBertTokenizerFast
        from .models.roberta import RobertaTokenizerFast
        from .models.roformer import RoFormerTokenizerFast
        from .models.seamless_m4t import SeamlessM4TTokenizerFast
        from .models.splinter import SplinterTokenizerFast
        from .models.squeezebert import SqueezeBertTokenizerFast
        from .models.t5 import T5TokenizerFast
        from .models.udop import UdopTokenizerFast
        from .models.whisper import WhisperTokenizerFast
        from .models.xglm import XGLMTokenizerFast
        from .models.xlm_roberta import XLMRobertaTokenizerFast
        from .models.xlnet import XLNetTokenizerFast
        from .tokenization_utils_fast import PreTrainedTokenizerFast

    try:
        if not (is_sentencepiece_available() and is_tokenizers_available()):
            raise OptionalDependencyNotAvailable()
    except OptionalDependencyNotAvailable:
        from .utils.dummies_sentencepiece_and_tokenizers_objects import *
    else:
        from .convert_slow_tokenizer import SLOW_TO_FAST_CONVERTERS, convert_slow_tokenizer

    try:
        if not is_tensorflow_text_available():
            raise OptionalDependencyNotAvailable()
    except OptionalDependencyNotAvailable:
        from .utils.dummy_tensorflow_text_objects import *
    else:
        from .models.bert import TFBertTokenizer

    try:
        if not is_keras_nlp_available():
            raise OptionalDependencyNotAvailable()
    except OptionalDependencyNotAvailable:
        from .utils.dummy_keras_nlp_objects import *
    else:
        from .models.gpt2 import TFGPT2Tokenizer

    try:
        if not is_vision_available():
            raise OptionalDependencyNotAvailable()
    except OptionalDependencyNotAvailable:
        from .utils.dummy_vision_objects import *
    else:
        from .image_processing_utils import ImageProcessingMixin
        from .image_utils import ImageFeatureExtractionMixin
        from .models.beit import BeitFeatureExtractor, BeitImageProcessor
        from .models.bit import BitImageProcessor
        from .models.blip import BlipImageProcessor
        from .models.bridgetower import BridgeTowerImageProcessor
        from .models.chinese_clip import ChineseCLIPFeatureExtractor, ChineseCLIPImageProcessor
        from .models.clip import CLIPFeatureExtractor, CLIPImageProcessor
        from .models.conditional_detr import ConditionalDetrFeatureExtractor, ConditionalDetrImageProcessor
        from .models.convnext import ConvNextFeatureExtractor, ConvNextImageProcessor
        from .models.deformable_detr import DeformableDetrFeatureExtractor, DeformableDetrImageProcessor
        from .models.deit import DeiTFeatureExtractor, DeiTImageProcessor
        from .models.deta import DetaImageProcessor
        from .models.detr import DetrFeatureExtractor, DetrImageProcessor
        from .models.donut import DonutFeatureExtractor, DonutImageProcessor
        from .models.dpt import DPTFeatureExtractor, DPTImageProcessor
        from .models.efficientformer import EfficientFormerImageProcessor
        from .models.efficientnet import EfficientNetImageProcessor
        from .models.flava import FlavaFeatureExtractor, FlavaImageProcessor, FlavaProcessor
        from .models.fuyu import FuyuImageProcessor, FuyuProcessor
        from .models.glpn import GLPNFeatureExtractor, GLPNImageProcessor
        from .models.idefics import IdeficsImageProcessor
        from .models.imagegpt import ImageGPTFeatureExtractor, ImageGPTImageProcessor
        from .models.layoutlmv2 import LayoutLMv2FeatureExtractor, LayoutLMv2ImageProcessor
        from .models.layoutlmv3 import LayoutLMv3FeatureExtractor, LayoutLMv3ImageProcessor
        from .models.levit import LevitFeatureExtractor, LevitImageProcessor
        from .models.mask2former import Mask2FormerImageProcessor
        from .models.maskformer import MaskFormerFeatureExtractor, MaskFormerImageProcessor
        from .models.mobilenet_v1 import MobileNetV1FeatureExtractor, MobileNetV1ImageProcessor
        from .models.mobilenet_v2 import MobileNetV2FeatureExtractor, MobileNetV2ImageProcessor
        from .models.mobilevit import MobileViTFeatureExtractor, MobileViTImageProcessor
        from .models.nougat import NougatImageProcessor
        from .models.oneformer import OneFormerImageProcessor
        from .models.owlv2 import Owlv2ImageProcessor
        from .models.owlvit import OwlViTFeatureExtractor, OwlViTImageProcessor
        from .models.perceiver import PerceiverFeatureExtractor, PerceiverImageProcessor
        from .models.pix2struct import Pix2StructImageProcessor
        from .models.poolformer import PoolFormerFeatureExtractor, PoolFormerImageProcessor
        from .models.pvt import PvtImageProcessor
        from .models.sam import SamImageProcessor
        from .models.segformer import SegformerFeatureExtractor, SegformerImageProcessor
        from .models.swin2sr import Swin2SRImageProcessor
        from .models.tvlt import TvltImageProcessor
<<<<<<< HEAD
        from .models.udop import UdopImageProcessor
=======
        from .models.tvp import TvpImageProcessor
>>>>>>> 083e3692
        from .models.videomae import VideoMAEFeatureExtractor, VideoMAEImageProcessor
        from .models.vilt import ViltFeatureExtractor, ViltImageProcessor, ViltProcessor
        from .models.vit import ViTFeatureExtractor, ViTImageProcessor
        from .models.vit_hybrid import ViTHybridImageProcessor
        from .models.vitmatte import VitMatteImageProcessor
        from .models.vivit import VivitImageProcessor
        from .models.yolos import YolosFeatureExtractor, YolosImageProcessor

    # Modeling
    try:
        if not is_torch_available():
            raise OptionalDependencyNotAvailable()
    except OptionalDependencyNotAvailable:
        from .utils.dummy_pt_objects import *
    else:
        # Benchmarks
        from .benchmark.benchmark import PyTorchBenchmark
        from .benchmark.benchmark_args import PyTorchBenchmarkArguments
        from .data.datasets import (
            GlueDataset,
            GlueDataTrainingArguments,
            LineByLineTextDataset,
            LineByLineWithRefDataset,
            LineByLineWithSOPTextDataset,
            SquadDataset,
            SquadDataTrainingArguments,
            TextDataset,
            TextDatasetForNextSentencePrediction,
        )
        from .generation import (
            AlternatingCodebooksLogitsProcessor,
            BeamScorer,
            BeamSearchScorer,
            ClassifierFreeGuidanceLogitsProcessor,
            ConstrainedBeamSearchScorer,
            Constraint,
            ConstraintListState,
            DisjunctiveConstraint,
            EncoderNoRepeatNGramLogitsProcessor,
            EncoderRepetitionPenaltyLogitsProcessor,
            EpsilonLogitsWarper,
            EtaLogitsWarper,
            ExponentialDecayLengthPenalty,
            ForcedBOSTokenLogitsProcessor,
            ForcedEOSTokenLogitsProcessor,
            ForceTokensLogitsProcessor,
            GenerationMixin,
            HammingDiversityLogitsProcessor,
            InfNanRemoveLogitsProcessor,
            LogitNormalization,
            LogitsProcessor,
            LogitsProcessorList,
            LogitsWarper,
            MaxLengthCriteria,
            MaxTimeCriteria,
            MinLengthLogitsProcessor,
            MinNewTokensLengthLogitsProcessor,
            NoBadWordsLogitsProcessor,
            NoRepeatNGramLogitsProcessor,
            PhrasalConstraint,
            PrefixConstrainedLogitsProcessor,
            RepetitionPenaltyLogitsProcessor,
            SequenceBiasLogitsProcessor,
            StoppingCriteria,
            StoppingCriteriaList,
            SuppressTokensAtBeginLogitsProcessor,
            SuppressTokensLogitsProcessor,
            TemperatureLogitsWarper,
            TopKLogitsWarper,
            TopPLogitsWarper,
            TypicalLogitsWarper,
            UnbatchedClassifierFreeGuidanceLogitsProcessor,
            WhisperTimeStampLogitsProcessor,
            top_k_top_p_filtering,
        )
        from .modeling_utils import PreTrainedModel
        from .models.albert import (
            ALBERT_PRETRAINED_MODEL_ARCHIVE_LIST,
            AlbertForMaskedLM,
            AlbertForMultipleChoice,
            AlbertForPreTraining,
            AlbertForQuestionAnswering,
            AlbertForSequenceClassification,
            AlbertForTokenClassification,
            AlbertModel,
            AlbertPreTrainedModel,
            load_tf_weights_in_albert,
        )
        from .models.align import (
            ALIGN_PRETRAINED_MODEL_ARCHIVE_LIST,
            AlignModel,
            AlignPreTrainedModel,
            AlignTextModel,
            AlignVisionModel,
        )
        from .models.altclip import (
            ALTCLIP_PRETRAINED_MODEL_ARCHIVE_LIST,
            AltCLIPModel,
            AltCLIPPreTrainedModel,
            AltCLIPTextModel,
            AltCLIPVisionModel,
        )
        from .models.audio_spectrogram_transformer import (
            AUDIO_SPECTROGRAM_TRANSFORMER_PRETRAINED_MODEL_ARCHIVE_LIST,
            ASTForAudioClassification,
            ASTModel,
            ASTPreTrainedModel,
        )
        from .models.auto import (
            MODEL_FOR_AUDIO_CLASSIFICATION_MAPPING,
            MODEL_FOR_AUDIO_FRAME_CLASSIFICATION_MAPPING,
            MODEL_FOR_AUDIO_XVECTOR_MAPPING,
            MODEL_FOR_BACKBONE_MAPPING,
            MODEL_FOR_CAUSAL_IMAGE_MODELING_MAPPING,
            MODEL_FOR_CAUSAL_LM_MAPPING,
            MODEL_FOR_CTC_MAPPING,
            MODEL_FOR_DEPTH_ESTIMATION_MAPPING,
            MODEL_FOR_DOCUMENT_QUESTION_ANSWERING_MAPPING,
            MODEL_FOR_IMAGE_CLASSIFICATION_MAPPING,
            MODEL_FOR_IMAGE_SEGMENTATION_MAPPING,
            MODEL_FOR_IMAGE_TO_IMAGE_MAPPING,
            MODEL_FOR_INSTANCE_SEGMENTATION_MAPPING,
            MODEL_FOR_MASK_GENERATION_MAPPING,
            MODEL_FOR_MASKED_IMAGE_MODELING_MAPPING,
            MODEL_FOR_MASKED_LM_MAPPING,
            MODEL_FOR_MULTIPLE_CHOICE_MAPPING,
            MODEL_FOR_NEXT_SENTENCE_PREDICTION_MAPPING,
            MODEL_FOR_OBJECT_DETECTION_MAPPING,
            MODEL_FOR_PRETRAINING_MAPPING,
            MODEL_FOR_QUESTION_ANSWERING_MAPPING,
            MODEL_FOR_SEMANTIC_SEGMENTATION_MAPPING,
            MODEL_FOR_SEQ_TO_SEQ_CAUSAL_LM_MAPPING,
            MODEL_FOR_SEQUENCE_CLASSIFICATION_MAPPING,
            MODEL_FOR_SPEECH_SEQ_2_SEQ_MAPPING,
            MODEL_FOR_TABLE_QUESTION_ANSWERING_MAPPING,
            MODEL_FOR_TEXT_ENCODING_MAPPING,
            MODEL_FOR_TEXT_TO_SPECTROGRAM_MAPPING,
            MODEL_FOR_TEXT_TO_WAVEFORM_MAPPING,
            MODEL_FOR_TIME_SERIES_CLASSIFICATION_MAPPING,
            MODEL_FOR_TIME_SERIES_REGRESSION_MAPPING,
            MODEL_FOR_TOKEN_CLASSIFICATION_MAPPING,
            MODEL_FOR_UNIVERSAL_SEGMENTATION_MAPPING,
            MODEL_FOR_VIDEO_CLASSIFICATION_MAPPING,
            MODEL_FOR_VISION_2_SEQ_MAPPING,
            MODEL_FOR_VISUAL_QUESTION_ANSWERING_MAPPING,
            MODEL_FOR_ZERO_SHOT_IMAGE_CLASSIFICATION_MAPPING,
            MODEL_FOR_ZERO_SHOT_OBJECT_DETECTION_MAPPING,
            MODEL_MAPPING,
            MODEL_WITH_LM_HEAD_MAPPING,
            AutoBackbone,
            AutoModel,
            AutoModelForAudioClassification,
            AutoModelForAudioFrameClassification,
            AutoModelForAudioXVector,
            AutoModelForCausalLM,
            AutoModelForCTC,
            AutoModelForDepthEstimation,
            AutoModelForDocumentQuestionAnswering,
            AutoModelForImageClassification,
            AutoModelForImageSegmentation,
            AutoModelForImageToImage,
            AutoModelForInstanceSegmentation,
            AutoModelForMaskedImageModeling,
            AutoModelForMaskedLM,
            AutoModelForMaskGeneration,
            AutoModelForMultipleChoice,
            AutoModelForNextSentencePrediction,
            AutoModelForObjectDetection,
            AutoModelForPreTraining,
            AutoModelForQuestionAnswering,
            AutoModelForSemanticSegmentation,
            AutoModelForSeq2SeqLM,
            AutoModelForSequenceClassification,
            AutoModelForSpeechSeq2Seq,
            AutoModelForTableQuestionAnswering,
            AutoModelForTextEncoding,
            AutoModelForTextToSpectrogram,
            AutoModelForTextToWaveform,
            AutoModelForTokenClassification,
            AutoModelForUniversalSegmentation,
            AutoModelForVideoClassification,
            AutoModelForVision2Seq,
            AutoModelForVisualQuestionAnswering,
            AutoModelForZeroShotImageClassification,
            AutoModelForZeroShotObjectDetection,
            AutoModelWithLMHead,
        )
        from .models.autoformer import (
            AUTOFORMER_PRETRAINED_MODEL_ARCHIVE_LIST,
            AutoformerForPrediction,
            AutoformerModel,
            AutoformerPreTrainedModel,
        )
        from .models.bark import (
            BARK_PRETRAINED_MODEL_ARCHIVE_LIST,
            BarkCausalModel,
            BarkCoarseModel,
            BarkFineModel,
            BarkModel,
            BarkPreTrainedModel,
            BarkSemanticModel,
        )
        from .models.bart import (
            BART_PRETRAINED_MODEL_ARCHIVE_LIST,
            BartForCausalLM,
            BartForConditionalGeneration,
            BartForQuestionAnswering,
            BartForSequenceClassification,
            BartModel,
            BartPreTrainedModel,
            BartPretrainedModel,
            PretrainedBartModel,
        )
        from .models.beit import (
            BEIT_PRETRAINED_MODEL_ARCHIVE_LIST,
            BeitBackbone,
            BeitForImageClassification,
            BeitForMaskedImageModeling,
            BeitForSemanticSegmentation,
            BeitModel,
            BeitPreTrainedModel,
        )
        from .models.bert import (
            BERT_PRETRAINED_MODEL_ARCHIVE_LIST,
            BertForMaskedLM,
            BertForMultipleChoice,
            BertForNextSentencePrediction,
            BertForPreTraining,
            BertForQuestionAnswering,
            BertForSequenceClassification,
            BertForTokenClassification,
            BertLayer,
            BertLMHeadModel,
            BertModel,
            BertPreTrainedModel,
            load_tf_weights_in_bert,
        )
        from .models.bert_generation import (
            BertGenerationDecoder,
            BertGenerationEncoder,
            BertGenerationPreTrainedModel,
            load_tf_weights_in_bert_generation,
        )
        from .models.big_bird import (
            BIG_BIRD_PRETRAINED_MODEL_ARCHIVE_LIST,
            BigBirdForCausalLM,
            BigBirdForMaskedLM,
            BigBirdForMultipleChoice,
            BigBirdForPreTraining,
            BigBirdForQuestionAnswering,
            BigBirdForSequenceClassification,
            BigBirdForTokenClassification,
            BigBirdLayer,
            BigBirdModel,
            BigBirdPreTrainedModel,
            load_tf_weights_in_big_bird,
        )
        from .models.bigbird_pegasus import (
            BIGBIRD_PEGASUS_PRETRAINED_MODEL_ARCHIVE_LIST,
            BigBirdPegasusForCausalLM,
            BigBirdPegasusForConditionalGeneration,
            BigBirdPegasusForQuestionAnswering,
            BigBirdPegasusForSequenceClassification,
            BigBirdPegasusModel,
            BigBirdPegasusPreTrainedModel,
        )
        from .models.biogpt import (
            BIOGPT_PRETRAINED_MODEL_ARCHIVE_LIST,
            BioGptForCausalLM,
            BioGptForSequenceClassification,
            BioGptForTokenClassification,
            BioGptModel,
            BioGptPreTrainedModel,
        )
        from .models.bit import (
            BIT_PRETRAINED_MODEL_ARCHIVE_LIST,
            BitBackbone,
            BitForImageClassification,
            BitModel,
            BitPreTrainedModel,
        )
        from .models.blenderbot import (
            BLENDERBOT_PRETRAINED_MODEL_ARCHIVE_LIST,
            BlenderbotForCausalLM,
            BlenderbotForConditionalGeneration,
            BlenderbotModel,
            BlenderbotPreTrainedModel,
        )
        from .models.blenderbot_small import (
            BLENDERBOT_SMALL_PRETRAINED_MODEL_ARCHIVE_LIST,
            BlenderbotSmallForCausalLM,
            BlenderbotSmallForConditionalGeneration,
            BlenderbotSmallModel,
            BlenderbotSmallPreTrainedModel,
        )
        from .models.blip import (
            BLIP_PRETRAINED_MODEL_ARCHIVE_LIST,
            BlipForConditionalGeneration,
            BlipForImageTextRetrieval,
            BlipForQuestionAnswering,
            BlipModel,
            BlipPreTrainedModel,
            BlipTextModel,
            BlipVisionModel,
        )
        from .models.blip_2 import (
            BLIP_2_PRETRAINED_MODEL_ARCHIVE_LIST,
            Blip2ForConditionalGeneration,
            Blip2Model,
            Blip2PreTrainedModel,
            Blip2QFormerModel,
            Blip2VisionModel,
        )
        from .models.bloom import (
            BLOOM_PRETRAINED_MODEL_ARCHIVE_LIST,
            BloomForCausalLM,
            BloomForQuestionAnswering,
            BloomForSequenceClassification,
            BloomForTokenClassification,
            BloomModel,
            BloomPreTrainedModel,
        )
        from .models.bridgetower import (
            BRIDGETOWER_PRETRAINED_MODEL_ARCHIVE_LIST,
            BridgeTowerForContrastiveLearning,
            BridgeTowerForImageAndTextRetrieval,
            BridgeTowerForMaskedLM,
            BridgeTowerModel,
            BridgeTowerPreTrainedModel,
        )
        from .models.bros import (
            BROS_PRETRAINED_MODEL_ARCHIVE_LIST,
            BrosForTokenClassification,
            BrosModel,
            BrosPreTrainedModel,
            BrosProcessor,
            BrosSpadeEEForTokenClassification,
            BrosSpadeELForTokenClassification,
        )
        from .models.camembert import (
            CAMEMBERT_PRETRAINED_MODEL_ARCHIVE_LIST,
            CamembertForCausalLM,
            CamembertForMaskedLM,
            CamembertForMultipleChoice,
            CamembertForQuestionAnswering,
            CamembertForSequenceClassification,
            CamembertForTokenClassification,
            CamembertModel,
            CamembertPreTrainedModel,
        )
        from .models.canine import (
            CANINE_PRETRAINED_MODEL_ARCHIVE_LIST,
            CanineForMultipleChoice,
            CanineForQuestionAnswering,
            CanineForSequenceClassification,
            CanineForTokenClassification,
            CanineLayer,
            CanineModel,
            CaninePreTrainedModel,
            load_tf_weights_in_canine,
        )
        from .models.chinese_clip import (
            CHINESE_CLIP_PRETRAINED_MODEL_ARCHIVE_LIST,
            ChineseCLIPModel,
            ChineseCLIPPreTrainedModel,
            ChineseCLIPTextModel,
            ChineseCLIPVisionModel,
        )
        from .models.clap import (
            CLAP_PRETRAINED_MODEL_ARCHIVE_LIST,
            ClapAudioModel,
            ClapAudioModelWithProjection,
            ClapFeatureExtractor,
            ClapModel,
            ClapPreTrainedModel,
            ClapTextModel,
            ClapTextModelWithProjection,
        )
        from .models.clip import (
            CLIP_PRETRAINED_MODEL_ARCHIVE_LIST,
            CLIPModel,
            CLIPPreTrainedModel,
            CLIPTextModel,
            CLIPTextModelWithProjection,
            CLIPVisionModel,
            CLIPVisionModelWithProjection,
        )
        from .models.clipseg import (
            CLIPSEG_PRETRAINED_MODEL_ARCHIVE_LIST,
            CLIPSegForImageSegmentation,
            CLIPSegModel,
            CLIPSegPreTrainedModel,
            CLIPSegTextModel,
            CLIPSegVisionModel,
        )
        from .models.clvp import (
            CLVP_PRETRAINED_MODEL_ARCHIVE_LIST,
            ClvpDecoder,
            ClvpEncoder,
            ClvpForCausalLM,
            ClvpModel,
            ClvpModelForConditionalGeneration,
            ClvpPreTrainedModel,
        )
        from .models.codegen import (
            CODEGEN_PRETRAINED_MODEL_ARCHIVE_LIST,
            CodeGenForCausalLM,
            CodeGenModel,
            CodeGenPreTrainedModel,
        )
        from .models.conditional_detr import (
            CONDITIONAL_DETR_PRETRAINED_MODEL_ARCHIVE_LIST,
            ConditionalDetrForObjectDetection,
            ConditionalDetrForSegmentation,
            ConditionalDetrModel,
            ConditionalDetrPreTrainedModel,
        )
        from .models.convbert import (
            CONVBERT_PRETRAINED_MODEL_ARCHIVE_LIST,
            ConvBertForMaskedLM,
            ConvBertForMultipleChoice,
            ConvBertForQuestionAnswering,
            ConvBertForSequenceClassification,
            ConvBertForTokenClassification,
            ConvBertLayer,
            ConvBertModel,
            ConvBertPreTrainedModel,
            load_tf_weights_in_convbert,
        )
        from .models.convnext import (
            CONVNEXT_PRETRAINED_MODEL_ARCHIVE_LIST,
            ConvNextBackbone,
            ConvNextForImageClassification,
            ConvNextModel,
            ConvNextPreTrainedModel,
        )
        from .models.convnextv2 import (
            CONVNEXTV2_PRETRAINED_MODEL_ARCHIVE_LIST,
            ConvNextV2Backbone,
            ConvNextV2ForImageClassification,
            ConvNextV2Model,
            ConvNextV2PreTrainedModel,
        )
        from .models.cpmant import (
            CPMANT_PRETRAINED_MODEL_ARCHIVE_LIST,
            CpmAntForCausalLM,
            CpmAntModel,
            CpmAntPreTrainedModel,
        )
        from .models.ctrl import (
            CTRL_PRETRAINED_MODEL_ARCHIVE_LIST,
            CTRLForSequenceClassification,
            CTRLLMHeadModel,
            CTRLModel,
            CTRLPreTrainedModel,
        )
        from .models.cvt import (
            CVT_PRETRAINED_MODEL_ARCHIVE_LIST,
            CvtForImageClassification,
            CvtModel,
            CvtPreTrainedModel,
        )
        from .models.data2vec import (
            DATA2VEC_AUDIO_PRETRAINED_MODEL_ARCHIVE_LIST,
            DATA2VEC_TEXT_PRETRAINED_MODEL_ARCHIVE_LIST,
            DATA2VEC_VISION_PRETRAINED_MODEL_ARCHIVE_LIST,
            Data2VecAudioForAudioFrameClassification,
            Data2VecAudioForCTC,
            Data2VecAudioForSequenceClassification,
            Data2VecAudioForXVector,
            Data2VecAudioModel,
            Data2VecAudioPreTrainedModel,
            Data2VecTextForCausalLM,
            Data2VecTextForMaskedLM,
            Data2VecTextForMultipleChoice,
            Data2VecTextForQuestionAnswering,
            Data2VecTextForSequenceClassification,
            Data2VecTextForTokenClassification,
            Data2VecTextModel,
            Data2VecTextPreTrainedModel,
            Data2VecVisionForImageClassification,
            Data2VecVisionForSemanticSegmentation,
            Data2VecVisionModel,
            Data2VecVisionPreTrainedModel,
        )
        from .models.deberta import (
            DEBERTA_PRETRAINED_MODEL_ARCHIVE_LIST,
            DebertaForMaskedLM,
            DebertaForQuestionAnswering,
            DebertaForSequenceClassification,
            DebertaForTokenClassification,
            DebertaModel,
            DebertaPreTrainedModel,
        )
        from .models.deberta_v2 import (
            DEBERTA_V2_PRETRAINED_MODEL_ARCHIVE_LIST,
            DebertaV2ForMaskedLM,
            DebertaV2ForMultipleChoice,
            DebertaV2ForQuestionAnswering,
            DebertaV2ForSequenceClassification,
            DebertaV2ForTokenClassification,
            DebertaV2Model,
            DebertaV2PreTrainedModel,
        )
        from .models.decision_transformer import (
            DECISION_TRANSFORMER_PRETRAINED_MODEL_ARCHIVE_LIST,
            DecisionTransformerGPT2Model,
            DecisionTransformerGPT2PreTrainedModel,
            DecisionTransformerModel,
            DecisionTransformerPreTrainedModel,
        )
        from .models.deformable_detr import (
            DEFORMABLE_DETR_PRETRAINED_MODEL_ARCHIVE_LIST,
            DeformableDetrForObjectDetection,
            DeformableDetrModel,
            DeformableDetrPreTrainedModel,
        )
        from .models.deit import (
            DEIT_PRETRAINED_MODEL_ARCHIVE_LIST,
            DeiTForImageClassification,
            DeiTForImageClassificationWithTeacher,
            DeiTForMaskedImageModeling,
            DeiTModel,
            DeiTPreTrainedModel,
        )
        from .models.deprecated.mctct import (
            MCTCT_PRETRAINED_MODEL_ARCHIVE_LIST,
            MCTCTForCTC,
            MCTCTModel,
            MCTCTPreTrainedModel,
        )
        from .models.deprecated.mmbt import MMBTForClassification, MMBTModel, ModalEmbeddings
        from .models.deprecated.open_llama import (
            OpenLlamaForCausalLM,
            OpenLlamaForSequenceClassification,
            OpenLlamaModel,
            OpenLlamaPreTrainedModel,
        )
        from .models.deprecated.retribert import (
            RETRIBERT_PRETRAINED_MODEL_ARCHIVE_LIST,
            RetriBertModel,
            RetriBertPreTrainedModel,
        )
        from .models.deprecated.trajectory_transformer import (
            TRAJECTORY_TRANSFORMER_PRETRAINED_MODEL_ARCHIVE_LIST,
            TrajectoryTransformerModel,
            TrajectoryTransformerPreTrainedModel,
        )
        from .models.deprecated.transfo_xl import (
            TRANSFO_XL_PRETRAINED_MODEL_ARCHIVE_LIST,
            AdaptiveEmbedding,
            TransfoXLForSequenceClassification,
            TransfoXLLMHeadModel,
            TransfoXLModel,
            TransfoXLPreTrainedModel,
            load_tf_weights_in_transfo_xl,
        )
        from .models.deprecated.van import (
            VAN_PRETRAINED_MODEL_ARCHIVE_LIST,
            VanForImageClassification,
            VanModel,
            VanPreTrainedModel,
        )
        from .models.deta import (
            DETA_PRETRAINED_MODEL_ARCHIVE_LIST,
            DetaForObjectDetection,
            DetaModel,
            DetaPreTrainedModel,
        )
        from .models.detr import (
            DETR_PRETRAINED_MODEL_ARCHIVE_LIST,
            DetrForObjectDetection,
            DetrForSegmentation,
            DetrModel,
            DetrPreTrainedModel,
        )
        from .models.dinat import (
            DINAT_PRETRAINED_MODEL_ARCHIVE_LIST,
            DinatBackbone,
            DinatForImageClassification,
            DinatModel,
            DinatPreTrainedModel,
        )
        from .models.dinov2 import (
            DINOV2_PRETRAINED_MODEL_ARCHIVE_LIST,
            Dinov2Backbone,
            Dinov2ForImageClassification,
            Dinov2Model,
            Dinov2PreTrainedModel,
        )
        from .models.distilbert import (
            DISTILBERT_PRETRAINED_MODEL_ARCHIVE_LIST,
            DistilBertForMaskedLM,
            DistilBertForMultipleChoice,
            DistilBertForQuestionAnswering,
            DistilBertForSequenceClassification,
            DistilBertForTokenClassification,
            DistilBertModel,
            DistilBertPreTrainedModel,
        )
        from .models.donut import DONUT_SWIN_PRETRAINED_MODEL_ARCHIVE_LIST, DonutSwinModel, DonutSwinPreTrainedModel
        from .models.dpr import (
            DPR_CONTEXT_ENCODER_PRETRAINED_MODEL_ARCHIVE_LIST,
            DPR_QUESTION_ENCODER_PRETRAINED_MODEL_ARCHIVE_LIST,
            DPR_READER_PRETRAINED_MODEL_ARCHIVE_LIST,
            DPRContextEncoder,
            DPRPretrainedContextEncoder,
            DPRPreTrainedModel,
            DPRPretrainedQuestionEncoder,
            DPRPretrainedReader,
            DPRQuestionEncoder,
            DPRReader,
        )
        from .models.dpt import (
            DPT_PRETRAINED_MODEL_ARCHIVE_LIST,
            DPTForDepthEstimation,
            DPTForSemanticSegmentation,
            DPTModel,
            DPTPreTrainedModel,
        )
        from .models.efficientformer import (
            EFFICIENTFORMER_PRETRAINED_MODEL_ARCHIVE_LIST,
            EfficientFormerForImageClassification,
            EfficientFormerForImageClassificationWithTeacher,
            EfficientFormerModel,
            EfficientFormerPreTrainedModel,
        )
        from .models.efficientnet import (
            EFFICIENTNET_PRETRAINED_MODEL_ARCHIVE_LIST,
            EfficientNetForImageClassification,
            EfficientNetModel,
            EfficientNetPreTrainedModel,
        )
        from .models.electra import (
            ELECTRA_PRETRAINED_MODEL_ARCHIVE_LIST,
            ElectraForCausalLM,
            ElectraForMaskedLM,
            ElectraForMultipleChoice,
            ElectraForPreTraining,
            ElectraForQuestionAnswering,
            ElectraForSequenceClassification,
            ElectraForTokenClassification,
            ElectraModel,
            ElectraPreTrainedModel,
            load_tf_weights_in_electra,
        )
        from .models.encodec import (
            ENCODEC_PRETRAINED_MODEL_ARCHIVE_LIST,
            EncodecModel,
            EncodecPreTrainedModel,
        )
        from .models.encoder_decoder import EncoderDecoderModel
        from .models.ernie import (
            ERNIE_PRETRAINED_MODEL_ARCHIVE_LIST,
            ErnieForCausalLM,
            ErnieForMaskedLM,
            ErnieForMultipleChoice,
            ErnieForNextSentencePrediction,
            ErnieForPreTraining,
            ErnieForQuestionAnswering,
            ErnieForSequenceClassification,
            ErnieForTokenClassification,
            ErnieModel,
            ErniePreTrainedModel,
        )
        from .models.ernie_m import (
            ERNIE_M_PRETRAINED_MODEL_ARCHIVE_LIST,
            ErnieMForInformationExtraction,
            ErnieMForMultipleChoice,
            ErnieMForQuestionAnswering,
            ErnieMForSequenceClassification,
            ErnieMForTokenClassification,
            ErnieMModel,
            ErnieMPreTrainedModel,
        )
        from .models.esm import (
            ESM_PRETRAINED_MODEL_ARCHIVE_LIST,
            EsmFoldPreTrainedModel,
            EsmForMaskedLM,
            EsmForProteinFolding,
            EsmForSequenceClassification,
            EsmForTokenClassification,
            EsmModel,
            EsmPreTrainedModel,
        )
        from .models.falcon import (
            FALCON_PRETRAINED_MODEL_ARCHIVE_LIST,
            FalconForCausalLM,
            FalconForQuestionAnswering,
            FalconForSequenceClassification,
            FalconForTokenClassification,
            FalconModel,
            FalconPreTrainedModel,
        )
        from .models.flaubert import (
            FLAUBERT_PRETRAINED_MODEL_ARCHIVE_LIST,
            FlaubertForMultipleChoice,
            FlaubertForQuestionAnswering,
            FlaubertForQuestionAnsweringSimple,
            FlaubertForSequenceClassification,
            FlaubertForTokenClassification,
            FlaubertModel,
            FlaubertPreTrainedModel,
            FlaubertWithLMHeadModel,
        )
        from .models.flava import (
            FLAVA_PRETRAINED_MODEL_ARCHIVE_LIST,
            FlavaForPreTraining,
            FlavaImageCodebook,
            FlavaImageModel,
            FlavaModel,
            FlavaMultimodalModel,
            FlavaPreTrainedModel,
            FlavaTextModel,
        )
        from .models.fnet import (
            FNET_PRETRAINED_MODEL_ARCHIVE_LIST,
            FNetForMaskedLM,
            FNetForMultipleChoice,
            FNetForNextSentencePrediction,
            FNetForPreTraining,
            FNetForQuestionAnswering,
            FNetForSequenceClassification,
            FNetForTokenClassification,
            FNetLayer,
            FNetModel,
            FNetPreTrainedModel,
        )
        from .models.focalnet import (
            FOCALNET_PRETRAINED_MODEL_ARCHIVE_LIST,
            FocalNetBackbone,
            FocalNetForImageClassification,
            FocalNetForMaskedImageModeling,
            FocalNetModel,
            FocalNetPreTrainedModel,
        )
        from .models.fsmt import FSMTForConditionalGeneration, FSMTModel, PretrainedFSMTModel
        from .models.funnel import (
            FUNNEL_PRETRAINED_MODEL_ARCHIVE_LIST,
            FunnelBaseModel,
            FunnelForMaskedLM,
            FunnelForMultipleChoice,
            FunnelForPreTraining,
            FunnelForQuestionAnswering,
            FunnelForSequenceClassification,
            FunnelForTokenClassification,
            FunnelModel,
            FunnelPreTrainedModel,
            load_tf_weights_in_funnel,
        )
        from .models.fuyu import (
            FuyuForCausalLM,
            FuyuPreTrainedModel,
        )
        from .models.git import (
            GIT_PRETRAINED_MODEL_ARCHIVE_LIST,
            GitForCausalLM,
            GitModel,
            GitPreTrainedModel,
            GitVisionModel,
        )
        from .models.glpn import (
            GLPN_PRETRAINED_MODEL_ARCHIVE_LIST,
            GLPNForDepthEstimation,
            GLPNModel,
            GLPNPreTrainedModel,
        )
        from .models.gpt2 import (
            GPT2_PRETRAINED_MODEL_ARCHIVE_LIST,
            GPT2DoubleHeadsModel,
            GPT2ForQuestionAnswering,
            GPT2ForSequenceClassification,
            GPT2ForTokenClassification,
            GPT2LMHeadModel,
            GPT2Model,
            GPT2PreTrainedModel,
            load_tf_weights_in_gpt2,
        )
        from .models.gpt_bigcode import (
            GPT_BIGCODE_PRETRAINED_MODEL_ARCHIVE_LIST,
            GPTBigCodeForCausalLM,
            GPTBigCodeForSequenceClassification,
            GPTBigCodeForTokenClassification,
            GPTBigCodeModel,
            GPTBigCodePreTrainedModel,
        )
        from .models.gpt_neo import (
            GPT_NEO_PRETRAINED_MODEL_ARCHIVE_LIST,
            GPTNeoForCausalLM,
            GPTNeoForQuestionAnswering,
            GPTNeoForSequenceClassification,
            GPTNeoForTokenClassification,
            GPTNeoModel,
            GPTNeoPreTrainedModel,
            load_tf_weights_in_gpt_neo,
        )
        from .models.gpt_neox import (
            GPT_NEOX_PRETRAINED_MODEL_ARCHIVE_LIST,
            GPTNeoXForCausalLM,
            GPTNeoXForQuestionAnswering,
            GPTNeoXForSequenceClassification,
            GPTNeoXForTokenClassification,
            GPTNeoXLayer,
            GPTNeoXModel,
            GPTNeoXPreTrainedModel,
        )
        from .models.gpt_neox_japanese import (
            GPT_NEOX_JAPANESE_PRETRAINED_MODEL_ARCHIVE_LIST,
            GPTNeoXJapaneseForCausalLM,
            GPTNeoXJapaneseLayer,
            GPTNeoXJapaneseModel,
            GPTNeoXJapanesePreTrainedModel,
        )
        from .models.gptj import (
            GPTJ_PRETRAINED_MODEL_ARCHIVE_LIST,
            GPTJForCausalLM,
            GPTJForQuestionAnswering,
            GPTJForSequenceClassification,
            GPTJModel,
            GPTJPreTrainedModel,
        )
        from .models.gptsan_japanese import (
            GPTSAN_JAPANESE_PRETRAINED_MODEL_ARCHIVE_LIST,
            GPTSanJapaneseForConditionalGeneration,
            GPTSanJapaneseModel,
            GPTSanJapanesePreTrainedModel,
        )
        from .models.graphormer import (
            GRAPHORMER_PRETRAINED_MODEL_ARCHIVE_LIST,
            GraphormerForGraphClassification,
            GraphormerModel,
            GraphormerPreTrainedModel,
        )
        from .models.groupvit import (
            GROUPVIT_PRETRAINED_MODEL_ARCHIVE_LIST,
            GroupViTModel,
            GroupViTPreTrainedModel,
            GroupViTTextModel,
            GroupViTVisionModel,
        )
        from .models.hubert import (
            HUBERT_PRETRAINED_MODEL_ARCHIVE_LIST,
            HubertForCTC,
            HubertForSequenceClassification,
            HubertModel,
            HubertPreTrainedModel,
        )
        from .models.ibert import (
            IBERT_PRETRAINED_MODEL_ARCHIVE_LIST,
            IBertForMaskedLM,
            IBertForMultipleChoice,
            IBertForQuestionAnswering,
            IBertForSequenceClassification,
            IBertForTokenClassification,
            IBertModel,
            IBertPreTrainedModel,
        )
        from .models.idefics import (
            IDEFICS_PRETRAINED_MODEL_ARCHIVE_LIST,
            IdeficsForVisionText2Text,
            IdeficsModel,
            IdeficsPreTrainedModel,
            IdeficsProcessor,
        )
        from .models.imagegpt import (
            IMAGEGPT_PRETRAINED_MODEL_ARCHIVE_LIST,
            ImageGPTForCausalImageModeling,
            ImageGPTForImageClassification,
            ImageGPTModel,
            ImageGPTPreTrainedModel,
            load_tf_weights_in_imagegpt,
        )
        from .models.informer import (
            INFORMER_PRETRAINED_MODEL_ARCHIVE_LIST,
            InformerForPrediction,
            InformerModel,
            InformerPreTrainedModel,
        )
        from .models.instructblip import (
            INSTRUCTBLIP_PRETRAINED_MODEL_ARCHIVE_LIST,
            InstructBlipForConditionalGeneration,
            InstructBlipPreTrainedModel,
            InstructBlipQFormerModel,
            InstructBlipVisionModel,
        )
        from .models.jukebox import (
            JUKEBOX_PRETRAINED_MODEL_ARCHIVE_LIST,
            JukeboxModel,
            JukeboxPreTrainedModel,
            JukeboxPrior,
            JukeboxVQVAE,
        )
        from .models.kosmos2 import (
            KOSMOS2_PRETRAINED_MODEL_ARCHIVE_LIST,
            Kosmos2ForConditionalGeneration,
            Kosmos2Model,
            Kosmos2PreTrainedModel,
        )
        from .models.layoutlm import (
            LAYOUTLM_PRETRAINED_MODEL_ARCHIVE_LIST,
            LayoutLMForMaskedLM,
            LayoutLMForQuestionAnswering,
            LayoutLMForSequenceClassification,
            LayoutLMForTokenClassification,
            LayoutLMModel,
            LayoutLMPreTrainedModel,
        )
        from .models.layoutlmv2 import (
            LAYOUTLMV2_PRETRAINED_MODEL_ARCHIVE_LIST,
            LayoutLMv2ForQuestionAnswering,
            LayoutLMv2ForSequenceClassification,
            LayoutLMv2ForTokenClassification,
            LayoutLMv2Model,
            LayoutLMv2PreTrainedModel,
        )
        from .models.layoutlmv3 import (
            LAYOUTLMV3_PRETRAINED_MODEL_ARCHIVE_LIST,
            LayoutLMv3ForQuestionAnswering,
            LayoutLMv3ForSequenceClassification,
            LayoutLMv3ForTokenClassification,
            LayoutLMv3Model,
            LayoutLMv3PreTrainedModel,
        )
        from .models.led import (
            LED_PRETRAINED_MODEL_ARCHIVE_LIST,
            LEDForConditionalGeneration,
            LEDForQuestionAnswering,
            LEDForSequenceClassification,
            LEDModel,
            LEDPreTrainedModel,
        )
        from .models.levit import (
            LEVIT_PRETRAINED_MODEL_ARCHIVE_LIST,
            LevitForImageClassification,
            LevitForImageClassificationWithTeacher,
            LevitModel,
            LevitPreTrainedModel,
        )
        from .models.lilt import (
            LILT_PRETRAINED_MODEL_ARCHIVE_LIST,
            LiltForQuestionAnswering,
            LiltForSequenceClassification,
            LiltForTokenClassification,
            LiltModel,
            LiltPreTrainedModel,
        )
        from .models.llama import LlamaForCausalLM, LlamaForSequenceClassification, LlamaModel, LlamaPreTrainedModel
        from .models.longformer import (
            LONGFORMER_PRETRAINED_MODEL_ARCHIVE_LIST,
            LongformerForMaskedLM,
            LongformerForMultipleChoice,
            LongformerForQuestionAnswering,
            LongformerForSequenceClassification,
            LongformerForTokenClassification,
            LongformerModel,
            LongformerPreTrainedModel,
            LongformerSelfAttention,
        )
        from .models.longt5 import (
            LONGT5_PRETRAINED_MODEL_ARCHIVE_LIST,
            LongT5EncoderModel,
            LongT5ForConditionalGeneration,
            LongT5Model,
            LongT5PreTrainedModel,
        )
        from .models.luke import (
            LUKE_PRETRAINED_MODEL_ARCHIVE_LIST,
            LukeForEntityClassification,
            LukeForEntityPairClassification,
            LukeForEntitySpanClassification,
            LukeForMaskedLM,
            LukeForMultipleChoice,
            LukeForQuestionAnswering,
            LukeForSequenceClassification,
            LukeForTokenClassification,
            LukeModel,
            LukePreTrainedModel,
        )
        from .models.lxmert import (
            LxmertEncoder,
            LxmertForPreTraining,
            LxmertForQuestionAnswering,
            LxmertModel,
            LxmertPreTrainedModel,
            LxmertVisualFeatureEncoder,
            LxmertXLayer,
        )
        from .models.m2m_100 import (
            M2M_100_PRETRAINED_MODEL_ARCHIVE_LIST,
            M2M100ForConditionalGeneration,
            M2M100Model,
            M2M100PreTrainedModel,
        )
        from .models.marian import MarianForCausalLM, MarianModel, MarianMTModel
        from .models.markuplm import (
            MARKUPLM_PRETRAINED_MODEL_ARCHIVE_LIST,
            MarkupLMForQuestionAnswering,
            MarkupLMForSequenceClassification,
            MarkupLMForTokenClassification,
            MarkupLMModel,
            MarkupLMPreTrainedModel,
        )
        from .models.mask2former import (
            MASK2FORMER_PRETRAINED_MODEL_ARCHIVE_LIST,
            Mask2FormerForUniversalSegmentation,
            Mask2FormerModel,
            Mask2FormerPreTrainedModel,
        )
        from .models.maskformer import (
            MASKFORMER_PRETRAINED_MODEL_ARCHIVE_LIST,
            MaskFormerForInstanceSegmentation,
            MaskFormerModel,
            MaskFormerPreTrainedModel,
            MaskFormerSwinBackbone,
        )
        from .models.mbart import (
            MBartForCausalLM,
            MBartForConditionalGeneration,
            MBartForQuestionAnswering,
            MBartForSequenceClassification,
            MBartModel,
            MBartPreTrainedModel,
        )
        from .models.mega import (
            MEGA_PRETRAINED_MODEL_ARCHIVE_LIST,
            MegaForCausalLM,
            MegaForMaskedLM,
            MegaForMultipleChoice,
            MegaForQuestionAnswering,
            MegaForSequenceClassification,
            MegaForTokenClassification,
            MegaModel,
            MegaPreTrainedModel,
        )
        from .models.megatron_bert import (
            MEGATRON_BERT_PRETRAINED_MODEL_ARCHIVE_LIST,
            MegatronBertForCausalLM,
            MegatronBertForMaskedLM,
            MegatronBertForMultipleChoice,
            MegatronBertForNextSentencePrediction,
            MegatronBertForPreTraining,
            MegatronBertForQuestionAnswering,
            MegatronBertForSequenceClassification,
            MegatronBertForTokenClassification,
            MegatronBertModel,
            MegatronBertPreTrainedModel,
        )
        from .models.mgp_str import (
            MGP_STR_PRETRAINED_MODEL_ARCHIVE_LIST,
            MgpstrForSceneTextRecognition,
            MgpstrModel,
            MgpstrPreTrainedModel,
        )
        from .models.mistral import (
            MistralForCausalLM,
            MistralForSequenceClassification,
            MistralModel,
            MistralPreTrainedModel,
        )
        from .models.mobilebert import (
            MOBILEBERT_PRETRAINED_MODEL_ARCHIVE_LIST,
            MobileBertForMaskedLM,
            MobileBertForMultipleChoice,
            MobileBertForNextSentencePrediction,
            MobileBertForPreTraining,
            MobileBertForQuestionAnswering,
            MobileBertForSequenceClassification,
            MobileBertForTokenClassification,
            MobileBertLayer,
            MobileBertModel,
            MobileBertPreTrainedModel,
            load_tf_weights_in_mobilebert,
        )
        from .models.mobilenet_v1 import (
            MOBILENET_V1_PRETRAINED_MODEL_ARCHIVE_LIST,
            MobileNetV1ForImageClassification,
            MobileNetV1Model,
            MobileNetV1PreTrainedModel,
            load_tf_weights_in_mobilenet_v1,
        )
        from .models.mobilenet_v2 import (
            MOBILENET_V2_PRETRAINED_MODEL_ARCHIVE_LIST,
            MobileNetV2ForImageClassification,
            MobileNetV2ForSemanticSegmentation,
            MobileNetV2Model,
            MobileNetV2PreTrainedModel,
            load_tf_weights_in_mobilenet_v2,
        )
        from .models.mobilevit import (
            MOBILEVIT_PRETRAINED_MODEL_ARCHIVE_LIST,
            MobileViTForImageClassification,
            MobileViTForSemanticSegmentation,
            MobileViTModel,
            MobileViTPreTrainedModel,
        )
        from .models.mobilevitv2 import (
            MOBILEVITV2_PRETRAINED_MODEL_ARCHIVE_LIST,
            MobileViTV2ForImageClassification,
            MobileViTV2ForSemanticSegmentation,
            MobileViTV2Model,
            MobileViTV2PreTrainedModel,
        )
        from .models.mpnet import (
            MPNET_PRETRAINED_MODEL_ARCHIVE_LIST,
            MPNetForMaskedLM,
            MPNetForMultipleChoice,
            MPNetForQuestionAnswering,
            MPNetForSequenceClassification,
            MPNetForTokenClassification,
            MPNetLayer,
            MPNetModel,
            MPNetPreTrainedModel,
        )
        from .models.mpt import (
            MPT_PRETRAINED_MODEL_ARCHIVE_LIST,
            MptForCausalLM,
            MptForQuestionAnswering,
            MptForSequenceClassification,
            MptForTokenClassification,
            MptModel,
            MptPreTrainedModel,
        )
        from .models.mra import (
            MRA_PRETRAINED_MODEL_ARCHIVE_LIST,
            MraForMaskedLM,
            MraForMultipleChoice,
            MraForQuestionAnswering,
            MraForSequenceClassification,
            MraForTokenClassification,
            MraModel,
            MraPreTrainedModel,
        )
        from .models.mt5 import (
            MT5EncoderModel,
            MT5ForConditionalGeneration,
            MT5ForQuestionAnswering,
            MT5ForSequenceClassification,
            MT5Model,
            MT5PreTrainedModel,
        )
        from .models.musicgen import (
            MUSICGEN_PRETRAINED_MODEL_ARCHIVE_LIST,
            MusicgenForCausalLM,
            MusicgenForConditionalGeneration,
            MusicgenModel,
            MusicgenPreTrainedModel,
            MusicgenProcessor,
        )
        from .models.mvp import (
            MVP_PRETRAINED_MODEL_ARCHIVE_LIST,
            MvpForCausalLM,
            MvpForConditionalGeneration,
            MvpForQuestionAnswering,
            MvpForSequenceClassification,
            MvpModel,
            MvpPreTrainedModel,
        )
        from .models.nat import (
            NAT_PRETRAINED_MODEL_ARCHIVE_LIST,
            NatBackbone,
            NatForImageClassification,
            NatModel,
            NatPreTrainedModel,
        )
        from .models.nezha import (
            NEZHA_PRETRAINED_MODEL_ARCHIVE_LIST,
            NezhaForMaskedLM,
            NezhaForMultipleChoice,
            NezhaForNextSentencePrediction,
            NezhaForPreTraining,
            NezhaForQuestionAnswering,
            NezhaForSequenceClassification,
            NezhaForTokenClassification,
            NezhaModel,
            NezhaPreTrainedModel,
        )
        from .models.nllb_moe import (
            NLLB_MOE_PRETRAINED_MODEL_ARCHIVE_LIST,
            NllbMoeForConditionalGeneration,
            NllbMoeModel,
            NllbMoePreTrainedModel,
            NllbMoeSparseMLP,
            NllbMoeTop2Router,
        )
        from .models.nystromformer import (
            NYSTROMFORMER_PRETRAINED_MODEL_ARCHIVE_LIST,
            NystromformerForMaskedLM,
            NystromformerForMultipleChoice,
            NystromformerForQuestionAnswering,
            NystromformerForSequenceClassification,
            NystromformerForTokenClassification,
            NystromformerLayer,
            NystromformerModel,
            NystromformerPreTrainedModel,
        )
        from .models.oneformer import (
            ONEFORMER_PRETRAINED_MODEL_ARCHIVE_LIST,
            OneFormerForUniversalSegmentation,
            OneFormerModel,
            OneFormerPreTrainedModel,
        )
        from .models.openai import (
            OPENAI_GPT_PRETRAINED_MODEL_ARCHIVE_LIST,
            OpenAIGPTDoubleHeadsModel,
            OpenAIGPTForSequenceClassification,
            OpenAIGPTLMHeadModel,
            OpenAIGPTModel,
            OpenAIGPTPreTrainedModel,
            load_tf_weights_in_openai_gpt,
        )
        from .models.opt import (
            OPT_PRETRAINED_MODEL_ARCHIVE_LIST,
            OPTForCausalLM,
            OPTForQuestionAnswering,
            OPTForSequenceClassification,
            OPTModel,
            OPTPreTrainedModel,
        )
        from .models.owlv2 import (
            OWLV2_PRETRAINED_MODEL_ARCHIVE_LIST,
            Owlv2ForObjectDetection,
            Owlv2Model,
            Owlv2PreTrainedModel,
            Owlv2TextModel,
            Owlv2VisionModel,
        )
        from .models.owlvit import (
            OWLVIT_PRETRAINED_MODEL_ARCHIVE_LIST,
            OwlViTForObjectDetection,
            OwlViTModel,
            OwlViTPreTrainedModel,
            OwlViTTextModel,
            OwlViTVisionModel,
        )
        from .models.patchtst import (
            PATCHTST_PRETRAINED_MODEL_ARCHIVE_LIST,
            PatchTSTForClassification,
            PatchTSTForPrediction,
            PatchTSTForPretraining,
            PatchTSTForRegression,
            PatchTSTModel,
            PatchTSTPreTrainedModel,
        )
        from .models.pegasus import (
            PegasusForCausalLM,
            PegasusForConditionalGeneration,
            PegasusModel,
            PegasusPreTrainedModel,
        )
        from .models.pegasus_x import (
            PEGASUS_X_PRETRAINED_MODEL_ARCHIVE_LIST,
            PegasusXForConditionalGeneration,
            PegasusXModel,
            PegasusXPreTrainedModel,
        )
        from .models.perceiver import (
            PERCEIVER_PRETRAINED_MODEL_ARCHIVE_LIST,
            PerceiverForImageClassificationConvProcessing,
            PerceiverForImageClassificationFourier,
            PerceiverForImageClassificationLearned,
            PerceiverForMaskedLM,
            PerceiverForMultimodalAutoencoding,
            PerceiverForOpticalFlow,
            PerceiverForSequenceClassification,
            PerceiverLayer,
            PerceiverModel,
            PerceiverPreTrainedModel,
        )
        from .models.persimmon import (
            PersimmonForCausalLM,
            PersimmonForSequenceClassification,
            PersimmonModel,
            PersimmonPreTrainedModel,
        )
        from .models.phi import (
            PHI_PRETRAINED_MODEL_ARCHIVE_LIST,
            PhiForCausalLM,
            PhiForSequenceClassification,
            PhiForTokenClassification,
            PhiModel,
            PhiPreTrainedModel,
        )
        from .models.pix2struct import (
            PIX2STRUCT_PRETRAINED_MODEL_ARCHIVE_LIST,
            Pix2StructForConditionalGeneration,
            Pix2StructPreTrainedModel,
            Pix2StructTextModel,
            Pix2StructVisionModel,
        )
        from .models.plbart import (
            PLBART_PRETRAINED_MODEL_ARCHIVE_LIST,
            PLBartForCausalLM,
            PLBartForConditionalGeneration,
            PLBartForSequenceClassification,
            PLBartModel,
            PLBartPreTrainedModel,
        )
        from .models.poolformer import (
            POOLFORMER_PRETRAINED_MODEL_ARCHIVE_LIST,
            PoolFormerForImageClassification,
            PoolFormerModel,
            PoolFormerPreTrainedModel,
        )
        from .models.pop2piano import (
            POP2PIANO_PRETRAINED_MODEL_ARCHIVE_LIST,
            Pop2PianoForConditionalGeneration,
            Pop2PianoPreTrainedModel,
        )
        from .models.prophetnet import (
            PROPHETNET_PRETRAINED_MODEL_ARCHIVE_LIST,
            ProphetNetDecoder,
            ProphetNetEncoder,
            ProphetNetForCausalLM,
            ProphetNetForConditionalGeneration,
            ProphetNetModel,
            ProphetNetPreTrainedModel,
        )
        from .models.pvt import (
            PVT_PRETRAINED_MODEL_ARCHIVE_LIST,
            PvtForImageClassification,
            PvtModel,
            PvtPreTrainedModel,
        )
        from .models.qdqbert import (
            QDQBERT_PRETRAINED_MODEL_ARCHIVE_LIST,
            QDQBertForMaskedLM,
            QDQBertForMultipleChoice,
            QDQBertForNextSentencePrediction,
            QDQBertForQuestionAnswering,
            QDQBertForSequenceClassification,
            QDQBertForTokenClassification,
            QDQBertLayer,
            QDQBertLMHeadModel,
            QDQBertModel,
            QDQBertPreTrainedModel,
            load_tf_weights_in_qdqbert,
        )
        from .models.rag import RagModel, RagPreTrainedModel, RagSequenceForGeneration, RagTokenForGeneration
        from .models.realm import (
            REALM_PRETRAINED_MODEL_ARCHIVE_LIST,
            RealmEmbedder,
            RealmForOpenQA,
            RealmKnowledgeAugEncoder,
            RealmPreTrainedModel,
            RealmReader,
            RealmRetriever,
            RealmScorer,
            load_tf_weights_in_realm,
        )
        from .models.reformer import (
            REFORMER_PRETRAINED_MODEL_ARCHIVE_LIST,
            ReformerAttention,
            ReformerForMaskedLM,
            ReformerForQuestionAnswering,
            ReformerForSequenceClassification,
            ReformerLayer,
            ReformerModel,
            ReformerModelWithLMHead,
            ReformerPreTrainedModel,
        )
        from .models.regnet import (
            REGNET_PRETRAINED_MODEL_ARCHIVE_LIST,
            RegNetForImageClassification,
            RegNetModel,
            RegNetPreTrainedModel,
        )
        from .models.rembert import (
            REMBERT_PRETRAINED_MODEL_ARCHIVE_LIST,
            RemBertForCausalLM,
            RemBertForMaskedLM,
            RemBertForMultipleChoice,
            RemBertForQuestionAnswering,
            RemBertForSequenceClassification,
            RemBertForTokenClassification,
            RemBertLayer,
            RemBertModel,
            RemBertPreTrainedModel,
            load_tf_weights_in_rembert,
        )
        from .models.resnet import (
            RESNET_PRETRAINED_MODEL_ARCHIVE_LIST,
            ResNetBackbone,
            ResNetForImageClassification,
            ResNetModel,
            ResNetPreTrainedModel,
        )
        from .models.roberta import (
            ROBERTA_PRETRAINED_MODEL_ARCHIVE_LIST,
            RobertaForCausalLM,
            RobertaForMaskedLM,
            RobertaForMultipleChoice,
            RobertaForQuestionAnswering,
            RobertaForSequenceClassification,
            RobertaForTokenClassification,
            RobertaModel,
            RobertaPreTrainedModel,
        )
        from .models.roberta_prelayernorm import (
            ROBERTA_PRELAYERNORM_PRETRAINED_MODEL_ARCHIVE_LIST,
            RobertaPreLayerNormForCausalLM,
            RobertaPreLayerNormForMaskedLM,
            RobertaPreLayerNormForMultipleChoice,
            RobertaPreLayerNormForQuestionAnswering,
            RobertaPreLayerNormForSequenceClassification,
            RobertaPreLayerNormForTokenClassification,
            RobertaPreLayerNormModel,
            RobertaPreLayerNormPreTrainedModel,
        )
        from .models.roc_bert import (
            ROC_BERT_PRETRAINED_MODEL_ARCHIVE_LIST,
            RoCBertForCausalLM,
            RoCBertForMaskedLM,
            RoCBertForMultipleChoice,
            RoCBertForPreTraining,
            RoCBertForQuestionAnswering,
            RoCBertForSequenceClassification,
            RoCBertForTokenClassification,
            RoCBertLayer,
            RoCBertModel,
            RoCBertPreTrainedModel,
            load_tf_weights_in_roc_bert,
        )
        from .models.roformer import (
            ROFORMER_PRETRAINED_MODEL_ARCHIVE_LIST,
            RoFormerForCausalLM,
            RoFormerForMaskedLM,
            RoFormerForMultipleChoice,
            RoFormerForQuestionAnswering,
            RoFormerForSequenceClassification,
            RoFormerForTokenClassification,
            RoFormerLayer,
            RoFormerModel,
            RoFormerPreTrainedModel,
            load_tf_weights_in_roformer,
        )
        from .models.rwkv import (
            RWKV_PRETRAINED_MODEL_ARCHIVE_LIST,
            RwkvForCausalLM,
            RwkvModel,
            RwkvPreTrainedModel,
        )
        from .models.sam import (
            SAM_PRETRAINED_MODEL_ARCHIVE_LIST,
            SamModel,
            SamPreTrainedModel,
        )

        # PyTorch model imports
        from .models.seamless_m4t import (
            SEAMLESS_M4T_PRETRAINED_MODEL_ARCHIVE_LIST,
            SeamlessM4TCodeHifiGan,
            SeamlessM4TForSpeechToSpeech,
            SeamlessM4TForSpeechToText,
            SeamlessM4TForTextToSpeech,
            SeamlessM4TForTextToText,
            SeamlessM4THifiGan,
            SeamlessM4TModel,
            SeamlessM4TPreTrainedModel,
            SeamlessM4TTextToUnitForConditionalGeneration,
            SeamlessM4TTextToUnitModel,
        )
        from .models.segformer import (
            SEGFORMER_PRETRAINED_MODEL_ARCHIVE_LIST,
            SegformerDecodeHead,
            SegformerForImageClassification,
            SegformerForSemanticSegmentation,
            SegformerLayer,
            SegformerModel,
            SegformerPreTrainedModel,
        )
        from .models.sew import (
            SEW_PRETRAINED_MODEL_ARCHIVE_LIST,
            SEWForCTC,
            SEWForSequenceClassification,
            SEWModel,
            SEWPreTrainedModel,
        )
        from .models.sew_d import (
            SEW_D_PRETRAINED_MODEL_ARCHIVE_LIST,
            SEWDForCTC,
            SEWDForSequenceClassification,
            SEWDModel,
            SEWDPreTrainedModel,
        )
        from .models.speech_encoder_decoder import SpeechEncoderDecoderModel
        from .models.speech_to_text import (
            SPEECH_TO_TEXT_PRETRAINED_MODEL_ARCHIVE_LIST,
            Speech2TextForConditionalGeneration,
            Speech2TextModel,
            Speech2TextPreTrainedModel,
        )
        from .models.speech_to_text_2 import Speech2Text2ForCausalLM, Speech2Text2PreTrainedModel
        from .models.speecht5 import (
            SPEECHT5_PRETRAINED_MODEL_ARCHIVE_LIST,
            SpeechT5ForSpeechToSpeech,
            SpeechT5ForSpeechToText,
            SpeechT5ForTextToSpeech,
            SpeechT5HifiGan,
            SpeechT5Model,
            SpeechT5PreTrainedModel,
        )
        from .models.splinter import (
            SPLINTER_PRETRAINED_MODEL_ARCHIVE_LIST,
            SplinterForPreTraining,
            SplinterForQuestionAnswering,
            SplinterLayer,
            SplinterModel,
            SplinterPreTrainedModel,
        )
        from .models.squeezebert import (
            SQUEEZEBERT_PRETRAINED_MODEL_ARCHIVE_LIST,
            SqueezeBertForMaskedLM,
            SqueezeBertForMultipleChoice,
            SqueezeBertForQuestionAnswering,
            SqueezeBertForSequenceClassification,
            SqueezeBertForTokenClassification,
            SqueezeBertModel,
            SqueezeBertModule,
            SqueezeBertPreTrainedModel,
        )
        from .models.swiftformer import (
            SWIFTFORMER_PRETRAINED_MODEL_ARCHIVE_LIST,
            SwiftFormerForImageClassification,
            SwiftFormerModel,
            SwiftFormerPreTrainedModel,
        )
        from .models.swin import (
            SWIN_PRETRAINED_MODEL_ARCHIVE_LIST,
            SwinBackbone,
            SwinForImageClassification,
            SwinForMaskedImageModeling,
            SwinModel,
            SwinPreTrainedModel,
        )
        from .models.swin2sr import (
            SWIN2SR_PRETRAINED_MODEL_ARCHIVE_LIST,
            Swin2SRForImageSuperResolution,
            Swin2SRModel,
            Swin2SRPreTrainedModel,
        )
        from .models.swinv2 import (
            SWINV2_PRETRAINED_MODEL_ARCHIVE_LIST,
            Swinv2ForImageClassification,
            Swinv2ForMaskedImageModeling,
            Swinv2Model,
            Swinv2PreTrainedModel,
        )
        from .models.switch_transformers import (
            SWITCH_TRANSFORMERS_PRETRAINED_MODEL_ARCHIVE_LIST,
            SwitchTransformersEncoderModel,
            SwitchTransformersForConditionalGeneration,
            SwitchTransformersModel,
            SwitchTransformersPreTrainedModel,
            SwitchTransformersSparseMLP,
            SwitchTransformersTop1Router,
        )
        from .models.t5 import (
            T5_PRETRAINED_MODEL_ARCHIVE_LIST,
            T5EncoderModel,
            T5ForConditionalGeneration,
            T5ForQuestionAnswering,
            T5ForSequenceClassification,
            T5Model,
            T5PreTrainedModel,
            load_tf_weights_in_t5,
        )
        from .models.table_transformer import (
            TABLE_TRANSFORMER_PRETRAINED_MODEL_ARCHIVE_LIST,
            TableTransformerForObjectDetection,
            TableTransformerModel,
            TableTransformerPreTrainedModel,
        )
        from .models.tapas import (
            TAPAS_PRETRAINED_MODEL_ARCHIVE_LIST,
            TapasForMaskedLM,
            TapasForQuestionAnswering,
            TapasForSequenceClassification,
            TapasModel,
            TapasPreTrainedModel,
            load_tf_weights_in_tapas,
        )
        from .models.time_series_transformer import (
            TIME_SERIES_TRANSFORMER_PRETRAINED_MODEL_ARCHIVE_LIST,
            TimeSeriesTransformerForPrediction,
            TimeSeriesTransformerModel,
            TimeSeriesTransformerPreTrainedModel,
        )
        from .models.timesformer import (
            TIMESFORMER_PRETRAINED_MODEL_ARCHIVE_LIST,
            TimesformerForVideoClassification,
            TimesformerModel,
            TimesformerPreTrainedModel,
        )
        from .models.timm_backbone import TimmBackbone
        from .models.trocr import TROCR_PRETRAINED_MODEL_ARCHIVE_LIST, TrOCRForCausalLM, TrOCRPreTrainedModel
        from .models.tvlt import (
            TVLT_PRETRAINED_MODEL_ARCHIVE_LIST,
            TvltForAudioVisualClassification,
            TvltForPreTraining,
            TvltModel,
            TvltPreTrainedModel,
        )
<<<<<<< HEAD
        from .models.udop import (
            UDOP_PRETRAINED_MODEL_ARCHIVE_LIST,
            UdopEncoderModel,
            UdopForConditionalGeneration,
            UdopModel,
            UdopPreTrainedModel,
=======
        from .models.tvp import (
            TVP_PRETRAINED_MODEL_ARCHIVE_LIST,
            TvpForVideoGrounding,
            TvpModel,
            TvpPreTrainedModel,
>>>>>>> 083e3692
        )
        from .models.umt5 import (
            UMT5EncoderModel,
            UMT5ForConditionalGeneration,
            UMT5ForQuestionAnswering,
            UMT5ForSequenceClassification,
            UMT5Model,
            UMT5PreTrainedModel,
        )
        from .models.unispeech import (
            UNISPEECH_PRETRAINED_MODEL_ARCHIVE_LIST,
            UniSpeechForCTC,
            UniSpeechForPreTraining,
            UniSpeechForSequenceClassification,
            UniSpeechModel,
            UniSpeechPreTrainedModel,
        )
        from .models.unispeech_sat import (
            UNISPEECH_SAT_PRETRAINED_MODEL_ARCHIVE_LIST,
            UniSpeechSatForAudioFrameClassification,
            UniSpeechSatForCTC,
            UniSpeechSatForPreTraining,
            UniSpeechSatForSequenceClassification,
            UniSpeechSatForXVector,
            UniSpeechSatModel,
            UniSpeechSatPreTrainedModel,
        )
        from .models.univnet import UNIVNET_PRETRAINED_MODEL_ARCHIVE_LIST, UnivNetModel
        from .models.upernet import UperNetForSemanticSegmentation, UperNetPreTrainedModel
        from .models.videomae import (
            VIDEOMAE_PRETRAINED_MODEL_ARCHIVE_LIST,
            VideoMAEForPreTraining,
            VideoMAEForVideoClassification,
            VideoMAEModel,
            VideoMAEPreTrainedModel,
        )
        from .models.vilt import (
            VILT_PRETRAINED_MODEL_ARCHIVE_LIST,
            ViltForImageAndTextRetrieval,
            ViltForImagesAndTextClassification,
            ViltForMaskedLM,
            ViltForQuestionAnswering,
            ViltForTokenClassification,
            ViltLayer,
            ViltModel,
            ViltPreTrainedModel,
        )
        from .models.vision_encoder_decoder import VisionEncoderDecoderModel
        from .models.vision_text_dual_encoder import VisionTextDualEncoderModel
        from .models.visual_bert import (
            VISUAL_BERT_PRETRAINED_MODEL_ARCHIVE_LIST,
            VisualBertForMultipleChoice,
            VisualBertForPreTraining,
            VisualBertForQuestionAnswering,
            VisualBertForRegionToPhraseAlignment,
            VisualBertForVisualReasoning,
            VisualBertLayer,
            VisualBertModel,
            VisualBertPreTrainedModel,
        )
        from .models.vit import (
            VIT_PRETRAINED_MODEL_ARCHIVE_LIST,
            ViTForImageClassification,
            ViTForMaskedImageModeling,
            ViTModel,
            ViTPreTrainedModel,
        )
        from .models.vit_hybrid import (
            VIT_HYBRID_PRETRAINED_MODEL_ARCHIVE_LIST,
            ViTHybridForImageClassification,
            ViTHybridModel,
            ViTHybridPreTrainedModel,
        )
        from .models.vit_mae import (
            VIT_MAE_PRETRAINED_MODEL_ARCHIVE_LIST,
            ViTMAEForPreTraining,
            ViTMAELayer,
            ViTMAEModel,
            ViTMAEPreTrainedModel,
        )
        from .models.vit_msn import (
            VIT_MSN_PRETRAINED_MODEL_ARCHIVE_LIST,
            ViTMSNForImageClassification,
            ViTMSNModel,
            ViTMSNPreTrainedModel,
        )
        from .models.vitdet import (
            VITDET_PRETRAINED_MODEL_ARCHIVE_LIST,
            VitDetBackbone,
            VitDetModel,
            VitDetPreTrainedModel,
        )
        from .models.vitmatte import (
            VITMATTE_PRETRAINED_MODEL_ARCHIVE_LIST,
            VitMatteForImageMatting,
            VitMattePreTrainedModel,
        )
        from .models.vits import (
            VITS_PRETRAINED_MODEL_ARCHIVE_LIST,
            VitsModel,
            VitsPreTrainedModel,
        )
        from .models.vivit import (
            VIVIT_PRETRAINED_MODEL_ARCHIVE_LIST,
            VivitForVideoClassification,
            VivitModel,
            VivitPreTrainedModel,
        )
        from .models.wav2vec2 import (
            WAV_2_VEC_2_PRETRAINED_MODEL_ARCHIVE_LIST,
            Wav2Vec2ForAudioFrameClassification,
            Wav2Vec2ForCTC,
            Wav2Vec2ForMaskedLM,
            Wav2Vec2ForPreTraining,
            Wav2Vec2ForSequenceClassification,
            Wav2Vec2ForXVector,
            Wav2Vec2Model,
            Wav2Vec2PreTrainedModel,
        )
        from .models.wav2vec2_conformer import (
            WAV2VEC2_CONFORMER_PRETRAINED_MODEL_ARCHIVE_LIST,
            Wav2Vec2ConformerForAudioFrameClassification,
            Wav2Vec2ConformerForCTC,
            Wav2Vec2ConformerForPreTraining,
            Wav2Vec2ConformerForSequenceClassification,
            Wav2Vec2ConformerForXVector,
            Wav2Vec2ConformerModel,
            Wav2Vec2ConformerPreTrainedModel,
        )
        from .models.wavlm import (
            WAVLM_PRETRAINED_MODEL_ARCHIVE_LIST,
            WavLMForAudioFrameClassification,
            WavLMForCTC,
            WavLMForSequenceClassification,
            WavLMForXVector,
            WavLMModel,
            WavLMPreTrainedModel,
        )
        from .models.whisper import (
            WHISPER_PRETRAINED_MODEL_ARCHIVE_LIST,
            WhisperForAudioClassification,
            WhisperForCausalLM,
            WhisperForConditionalGeneration,
            WhisperModel,
            WhisperPreTrainedModel,
        )
        from .models.x_clip import (
            XCLIP_PRETRAINED_MODEL_ARCHIVE_LIST,
            XCLIPModel,
            XCLIPPreTrainedModel,
            XCLIPTextModel,
            XCLIPVisionModel,
        )
        from .models.xglm import XGLM_PRETRAINED_MODEL_ARCHIVE_LIST, XGLMForCausalLM, XGLMModel, XGLMPreTrainedModel
        from .models.xlm import (
            XLM_PRETRAINED_MODEL_ARCHIVE_LIST,
            XLMForMultipleChoice,
            XLMForQuestionAnswering,
            XLMForQuestionAnsweringSimple,
            XLMForSequenceClassification,
            XLMForTokenClassification,
            XLMModel,
            XLMPreTrainedModel,
            XLMWithLMHeadModel,
        )
        from .models.xlm_prophetnet import (
            XLM_PROPHETNET_PRETRAINED_MODEL_ARCHIVE_LIST,
            XLMProphetNetDecoder,
            XLMProphetNetEncoder,
            XLMProphetNetForCausalLM,
            XLMProphetNetForConditionalGeneration,
            XLMProphetNetModel,
            XLMProphetNetPreTrainedModel,
        )
        from .models.xlm_roberta import (
            XLM_ROBERTA_PRETRAINED_MODEL_ARCHIVE_LIST,
            XLMRobertaForCausalLM,
            XLMRobertaForMaskedLM,
            XLMRobertaForMultipleChoice,
            XLMRobertaForQuestionAnswering,
            XLMRobertaForSequenceClassification,
            XLMRobertaForTokenClassification,
            XLMRobertaModel,
            XLMRobertaPreTrainedModel,
        )
        from .models.xlm_roberta_xl import (
            XLM_ROBERTA_XL_PRETRAINED_MODEL_ARCHIVE_LIST,
            XLMRobertaXLForCausalLM,
            XLMRobertaXLForMaskedLM,
            XLMRobertaXLForMultipleChoice,
            XLMRobertaXLForQuestionAnswering,
            XLMRobertaXLForSequenceClassification,
            XLMRobertaXLForTokenClassification,
            XLMRobertaXLModel,
            XLMRobertaXLPreTrainedModel,
        )
        from .models.xlnet import (
            XLNET_PRETRAINED_MODEL_ARCHIVE_LIST,
            XLNetForMultipleChoice,
            XLNetForQuestionAnswering,
            XLNetForQuestionAnsweringSimple,
            XLNetForSequenceClassification,
            XLNetForTokenClassification,
            XLNetLMHeadModel,
            XLNetModel,
            XLNetPreTrainedModel,
            load_tf_weights_in_xlnet,
        )
        from .models.xmod import (
            XMOD_PRETRAINED_MODEL_ARCHIVE_LIST,
            XmodForCausalLM,
            XmodForMaskedLM,
            XmodForMultipleChoice,
            XmodForQuestionAnswering,
            XmodForSequenceClassification,
            XmodForTokenClassification,
            XmodModel,
            XmodPreTrainedModel,
        )
        from .models.yolos import (
            YOLOS_PRETRAINED_MODEL_ARCHIVE_LIST,
            YolosForObjectDetection,
            YolosModel,
            YolosPreTrainedModel,
        )
        from .models.yoso import (
            YOSO_PRETRAINED_MODEL_ARCHIVE_LIST,
            YosoForMaskedLM,
            YosoForMultipleChoice,
            YosoForQuestionAnswering,
            YosoForSequenceClassification,
            YosoForTokenClassification,
            YosoLayer,
            YosoModel,
            YosoPreTrainedModel,
        )

        # Optimization
        from .optimization import (
            Adafactor,
            AdamW,
            get_constant_schedule,
            get_constant_schedule_with_warmup,
            get_cosine_schedule_with_warmup,
            get_cosine_with_hard_restarts_schedule_with_warmup,
            get_inverse_sqrt_schedule,
            get_linear_schedule_with_warmup,
            get_polynomial_decay_schedule_with_warmup,
            get_scheduler,
        )
        from .pytorch_utils import Conv1D, apply_chunking_to_forward, prune_layer

        # Trainer
        from .trainer import Trainer
        from .trainer_pt_utils import torch_distributed_zero_first
        from .trainer_seq2seq import Seq2SeqTrainer

    # TensorFlow
    try:
        if not is_tf_available():
            raise OptionalDependencyNotAvailable()
    except OptionalDependencyNotAvailable:
        # Import the same objects as dummies to get them in the namespace.
        # They will raise an import error if the user tries to instantiate / use them.
        from .utils.dummy_tf_objects import *
    else:
        from .benchmark.benchmark_args_tf import TensorFlowBenchmarkArguments

        # Benchmarks
        from .benchmark.benchmark_tf import TensorFlowBenchmark
        from .generation import (
            TFForcedBOSTokenLogitsProcessor,
            TFForcedEOSTokenLogitsProcessor,
            TFForceTokensLogitsProcessor,
            TFGenerationMixin,
            TFLogitsProcessor,
            TFLogitsProcessorList,
            TFLogitsWarper,
            TFMinLengthLogitsProcessor,
            TFNoBadWordsLogitsProcessor,
            TFNoRepeatNGramLogitsProcessor,
            TFRepetitionPenaltyLogitsProcessor,
            TFSuppressTokensAtBeginLogitsProcessor,
            TFSuppressTokensLogitsProcessor,
            TFTemperatureLogitsWarper,
            TFTopKLogitsWarper,
            TFTopPLogitsWarper,
            tf_top_k_top_p_filtering,
        )
        from .keras_callbacks import KerasMetricCallback, PushToHubCallback
        from .modeling_tf_utils import TFPreTrainedModel, TFSequenceSummary, TFSharedEmbeddings, shape_list

        # TensorFlow model imports
        from .models.albert import (
            TF_ALBERT_PRETRAINED_MODEL_ARCHIVE_LIST,
            TFAlbertForMaskedLM,
            TFAlbertForMultipleChoice,
            TFAlbertForPreTraining,
            TFAlbertForQuestionAnswering,
            TFAlbertForSequenceClassification,
            TFAlbertForTokenClassification,
            TFAlbertMainLayer,
            TFAlbertModel,
            TFAlbertPreTrainedModel,
        )
        from .models.auto import (
            TF_MODEL_FOR_AUDIO_CLASSIFICATION_MAPPING,
            TF_MODEL_FOR_CAUSAL_LM_MAPPING,
            TF_MODEL_FOR_DOCUMENT_QUESTION_ANSWERING_MAPPING,
            TF_MODEL_FOR_IMAGE_CLASSIFICATION_MAPPING,
            TF_MODEL_FOR_MASK_GENERATION_MAPPING,
            TF_MODEL_FOR_MASKED_IMAGE_MODELING_MAPPING,
            TF_MODEL_FOR_MASKED_LM_MAPPING,
            TF_MODEL_FOR_MULTIPLE_CHOICE_MAPPING,
            TF_MODEL_FOR_NEXT_SENTENCE_PREDICTION_MAPPING,
            TF_MODEL_FOR_PRETRAINING_MAPPING,
            TF_MODEL_FOR_QUESTION_ANSWERING_MAPPING,
            TF_MODEL_FOR_SEMANTIC_SEGMENTATION_MAPPING,
            TF_MODEL_FOR_SEQ_TO_SEQ_CAUSAL_LM_MAPPING,
            TF_MODEL_FOR_SEQUENCE_CLASSIFICATION_MAPPING,
            TF_MODEL_FOR_SPEECH_SEQ_2_SEQ_MAPPING,
            TF_MODEL_FOR_TABLE_QUESTION_ANSWERING_MAPPING,
            TF_MODEL_FOR_TEXT_ENCODING_MAPPING,
            TF_MODEL_FOR_TOKEN_CLASSIFICATION_MAPPING,
            TF_MODEL_FOR_VISION_2_SEQ_MAPPING,
            TF_MODEL_FOR_ZERO_SHOT_IMAGE_CLASSIFICATION_MAPPING,
            TF_MODEL_MAPPING,
            TF_MODEL_WITH_LM_HEAD_MAPPING,
            TFAutoModel,
            TFAutoModelForAudioClassification,
            TFAutoModelForCausalLM,
            TFAutoModelForDocumentQuestionAnswering,
            TFAutoModelForImageClassification,
            TFAutoModelForMaskedImageModeling,
            TFAutoModelForMaskedLM,
            TFAutoModelForMaskGeneration,
            TFAutoModelForMultipleChoice,
            TFAutoModelForNextSentencePrediction,
            TFAutoModelForPreTraining,
            TFAutoModelForQuestionAnswering,
            TFAutoModelForSemanticSegmentation,
            TFAutoModelForSeq2SeqLM,
            TFAutoModelForSequenceClassification,
            TFAutoModelForSpeechSeq2Seq,
            TFAutoModelForTableQuestionAnswering,
            TFAutoModelForTextEncoding,
            TFAutoModelForTokenClassification,
            TFAutoModelForVision2Seq,
            TFAutoModelForZeroShotImageClassification,
            TFAutoModelWithLMHead,
        )
        from .models.bart import (
            TFBartForConditionalGeneration,
            TFBartForSequenceClassification,
            TFBartModel,
            TFBartPretrainedModel,
        )
        from .models.bert import (
            TF_BERT_PRETRAINED_MODEL_ARCHIVE_LIST,
            TFBertEmbeddings,
            TFBertForMaskedLM,
            TFBertForMultipleChoice,
            TFBertForNextSentencePrediction,
            TFBertForPreTraining,
            TFBertForQuestionAnswering,
            TFBertForSequenceClassification,
            TFBertForTokenClassification,
            TFBertLMHeadModel,
            TFBertMainLayer,
            TFBertModel,
            TFBertPreTrainedModel,
        )
        from .models.blenderbot import (
            TFBlenderbotForConditionalGeneration,
            TFBlenderbotModel,
            TFBlenderbotPreTrainedModel,
        )
        from .models.blenderbot_small import (
            TFBlenderbotSmallForConditionalGeneration,
            TFBlenderbotSmallModel,
            TFBlenderbotSmallPreTrainedModel,
        )
        from .models.blip import (
            TF_BLIP_PRETRAINED_MODEL_ARCHIVE_LIST,
            TFBlipForConditionalGeneration,
            TFBlipForImageTextRetrieval,
            TFBlipForQuestionAnswering,
            TFBlipModel,
            TFBlipPreTrainedModel,
            TFBlipTextModel,
            TFBlipVisionModel,
        )
        from .models.camembert import (
            TF_CAMEMBERT_PRETRAINED_MODEL_ARCHIVE_LIST,
            TFCamembertForCausalLM,
            TFCamembertForMaskedLM,
            TFCamembertForMultipleChoice,
            TFCamembertForQuestionAnswering,
            TFCamembertForSequenceClassification,
            TFCamembertForTokenClassification,
            TFCamembertModel,
            TFCamembertPreTrainedModel,
        )
        from .models.clip import (
            TF_CLIP_PRETRAINED_MODEL_ARCHIVE_LIST,
            TFCLIPModel,
            TFCLIPPreTrainedModel,
            TFCLIPTextModel,
            TFCLIPVisionModel,
        )
        from .models.convbert import (
            TF_CONVBERT_PRETRAINED_MODEL_ARCHIVE_LIST,
            TFConvBertForMaskedLM,
            TFConvBertForMultipleChoice,
            TFConvBertForQuestionAnswering,
            TFConvBertForSequenceClassification,
            TFConvBertForTokenClassification,
            TFConvBertLayer,
            TFConvBertModel,
            TFConvBertPreTrainedModel,
        )
        from .models.convnext import TFConvNextForImageClassification, TFConvNextModel, TFConvNextPreTrainedModel
        from .models.convnextv2 import (
            TFConvNextV2ForImageClassification,
            TFConvNextV2Model,
            TFConvNextV2PreTrainedModel,
        )
        from .models.ctrl import (
            TF_CTRL_PRETRAINED_MODEL_ARCHIVE_LIST,
            TFCTRLForSequenceClassification,
            TFCTRLLMHeadModel,
            TFCTRLModel,
            TFCTRLPreTrainedModel,
        )
        from .models.cvt import (
            TF_CVT_PRETRAINED_MODEL_ARCHIVE_LIST,
            TFCvtForImageClassification,
            TFCvtModel,
            TFCvtPreTrainedModel,
        )
        from .models.data2vec import (
            TFData2VecVisionForImageClassification,
            TFData2VecVisionForSemanticSegmentation,
            TFData2VecVisionModel,
            TFData2VecVisionPreTrainedModel,
        )
        from .models.deberta import (
            TF_DEBERTA_PRETRAINED_MODEL_ARCHIVE_LIST,
            TFDebertaForMaskedLM,
            TFDebertaForQuestionAnswering,
            TFDebertaForSequenceClassification,
            TFDebertaForTokenClassification,
            TFDebertaModel,
            TFDebertaPreTrainedModel,
        )
        from .models.deberta_v2 import (
            TF_DEBERTA_V2_PRETRAINED_MODEL_ARCHIVE_LIST,
            TFDebertaV2ForMaskedLM,
            TFDebertaV2ForMultipleChoice,
            TFDebertaV2ForQuestionAnswering,
            TFDebertaV2ForSequenceClassification,
            TFDebertaV2ForTokenClassification,
            TFDebertaV2Model,
            TFDebertaV2PreTrainedModel,
        )
        from .models.deit import (
            TF_DEIT_PRETRAINED_MODEL_ARCHIVE_LIST,
            TFDeiTForImageClassification,
            TFDeiTForImageClassificationWithTeacher,
            TFDeiTForMaskedImageModeling,
            TFDeiTModel,
            TFDeiTPreTrainedModel,
        )
        from .models.deprecated.transfo_xl import (
            TF_TRANSFO_XL_PRETRAINED_MODEL_ARCHIVE_LIST,
            TFAdaptiveEmbedding,
            TFTransfoXLForSequenceClassification,
            TFTransfoXLLMHeadModel,
            TFTransfoXLMainLayer,
            TFTransfoXLModel,
            TFTransfoXLPreTrainedModel,
        )
        from .models.distilbert import (
            TF_DISTILBERT_PRETRAINED_MODEL_ARCHIVE_LIST,
            TFDistilBertForMaskedLM,
            TFDistilBertForMultipleChoice,
            TFDistilBertForQuestionAnswering,
            TFDistilBertForSequenceClassification,
            TFDistilBertForTokenClassification,
            TFDistilBertMainLayer,
            TFDistilBertModel,
            TFDistilBertPreTrainedModel,
        )
        from .models.dpr import (
            TF_DPR_CONTEXT_ENCODER_PRETRAINED_MODEL_ARCHIVE_LIST,
            TF_DPR_QUESTION_ENCODER_PRETRAINED_MODEL_ARCHIVE_LIST,
            TF_DPR_READER_PRETRAINED_MODEL_ARCHIVE_LIST,
            TFDPRContextEncoder,
            TFDPRPretrainedContextEncoder,
            TFDPRPretrainedQuestionEncoder,
            TFDPRPretrainedReader,
            TFDPRQuestionEncoder,
            TFDPRReader,
        )
        from .models.efficientformer import (
            TF_EFFICIENTFORMER_PRETRAINED_MODEL_ARCHIVE_LIST,
            TFEfficientFormerForImageClassification,
            TFEfficientFormerForImageClassificationWithTeacher,
            TFEfficientFormerModel,
            TFEfficientFormerPreTrainedModel,
        )
        from .models.electra import (
            TF_ELECTRA_PRETRAINED_MODEL_ARCHIVE_LIST,
            TFElectraForMaskedLM,
            TFElectraForMultipleChoice,
            TFElectraForPreTraining,
            TFElectraForQuestionAnswering,
            TFElectraForSequenceClassification,
            TFElectraForTokenClassification,
            TFElectraModel,
            TFElectraPreTrainedModel,
        )
        from .models.encoder_decoder import TFEncoderDecoderModel
        from .models.esm import (
            ESM_PRETRAINED_MODEL_ARCHIVE_LIST,
            TFEsmForMaskedLM,
            TFEsmForSequenceClassification,
            TFEsmForTokenClassification,
            TFEsmModel,
            TFEsmPreTrainedModel,
        )
        from .models.flaubert import (
            TF_FLAUBERT_PRETRAINED_MODEL_ARCHIVE_LIST,
            TFFlaubertForMultipleChoice,
            TFFlaubertForQuestionAnsweringSimple,
            TFFlaubertForSequenceClassification,
            TFFlaubertForTokenClassification,
            TFFlaubertModel,
            TFFlaubertPreTrainedModel,
            TFFlaubertWithLMHeadModel,
        )
        from .models.funnel import (
            TF_FUNNEL_PRETRAINED_MODEL_ARCHIVE_LIST,
            TFFunnelBaseModel,
            TFFunnelForMaskedLM,
            TFFunnelForMultipleChoice,
            TFFunnelForPreTraining,
            TFFunnelForQuestionAnswering,
            TFFunnelForSequenceClassification,
            TFFunnelForTokenClassification,
            TFFunnelModel,
            TFFunnelPreTrainedModel,
        )
        from .models.gpt2 import (
            TF_GPT2_PRETRAINED_MODEL_ARCHIVE_LIST,
            TFGPT2DoubleHeadsModel,
            TFGPT2ForSequenceClassification,
            TFGPT2LMHeadModel,
            TFGPT2MainLayer,
            TFGPT2Model,
            TFGPT2PreTrainedModel,
        )
        from .models.gptj import (
            TFGPTJForCausalLM,
            TFGPTJForQuestionAnswering,
            TFGPTJForSequenceClassification,
            TFGPTJModel,
            TFGPTJPreTrainedModel,
        )
        from .models.groupvit import (
            TF_GROUPVIT_PRETRAINED_MODEL_ARCHIVE_LIST,
            TFGroupViTModel,
            TFGroupViTPreTrainedModel,
            TFGroupViTTextModel,
            TFGroupViTVisionModel,
        )
        from .models.hubert import (
            TF_HUBERT_PRETRAINED_MODEL_ARCHIVE_LIST,
            TFHubertForCTC,
            TFHubertModel,
            TFHubertPreTrainedModel,
        )
        from .models.layoutlm import (
            TF_LAYOUTLM_PRETRAINED_MODEL_ARCHIVE_LIST,
            TFLayoutLMForMaskedLM,
            TFLayoutLMForQuestionAnswering,
            TFLayoutLMForSequenceClassification,
            TFLayoutLMForTokenClassification,
            TFLayoutLMMainLayer,
            TFLayoutLMModel,
            TFLayoutLMPreTrainedModel,
        )
        from .models.layoutlmv3 import (
            TF_LAYOUTLMV3_PRETRAINED_MODEL_ARCHIVE_LIST,
            TFLayoutLMv3ForQuestionAnswering,
            TFLayoutLMv3ForSequenceClassification,
            TFLayoutLMv3ForTokenClassification,
            TFLayoutLMv3Model,
            TFLayoutLMv3PreTrainedModel,
        )
        from .models.led import TFLEDForConditionalGeneration, TFLEDModel, TFLEDPreTrainedModel
        from .models.longformer import (
            TF_LONGFORMER_PRETRAINED_MODEL_ARCHIVE_LIST,
            TFLongformerForMaskedLM,
            TFLongformerForMultipleChoice,
            TFLongformerForQuestionAnswering,
            TFLongformerForSequenceClassification,
            TFLongformerForTokenClassification,
            TFLongformerModel,
            TFLongformerPreTrainedModel,
            TFLongformerSelfAttention,
        )
        from .models.lxmert import (
            TF_LXMERT_PRETRAINED_MODEL_ARCHIVE_LIST,
            TFLxmertForPreTraining,
            TFLxmertMainLayer,
            TFLxmertModel,
            TFLxmertPreTrainedModel,
            TFLxmertVisualFeatureEncoder,
        )
        from .models.marian import TFMarianModel, TFMarianMTModel, TFMarianPreTrainedModel
        from .models.mbart import TFMBartForConditionalGeneration, TFMBartModel, TFMBartPreTrainedModel
        from .models.mobilebert import (
            TF_MOBILEBERT_PRETRAINED_MODEL_ARCHIVE_LIST,
            TFMobileBertForMaskedLM,
            TFMobileBertForMultipleChoice,
            TFMobileBertForNextSentencePrediction,
            TFMobileBertForPreTraining,
            TFMobileBertForQuestionAnswering,
            TFMobileBertForSequenceClassification,
            TFMobileBertForTokenClassification,
            TFMobileBertMainLayer,
            TFMobileBertModel,
            TFMobileBertPreTrainedModel,
        )
        from .models.mobilevit import (
            TF_MOBILEVIT_PRETRAINED_MODEL_ARCHIVE_LIST,
            TFMobileViTForImageClassification,
            TFMobileViTForSemanticSegmentation,
            TFMobileViTModel,
            TFMobileViTPreTrainedModel,
        )
        from .models.mpnet import (
            TF_MPNET_PRETRAINED_MODEL_ARCHIVE_LIST,
            TFMPNetForMaskedLM,
            TFMPNetForMultipleChoice,
            TFMPNetForQuestionAnswering,
            TFMPNetForSequenceClassification,
            TFMPNetForTokenClassification,
            TFMPNetMainLayer,
            TFMPNetModel,
            TFMPNetPreTrainedModel,
        )
        from .models.mt5 import TFMT5EncoderModel, TFMT5ForConditionalGeneration, TFMT5Model
        from .models.openai import (
            TF_OPENAI_GPT_PRETRAINED_MODEL_ARCHIVE_LIST,
            TFOpenAIGPTDoubleHeadsModel,
            TFOpenAIGPTForSequenceClassification,
            TFOpenAIGPTLMHeadModel,
            TFOpenAIGPTMainLayer,
            TFOpenAIGPTModel,
            TFOpenAIGPTPreTrainedModel,
        )
        from .models.opt import TFOPTForCausalLM, TFOPTModel, TFOPTPreTrainedModel
        from .models.pegasus import TFPegasusForConditionalGeneration, TFPegasusModel, TFPegasusPreTrainedModel
        from .models.rag import TFRagModel, TFRagPreTrainedModel, TFRagSequenceForGeneration, TFRagTokenForGeneration
        from .models.regnet import (
            TF_REGNET_PRETRAINED_MODEL_ARCHIVE_LIST,
            TFRegNetForImageClassification,
            TFRegNetModel,
            TFRegNetPreTrainedModel,
        )
        from .models.rembert import (
            TF_REMBERT_PRETRAINED_MODEL_ARCHIVE_LIST,
            TFRemBertForCausalLM,
            TFRemBertForMaskedLM,
            TFRemBertForMultipleChoice,
            TFRemBertForQuestionAnswering,
            TFRemBertForSequenceClassification,
            TFRemBertForTokenClassification,
            TFRemBertLayer,
            TFRemBertModel,
            TFRemBertPreTrainedModel,
        )
        from .models.resnet import (
            TF_RESNET_PRETRAINED_MODEL_ARCHIVE_LIST,
            TFResNetForImageClassification,
            TFResNetModel,
            TFResNetPreTrainedModel,
        )
        from .models.roberta import (
            TF_ROBERTA_PRETRAINED_MODEL_ARCHIVE_LIST,
            TFRobertaForCausalLM,
            TFRobertaForMaskedLM,
            TFRobertaForMultipleChoice,
            TFRobertaForQuestionAnswering,
            TFRobertaForSequenceClassification,
            TFRobertaForTokenClassification,
            TFRobertaMainLayer,
            TFRobertaModel,
            TFRobertaPreTrainedModel,
        )
        from .models.roberta_prelayernorm import (
            TF_ROBERTA_PRELAYERNORM_PRETRAINED_MODEL_ARCHIVE_LIST,
            TFRobertaPreLayerNormForCausalLM,
            TFRobertaPreLayerNormForMaskedLM,
            TFRobertaPreLayerNormForMultipleChoice,
            TFRobertaPreLayerNormForQuestionAnswering,
            TFRobertaPreLayerNormForSequenceClassification,
            TFRobertaPreLayerNormForTokenClassification,
            TFRobertaPreLayerNormMainLayer,
            TFRobertaPreLayerNormModel,
            TFRobertaPreLayerNormPreTrainedModel,
        )
        from .models.roformer import (
            TF_ROFORMER_PRETRAINED_MODEL_ARCHIVE_LIST,
            TFRoFormerForCausalLM,
            TFRoFormerForMaskedLM,
            TFRoFormerForMultipleChoice,
            TFRoFormerForQuestionAnswering,
            TFRoFormerForSequenceClassification,
            TFRoFormerForTokenClassification,
            TFRoFormerLayer,
            TFRoFormerModel,
            TFRoFormerPreTrainedModel,
        )
        from .models.sam import (
            TF_SAM_PRETRAINED_MODEL_ARCHIVE_LIST,
            TFSamModel,
            TFSamPreTrainedModel,
        )
        from .models.segformer import (
            TF_SEGFORMER_PRETRAINED_MODEL_ARCHIVE_LIST,
            TFSegformerDecodeHead,
            TFSegformerForImageClassification,
            TFSegformerForSemanticSegmentation,
            TFSegformerModel,
            TFSegformerPreTrainedModel,
        )
        from .models.speech_to_text import (
            TF_SPEECH_TO_TEXT_PRETRAINED_MODEL_ARCHIVE_LIST,
            TFSpeech2TextForConditionalGeneration,
            TFSpeech2TextModel,
            TFSpeech2TextPreTrainedModel,
        )
        from .models.swin import (
            TF_SWIN_PRETRAINED_MODEL_ARCHIVE_LIST,
            TFSwinForImageClassification,
            TFSwinForMaskedImageModeling,
            TFSwinModel,
            TFSwinPreTrainedModel,
        )
        from .models.t5 import (
            TF_T5_PRETRAINED_MODEL_ARCHIVE_LIST,
            TFT5EncoderModel,
            TFT5ForConditionalGeneration,
            TFT5Model,
            TFT5PreTrainedModel,
        )
        from .models.tapas import (
            TF_TAPAS_PRETRAINED_MODEL_ARCHIVE_LIST,
            TFTapasForMaskedLM,
            TFTapasForQuestionAnswering,
            TFTapasForSequenceClassification,
            TFTapasModel,
            TFTapasPreTrainedModel,
        )
        from .models.vision_encoder_decoder import TFVisionEncoderDecoderModel
        from .models.vision_text_dual_encoder import TFVisionTextDualEncoderModel
        from .models.vit import TFViTForImageClassification, TFViTModel, TFViTPreTrainedModel
        from .models.vit_mae import TFViTMAEForPreTraining, TFViTMAEModel, TFViTMAEPreTrainedModel
        from .models.wav2vec2 import (
            TF_WAV_2_VEC_2_PRETRAINED_MODEL_ARCHIVE_LIST,
            TFWav2Vec2ForCTC,
            TFWav2Vec2ForSequenceClassification,
            TFWav2Vec2Model,
            TFWav2Vec2PreTrainedModel,
        )
        from .models.whisper import (
            TF_WHISPER_PRETRAINED_MODEL_ARCHIVE_LIST,
            TFWhisperForConditionalGeneration,
            TFWhisperModel,
            TFWhisperPreTrainedModel,
        )
        from .models.xglm import (
            TF_XGLM_PRETRAINED_MODEL_ARCHIVE_LIST,
            TFXGLMForCausalLM,
            TFXGLMModel,
            TFXGLMPreTrainedModel,
        )
        from .models.xlm import (
            TF_XLM_PRETRAINED_MODEL_ARCHIVE_LIST,
            TFXLMForMultipleChoice,
            TFXLMForQuestionAnsweringSimple,
            TFXLMForSequenceClassification,
            TFXLMForTokenClassification,
            TFXLMMainLayer,
            TFXLMModel,
            TFXLMPreTrainedModel,
            TFXLMWithLMHeadModel,
        )
        from .models.xlm_roberta import (
            TF_XLM_ROBERTA_PRETRAINED_MODEL_ARCHIVE_LIST,
            TFXLMRobertaForCausalLM,
            TFXLMRobertaForMaskedLM,
            TFXLMRobertaForMultipleChoice,
            TFXLMRobertaForQuestionAnswering,
            TFXLMRobertaForSequenceClassification,
            TFXLMRobertaForTokenClassification,
            TFXLMRobertaModel,
            TFXLMRobertaPreTrainedModel,
        )
        from .models.xlnet import (
            TF_XLNET_PRETRAINED_MODEL_ARCHIVE_LIST,
            TFXLNetForMultipleChoice,
            TFXLNetForQuestionAnsweringSimple,
            TFXLNetForSequenceClassification,
            TFXLNetForTokenClassification,
            TFXLNetLMHeadModel,
            TFXLNetMainLayer,
            TFXLNetModel,
            TFXLNetPreTrainedModel,
        )

        # Optimization
        from .optimization_tf import AdamWeightDecay, GradientAccumulator, WarmUp, create_optimizer

        # Trainer
        from .trainer_tf import TFTrainer

    try:
        if not (
            is_librosa_available()
            and is_essentia_available()
            and is_scipy_available()
            and is_torch_available()
            and is_pretty_midi_available()
        ):
            raise OptionalDependencyNotAvailable()
    except OptionalDependencyNotAvailable:
        from .utils.dummy_essentia_and_librosa_and_pretty_midi_and_scipy_and_torch_objects import *
    else:
        from .models.pop2piano import Pop2PianoFeatureExtractor, Pop2PianoProcessor, Pop2PianoTokenizer

    try:
        if not is_flax_available():
            raise OptionalDependencyNotAvailable()
    except OptionalDependencyNotAvailable:
        # Import the same objects as dummies to get them in the namespace.
        # They will raise an import error if the user tries to instantiate / use them.
        from .utils.dummy_flax_objects import *
    else:
        from .generation import (
            FlaxForcedBOSTokenLogitsProcessor,
            FlaxForcedEOSTokenLogitsProcessor,
            FlaxForceTokensLogitsProcessor,
            FlaxGenerationMixin,
            FlaxLogitsProcessor,
            FlaxLogitsProcessorList,
            FlaxLogitsWarper,
            FlaxMinLengthLogitsProcessor,
            FlaxSuppressTokensAtBeginLogitsProcessor,
            FlaxSuppressTokensLogitsProcessor,
            FlaxTemperatureLogitsWarper,
            FlaxTopKLogitsWarper,
            FlaxTopPLogitsWarper,
            FlaxWhisperTimeStampLogitsProcessor,
        )
        from .modeling_flax_utils import FlaxPreTrainedModel

        # Flax model imports
        from .models.albert import (
            FlaxAlbertForMaskedLM,
            FlaxAlbertForMultipleChoice,
            FlaxAlbertForPreTraining,
            FlaxAlbertForQuestionAnswering,
            FlaxAlbertForSequenceClassification,
            FlaxAlbertForTokenClassification,
            FlaxAlbertModel,
            FlaxAlbertPreTrainedModel,
        )
        from .models.auto import (
            FLAX_MODEL_FOR_AUDIO_CLASSIFICATION_MAPPING,
            FLAX_MODEL_FOR_CAUSAL_LM_MAPPING,
            FLAX_MODEL_FOR_IMAGE_CLASSIFICATION_MAPPING,
            FLAX_MODEL_FOR_MASKED_LM_MAPPING,
            FLAX_MODEL_FOR_MULTIPLE_CHOICE_MAPPING,
            FLAX_MODEL_FOR_NEXT_SENTENCE_PREDICTION_MAPPING,
            FLAX_MODEL_FOR_PRETRAINING_MAPPING,
            FLAX_MODEL_FOR_QUESTION_ANSWERING_MAPPING,
            FLAX_MODEL_FOR_SEQ_TO_SEQ_CAUSAL_LM_MAPPING,
            FLAX_MODEL_FOR_SEQUENCE_CLASSIFICATION_MAPPING,
            FLAX_MODEL_FOR_SPEECH_SEQ_2_SEQ_MAPPING,
            FLAX_MODEL_FOR_TOKEN_CLASSIFICATION_MAPPING,
            FLAX_MODEL_FOR_VISION_2_SEQ_MAPPING,
            FLAX_MODEL_MAPPING,
            FlaxAutoModel,
            FlaxAutoModelForCausalLM,
            FlaxAutoModelForImageClassification,
            FlaxAutoModelForMaskedLM,
            FlaxAutoModelForMultipleChoice,
            FlaxAutoModelForNextSentencePrediction,
            FlaxAutoModelForPreTraining,
            FlaxAutoModelForQuestionAnswering,
            FlaxAutoModelForSeq2SeqLM,
            FlaxAutoModelForSequenceClassification,
            FlaxAutoModelForSpeechSeq2Seq,
            FlaxAutoModelForTokenClassification,
            FlaxAutoModelForVision2Seq,
        )
        from .models.bart import (
            FlaxBartDecoderPreTrainedModel,
            FlaxBartForCausalLM,
            FlaxBartForConditionalGeneration,
            FlaxBartForQuestionAnswering,
            FlaxBartForSequenceClassification,
            FlaxBartModel,
            FlaxBartPreTrainedModel,
        )
        from .models.beit import (
            FlaxBeitForImageClassification,
            FlaxBeitForMaskedImageModeling,
            FlaxBeitModel,
            FlaxBeitPreTrainedModel,
        )
        from .models.bert import (
            FlaxBertForCausalLM,
            FlaxBertForMaskedLM,
            FlaxBertForMultipleChoice,
            FlaxBertForNextSentencePrediction,
            FlaxBertForPreTraining,
            FlaxBertForQuestionAnswering,
            FlaxBertForSequenceClassification,
            FlaxBertForTokenClassification,
            FlaxBertModel,
            FlaxBertPreTrainedModel,
        )
        from .models.big_bird import (
            FlaxBigBirdForCausalLM,
            FlaxBigBirdForMaskedLM,
            FlaxBigBirdForMultipleChoice,
            FlaxBigBirdForPreTraining,
            FlaxBigBirdForQuestionAnswering,
            FlaxBigBirdForSequenceClassification,
            FlaxBigBirdForTokenClassification,
            FlaxBigBirdModel,
            FlaxBigBirdPreTrainedModel,
        )
        from .models.blenderbot import (
            FlaxBlenderbotForConditionalGeneration,
            FlaxBlenderbotModel,
            FlaxBlenderbotPreTrainedModel,
        )
        from .models.blenderbot_small import (
            FlaxBlenderbotSmallForConditionalGeneration,
            FlaxBlenderbotSmallModel,
            FlaxBlenderbotSmallPreTrainedModel,
        )
        from .models.bloom import FlaxBloomForCausalLM, FlaxBloomModel, FlaxBloomPreTrainedModel
        from .models.clip import (
            FlaxCLIPModel,
            FlaxCLIPPreTrainedModel,
            FlaxCLIPTextModel,
            FlaxCLIPTextModelWithProjection,
            FlaxCLIPTextPreTrainedModel,
            FlaxCLIPVisionModel,
            FlaxCLIPVisionPreTrainedModel,
        )
        from .models.distilbert import (
            FlaxDistilBertForMaskedLM,
            FlaxDistilBertForMultipleChoice,
            FlaxDistilBertForQuestionAnswering,
            FlaxDistilBertForSequenceClassification,
            FlaxDistilBertForTokenClassification,
            FlaxDistilBertModel,
            FlaxDistilBertPreTrainedModel,
        )
        from .models.electra import (
            FlaxElectraForCausalLM,
            FlaxElectraForMaskedLM,
            FlaxElectraForMultipleChoice,
            FlaxElectraForPreTraining,
            FlaxElectraForQuestionAnswering,
            FlaxElectraForSequenceClassification,
            FlaxElectraForTokenClassification,
            FlaxElectraModel,
            FlaxElectraPreTrainedModel,
        )
        from .models.encoder_decoder import FlaxEncoderDecoderModel
        from .models.gpt2 import FlaxGPT2LMHeadModel, FlaxGPT2Model, FlaxGPT2PreTrainedModel
        from .models.gpt_neo import FlaxGPTNeoForCausalLM, FlaxGPTNeoModel, FlaxGPTNeoPreTrainedModel
        from .models.gptj import FlaxGPTJForCausalLM, FlaxGPTJModel, FlaxGPTJPreTrainedModel
        from .models.longt5 import FlaxLongT5ForConditionalGeneration, FlaxLongT5Model, FlaxLongT5PreTrainedModel
        from .models.marian import FlaxMarianModel, FlaxMarianMTModel, FlaxMarianPreTrainedModel
        from .models.mbart import (
            FlaxMBartForConditionalGeneration,
            FlaxMBartForQuestionAnswering,
            FlaxMBartForSequenceClassification,
            FlaxMBartModel,
            FlaxMBartPreTrainedModel,
        )
        from .models.mt5 import FlaxMT5EncoderModel, FlaxMT5ForConditionalGeneration, FlaxMT5Model
        from .models.opt import FlaxOPTForCausalLM, FlaxOPTModel, FlaxOPTPreTrainedModel
        from .models.pegasus import FlaxPegasusForConditionalGeneration, FlaxPegasusModel, FlaxPegasusPreTrainedModel
        from .models.regnet import FlaxRegNetForImageClassification, FlaxRegNetModel, FlaxRegNetPreTrainedModel
        from .models.resnet import FlaxResNetForImageClassification, FlaxResNetModel, FlaxResNetPreTrainedModel
        from .models.roberta import (
            FlaxRobertaForCausalLM,
            FlaxRobertaForMaskedLM,
            FlaxRobertaForMultipleChoice,
            FlaxRobertaForQuestionAnswering,
            FlaxRobertaForSequenceClassification,
            FlaxRobertaForTokenClassification,
            FlaxRobertaModel,
            FlaxRobertaPreTrainedModel,
        )
        from .models.roberta_prelayernorm import (
            FlaxRobertaPreLayerNormForCausalLM,
            FlaxRobertaPreLayerNormForMaskedLM,
            FlaxRobertaPreLayerNormForMultipleChoice,
            FlaxRobertaPreLayerNormForQuestionAnswering,
            FlaxRobertaPreLayerNormForSequenceClassification,
            FlaxRobertaPreLayerNormForTokenClassification,
            FlaxRobertaPreLayerNormModel,
            FlaxRobertaPreLayerNormPreTrainedModel,
        )
        from .models.roformer import (
            FlaxRoFormerForMaskedLM,
            FlaxRoFormerForMultipleChoice,
            FlaxRoFormerForQuestionAnswering,
            FlaxRoFormerForSequenceClassification,
            FlaxRoFormerForTokenClassification,
            FlaxRoFormerModel,
            FlaxRoFormerPreTrainedModel,
        )
        from .models.speech_encoder_decoder import FlaxSpeechEncoderDecoderModel
        from .models.t5 import FlaxT5EncoderModel, FlaxT5ForConditionalGeneration, FlaxT5Model, FlaxT5PreTrainedModel
        from .models.vision_encoder_decoder import FlaxVisionEncoderDecoderModel
        from .models.vision_text_dual_encoder import FlaxVisionTextDualEncoderModel
        from .models.vit import FlaxViTForImageClassification, FlaxViTModel, FlaxViTPreTrainedModel
        from .models.wav2vec2 import (
            FlaxWav2Vec2ForCTC,
            FlaxWav2Vec2ForPreTraining,
            FlaxWav2Vec2Model,
            FlaxWav2Vec2PreTrainedModel,
        )
        from .models.whisper import (
            FlaxWhisperForAudioClassification,
            FlaxWhisperForConditionalGeneration,
            FlaxWhisperModel,
            FlaxWhisperPreTrainedModel,
        )
        from .models.xglm import FlaxXGLMForCausalLM, FlaxXGLMModel, FlaxXGLMPreTrainedModel
        from .models.xlm_roberta import (
            FLAX_XLM_ROBERTA_PRETRAINED_MODEL_ARCHIVE_LIST,
            FlaxXLMRobertaForCausalLM,
            FlaxXLMRobertaForMaskedLM,
            FlaxXLMRobertaForMultipleChoice,
            FlaxXLMRobertaForQuestionAnswering,
            FlaxXLMRobertaForSequenceClassification,
            FlaxXLMRobertaForTokenClassification,
            FlaxXLMRobertaModel,
            FlaxXLMRobertaPreTrainedModel,
        )


else:
    import sys

    sys.modules[__name__] = _LazyModule(
        __name__,
        globals()["__file__"],
        _import_structure,
        module_spec=__spec__,
        extra_objects={"__version__": __version__},
    )


if not is_tf_available() and not is_torch_available() and not is_flax_available():
    logger.warning(
        "None of PyTorch, TensorFlow >= 2.0, or Flax have been found. "
        "Models won't be available and only tokenizers, configuration "
        "and file/data utilities can be used."
    )<|MERGE_RESOLUTION|>--- conflicted
+++ resolved
@@ -598,17 +598,15 @@
         "TvltFeatureExtractor",
         "TvltProcessor",
     ],
-<<<<<<< HEAD
+    "models.tvp": [
+        "TVP_PRETRAINED_CONFIG_ARCHIVE_MAP",
+        "TvpConfig",
+        "TvpProcessor",
+    ],
     "models.udop": [
         "UDOP_PRETRAINED_CONFIG_ARCHIVE_MAP",
         "UdopConfig",
         "UdopProcessor",
-=======
-    "models.tvp": [
-        "TVP_PRETRAINED_CONFIG_ARCHIVE_MAP",
-        "TvpConfig",
-        "TvpProcessor",
->>>>>>> 083e3692
     ],
     "models.umt5": ["UMT5Config"],
     "models.unispeech": [
@@ -1030,11 +1028,8 @@
     _import_structure["models.segformer"].extend(["SegformerFeatureExtractor", "SegformerImageProcessor"])
     _import_structure["models.swin2sr"].append("Swin2SRImageProcessor")
     _import_structure["models.tvlt"].append("TvltImageProcessor")
-<<<<<<< HEAD
     _import_structure["models.udop"].append("UdopImageProcessor")
-=======
     _import_structure["models.tvp"].append("TvpImageProcessor")
->>>>>>> 083e3692
     _import_structure["models.videomae"].extend(["VideoMAEFeatureExtractor", "VideoMAEImageProcessor"])
     _import_structure["models.vilt"].extend(["ViltFeatureExtractor", "ViltImageProcessor", "ViltProcessor"])
     _import_structure["models.vit"].extend(["ViTFeatureExtractor", "ViTImageProcessor"])
@@ -2970,7 +2965,6 @@
             "TvltPreTrainedModel",
         ]
     )
-<<<<<<< HEAD
     _import_structure["models.udop"].extend(
         [
             "UDOP_PRETRAINED_MODEL_ARCHIVE_LIST",
@@ -2978,14 +2972,14 @@
             "UdopForConditionalGeneration",
             "UdopModel",
             "UdopPreTrainedModel",
-=======
+        ],
+    )
     _import_structure["models.tvp"].extend(
         [
             "TVP_PRETRAINED_MODEL_ARCHIVE_LIST",
             "TvpForVideoGrounding",
             "TvpModel",
             "TvpPreTrainedModel",
->>>>>>> 083e3692
         ]
     )
     _import_structure["models.umt5"].extend(
@@ -4859,15 +4853,12 @@
     from .models.timm_backbone import TimmBackboneConfig
     from .models.trocr import TROCR_PRETRAINED_CONFIG_ARCHIVE_MAP, TrOCRConfig, TrOCRProcessor
     from .models.tvlt import TVLT_PRETRAINED_CONFIG_ARCHIVE_MAP, TvltConfig, TvltFeatureExtractor, TvltProcessor
-<<<<<<< HEAD
-    from .models.udop import UDOP_PRETRAINED_CONFIG_ARCHIVE_MAP, UdopConfig, UdopProcessor
-=======
     from .models.tvp import (
         TVP_PRETRAINED_CONFIG_ARCHIVE_MAP,
         TvpConfig,
         TvpProcessor,
     )
->>>>>>> 083e3692
+    from .models.udop import UDOP_PRETRAINED_CONFIG_ARCHIVE_MAP, UdopConfig, UdopProcessor
     from .models.umt5 import UMT5Config
     from .models.unispeech import UNISPEECH_PRETRAINED_CONFIG_ARCHIVE_MAP, UniSpeechConfig
     from .models.unispeech_sat import UNISPEECH_SAT_PRETRAINED_CONFIG_ARCHIVE_MAP, UniSpeechSatConfig
@@ -5245,11 +5236,8 @@
         from .models.segformer import SegformerFeatureExtractor, SegformerImageProcessor
         from .models.swin2sr import Swin2SRImageProcessor
         from .models.tvlt import TvltImageProcessor
-<<<<<<< HEAD
+        from .models.tvp import TvpImageProcessor
         from .models.udop import UdopImageProcessor
-=======
-        from .models.tvp import TvpImageProcessor
->>>>>>> 083e3692
         from .models.videomae import VideoMAEFeatureExtractor, VideoMAEImageProcessor
         from .models.vilt import ViltFeatureExtractor, ViltImageProcessor, ViltProcessor
         from .models.vit import ViTFeatureExtractor, ViTImageProcessor
@@ -6852,20 +6840,18 @@
             TvltModel,
             TvltPreTrainedModel,
         )
-<<<<<<< HEAD
+        from .models.tvp import (
+            TVP_PRETRAINED_MODEL_ARCHIVE_LIST,
+            TvpForVideoGrounding,
+            TvpModel,
+            TvpPreTrainedModel,
+        )
         from .models.udop import (
             UDOP_PRETRAINED_MODEL_ARCHIVE_LIST,
             UdopEncoderModel,
             UdopForConditionalGeneration,
             UdopModel,
             UdopPreTrainedModel,
-=======
-        from .models.tvp import (
-            TVP_PRETRAINED_MODEL_ARCHIVE_LIST,
-            TvpForVideoGrounding,
-            TvpModel,
-            TvpPreTrainedModel,
->>>>>>> 083e3692
         )
         from .models.umt5 import (
             UMT5EncoderModel,
