# coding=utf-8
# Copyright 2021 The Google AI Flax Team Authors, and The HuggingFace Inc. team.
# Copyright (c) 2020, NVIDIA CORPORATION.  All rights reserved.
#
# Licensed under the Apache License, Version 2.0 (the "License");
# you may not use this file except in compliance with the License.
# You may obtain a copy of the License at
#
#     http://www.apache.org/licenses/LICENSE-2.0
#
# Unless required by applicable law or agreed to in writing, software
# distributed under the License is distributed on an "AS IS" BASIS,
# WITHOUT WARRANTIES OR CONDITIONS OF ANY KIND, either express or implied.
# See the License for the specific language governing permissions and
# limitations under the License.


import copy
import inspect
import warnings
from functools import partial
from typing import Any, Dict, List, Optional

import numpy as np

import flax
import jax
import jax.numpy as jnp
from jax import lax

from ..models.auto import (
    FLAX_MODEL_FOR_CAUSAL_LM_MAPPING,
    FLAX_MODEL_FOR_SEQ_TO_SEQ_CAUSAL_LM_MAPPING,
    FLAX_MODEL_FOR_VISION_2_SEQ_MAPPING,
)
from ..utils import ModelOutput, logging
from .configuration_utils import GenerationConfig
from .flax_logits_process import (
    FlaxForcedBOSTokenLogitsProcessor,
    FlaxForcedEOSTokenLogitsProcessor,
    FlaxForceTokensLogitsProcessor,
    FlaxLogitsProcessorList,
    FlaxMinLengthLogitsProcessor,
    FlaxSuppressTokensAtBeginLogitsProcessor,
    FlaxSuppressTokensLogitsProcessor,
    FlaxTemperatureLogitsWarper,
    FlaxTopKLogitsWarper,
    FlaxTopPLogitsWarper,
)


logger = logging.get_logger(__name__)


@flax.struct.dataclass
class FlaxGreedySearchOutput(ModelOutput):
    """
    Flax Base class for outputs of decoder-only generation models using greedy search.


    Args:
        sequences (`jnp.ndarray` of shape `(batch_size, max_length)`):
            The generated sequences.
    """

    sequences: jnp.ndarray = None


@flax.struct.dataclass
class FlaxSampleOutput(ModelOutput):
    """
    Flax Base class for outputs of decoder-only generation models using sampling.


    Args:
        sequences (`jnp.ndarray` of shape `(batch_size, max_length)`):
            The generated sequences.
    """

    sequences: jnp.ndarray = None


@flax.struct.dataclass
class FlaxBeamSearchOutput(ModelOutput):
    """
    Flax Base class for outputs of decoder-only generation models using greedy search.


    Args:
        sequences (`jnp.ndarray` of shape `(batch_size, max_length)`):
            The generated sequences.
        scores (`jnp.ndarray` of shape `(batch_size,)`):
            The scores (log probabilities) of the generated sequences.
    """

    sequences: jnp.ndarray = None
    scores: jnp.ndarray = None


@flax.struct.dataclass
class GreedyState:
    cur_len: jnp.ndarray
    sequences: jnp.ndarray
    running_token: jnp.ndarray
    is_sent_finished: jnp.ndarray
    model_kwargs: Dict[str, jnp.ndarray]


@flax.struct.dataclass
class SampleState:
    cur_len: jnp.ndarray
    sequences: jnp.ndarray
    running_token: jnp.ndarray
    is_sent_finished: jnp.ndarray
    prng_key: jnp.ndarray
    model_kwargs: Dict[str, jnp.ndarray]


@flax.struct.dataclass
class BeamSearchState:
    cur_len: jnp.ndarray
    running_sequences: jnp.ndarray
    running_scores: jnp.ndarray
    sequences: jnp.ndarray
    scores: jnp.ndarray
    is_sent_finished: jnp.ndarray
    model_kwargs: Dict[str, jnp.ndarray]


class FlaxGenerationMixin:
    """
    A class containing all functions for auto-regressive text generation, to be used as a mixin in
    [`FlaxPreTrainedModel`].

    The class exposes [`~generation.FlaxGenerationMixin.generate`], which can be used for:
            - *greedy decoding* by calling [`~generation.FlaxGenerationMixin._greedy_search`] if `num_beams=1` and
              `do_sample=False`.
            - *multinomial sampling* by calling [`~generation.FlaxGenerationMixin._sample`] if `num_beams=1` and
              `do_sample=True`.
            - *beam-search decoding* by calling [`~generation.FlaxGenerationMixin._beam_search`] if `num_beams>1` and
              `do_sample=False`.
    """

    def prepare_inputs_for_generation(self, *args, **kwargs):
        raise NotImplementedError(
            "A model class needs to define a `prepare_inputs_for_generation` method in order to use `generate`."
        )

    @staticmethod
    def _run_loop_in_debug(cond_fn, body_fn, init_state):
        """
        Run generation in untraced mode. This should only be used for debugging purposes.
        """
        state = init_state
        while cond_fn(state):
            state = body_fn(state)
        return state

    def _prepare_encoder_decoder_kwargs_for_generation(self, input_ids, params, model_kwargs):
        encoder_kwargs = {
            argument: value
            for argument, value in model_kwargs.items()
            if not (argument.startswith("decoder_") or argument.startswith("cross_attn"))
        }
        model_kwargs["encoder_outputs"] = self.encode(input_ids, params=params, return_dict=True, **encoder_kwargs)
        return model_kwargs

    def _prepare_decoder_input_ids_for_generation(
        self,
        batch_size: int,
        decoder_start_token_id: int = None,
        bos_token_id: int = None,
        model_kwargs: Optional[Dict[str, jnp.ndarray]] = None,
    ) -> jnp.ndarray:
        if model_kwargs is not None and "decoder_input_ids" in model_kwargs:
            # Only use this arg if not None, otherwise just remove from model_kwargs
            decoder_input_ids = model_kwargs.pop("decoder_input_ids")
            if decoder_input_ids is not None:
                return decoder_input_ids
        decoder_start_token_id = self._get_decoder_start_token_id(decoder_start_token_id, bos_token_id)
        return jnp.array(decoder_start_token_id, dtype="i4").reshape(1, -1).repeat(batch_size, axis=0)

    def _get_decoder_start_token_id(self, decoder_start_token_id: int = None, bos_token_id: int = None) -> int:
        # retrieve decoder_start_token_id for encoder-decoder models
        # fall back to bos_token_id if necessary
        decoder_start_token_id = (
            decoder_start_token_id if decoder_start_token_id is not None else self.config.decoder_start_token_id
        )
        bos_token_id = bos_token_id if bos_token_id is not None else self.config.bos_token_id
        if decoder_start_token_id is not None:
            return decoder_start_token_id
        elif (
            hasattr(self.config, "decoder")
            and hasattr(self.config.decoder, "decoder_start_token_id")
            and self.config.decoder.decoder_start_token_id is not None
        ):
            return self.config.decoder.decoder_start_token_id
        elif bos_token_id is not None:
            return bos_token_id
        elif (
            hasattr(self.config, "decoder")
            and hasattr(self.config.decoder, "bos_token_id")
            and self.config.decoder.bos_token_id is not None
        ):
            return self.config.decoder.bos_token_id
        raise ValueError(
            "`decoder_start_token_id` or `bos_token_id` has to be defined for encoder-decoder generation."
        )

    @staticmethod
    def _expand_to_num_beams(tensor, num_beams):
        return jnp.broadcast_to(tensor[:, None], (tensor.shape[0], num_beams) + tensor.shape[1:])

    def _adapt_logits_for_beam_search(self, logits):
        """
        This function can be overwritten in the specific modeling_flax_<model-name>.py classes to allow for custom beam
        search behavior. Note that the only model that overwrites this method is [`~transformes.FlaxMarianMTModel`].
        """
        return logits

    def _validate_model_class(self):
        """
        Confirms that the model class is compatible with generation. If not, raises an exception that points to the
        right class to use.
        """
        if not self.can_generate():
            generate_compatible_mappings = [
                FLAX_MODEL_FOR_CAUSAL_LM_MAPPING,
                FLAX_MODEL_FOR_VISION_2_SEQ_MAPPING,
                FLAX_MODEL_FOR_SEQ_TO_SEQ_CAUSAL_LM_MAPPING,
            ]
            generate_compatible_classes = set()
            for model_mapping in generate_compatible_mappings:
                supported_models = model_mapping.get(type(self.config), default=None)
                if supported_models is not None:
                    generate_compatible_classes.add(supported_models.__name__)
            exception_message = (
                f"The current model class ({self.__class__.__name__}) is not compatible with `.generate()`, as "
                "it doesn't have a language model head."
            )
            if generate_compatible_classes:
                exception_message += f" Please use one of the following classes instead: {generate_compatible_classes}"
            raise TypeError(exception_message)

    def _validate_model_kwargs(self, model_kwargs: Dict[str, Any]):
        """Validates model kwargs for generation. Generate argument typos will also be caught here."""
        unused_model_args = []
        model_args = set(inspect.signature(self.prepare_inputs_for_generation).parameters)
        # `kwargs`/`model_kwargs` is often used to handle optional forward pass inputs like `attention_mask`. If
        # `prepare_inputs_for_generation` doesn't accept them, then a stricter check can be made ;)
        if "kwargs" in model_args or "model_kwargs" in model_args:
            model_args |= set(inspect.signature(self.__call__).parameters)
        for key, value in model_kwargs.items():
            if value is not None and key not in model_args:
                unused_model_args.append(key)

        if unused_model_args:
            raise ValueError(
                f"The following `model_kwargs` are not used by the model: {unused_model_args} (note: typos in the"
                " generate arguments will also show up in this list)"
            )

    def generate(
        self,
        input_ids: jnp.ndarray,
        generation_config: Optional[GenerationConfig] = None,
        prng_key: Optional[jnp.ndarray] = None,
<<<<<<< HEAD
        top_k: Optional[int] = None,
        top_p: Optional[float] = None,
        temperature: Optional[float] = None,
        num_beams: Optional[int] = None,
        no_repeat_ngram_size: Optional[int] = None,
        min_length: Optional[int] = None,
        forced_bos_token_id: Optional[int] = None,
        forced_eos_token_id: Optional[int] = None,
        suppress_tokens: Optional[List[int]] = None,
        begin_suppress_tokens: Optional[List[int]] = None,
        forced_decoder_ids: Optional[List[List[int]]] = None,
        length_penalty: Optional[float] = None,
        early_stopping: Optional[bool] = None,
=======
>>>>>>> a3c37825
        trace: bool = True,
        params: Optional[Dict[str, jnp.ndarray]] = None,
        **kwargs,
    ):
        r"""
        Generates sequences of token ids for models with a language modeling head. The method supports the following
        generation methods for text-decoder, text-to-text, speech-to-text, and vision-to-text models:

            - *greedy decoding* by calling [`~generation.FlaxGenerationMixin._greedy_search`] if `num_beams=1` and
              `do_sample=False`.
            - *multinomial sampling* by calling [`~generation.FlaxGenerationMixin._sample`] if `num_beams=1` and
              `do_sample=True`.
            - *beam-search decoding* by calling [`~generation.FlaxGenerationMixin._beam_search`] if `num_beams>1` and
              `do_sample=False`.

        <Tip warning={true}>

        Most generation-controlling parameters are set in `generation_config` which, if not passed, will be set to the
        model's default generation configuration. You can override any `generation_config` by passing the corresponding
        parameters to generate, e.g. `.generate(inputs, num_beams=4, do_sample=True)`.

        For a complete overview of generate, check the [following
        guide](https://huggingface.co/docs/transformers/en/main_classes/text_generation).

        </Tip>

        Parameters:
            input_ids (`jnp.ndarray` of shape `(batch_size, sequence_length)`):
                The sequence used as a prompt for the generation.
<<<<<<< HEAD
            max_length (`int`, *optional*, defaults to `model.config.max_length`):
                The maximum length the generated tokens can have. Corresponds to the length of the input prompt +
                `max_new_tokens`. In general, prefer the use of `max_new_tokens`, which ignores the number of tokens in
                the prompt.
            max_new_tokens (`int`, *optional*):
                The maximum numbers of tokens to generate, ignoring the number of tokens in the prompt.
            do_sample (`bool`, *optional*, defaults to `False`):
                Whether or not to use sampling ; use greedy decoding otherwise.
            temperature (`float`, *optional*, defaults to 1.0):
                The value used to module the next token probabilities.
            top_k (`int`, *optional*, defaults to 50):
                The number of highest probability vocabulary tokens to keep for top-k-filtering.
            top_p (`float`, *optional*, defaults to 1.0):
                If set to float < 1, only the most probable tokens with probabilities that add up to `top_p` or higher
                are kept for generation.
            pad_token_id (`int`, *optional*):
                The id of the *padding* token.
            bos_token_id (`int`, *optional*):
                The id of the *beginning-of-sequence* token.
            eos_token_id (`int`, *optional*):
                The id of the *end-of-sequence* token.
            num_beams (`int`, *optional*, defaults to 1):
                Number of beams for beam search. 1 means no beam search.
            decoder_start_token_id (`int`, *optional*):
                If an encoder-decoder model starts decoding with a different token than *bos*, the id of that token.
            suppress_tokens (`List[int]`, *optional*, defaults to `model.config.suppress_tokens`):
                A list of tokens that will be supressed at generation. The `FlaxSupressTokensLogitsProcessor` will set
                their log probs to `-inf` so that they are not sampled.
            begin_suppress_tokens (`List[int]`, *optional*, defaults to `model.config.begin_supress_tokens`):
                A list of tokens that will be supressed at the begining of the generation. The
                `FlaxSuppressTokensAtBeginLogitsProcessor` will set their log probs to `-inf` so that they are not
                sampled.
            forced_decoder_ids (`List[List[int]]`, *optional*, defaults to `model.config.forced_decoder_ids`):
                A list of pairs of integers which indicates a mapping from generation indices to token indices that
                will be forced before sampling. For example, `[[1, 123]]` means the second generated token will always
                be a token of index 123.
=======
            generation_config (`~generation.GenerationConfig`, *optional*):
                The generation configuration to be used as base parametrization for the generation call. `**kwargs`
                passed to generate matching the attributes of `generation_config` will override them. If
                `generation_config` is not provided, the default will be used, which had the following loading
                priority: 1) from the `generation_config.json` model file, if it exists; 2) from the model
                configuration. Please note that unspecified parameters will inherit [`~generation.GenerationConfig`]'s
                default values, whose documentation should be checked to parameterize generation.
>>>>>>> a3c37825
            trace (`bool`, *optional*, defaults to `True`):
                Whether to trace generation. Setting `trace=False` should only be used for debugging and will lead to a
                considerably slower runtime.
            params (`Dict[str, jnp.ndarray]`, *optional*):
                Optionally the model parameters can be passed. Can be useful for parallelized generation.
            kwargs:
                Ad hoc parametrization of `generate_config` and/or additional model-specific kwargs that will be
                forwarded to the `forward` function of the model. If the model is an encoder-decoder model, encoder
                specific kwargs should not be prefixed and decoder specific kwargs should be prefixed with *decoder_*.

        Return:
            [`~utils.ModelOutput`].

        Examples:

        Greedy decoding, using the default generation configuration and ad hoc modifications:

        ```python
        >>> from transformers import AutoTokenizer, FlaxAutoModelForCausalLM

        >>> tokenizer = AutoTokenizer.from_pretrained("gpt2")
        >>> model = FlaxAutoModelForCausalLM.from_pretrained("gpt2")

        >>> prompt = "Today I believe we can finally"
        >>> input_ids = tokenizer(prompt, return_tensors="np").input_ids

        >>> # Generate up to 30 tokens
        >>> outputs = model.generate(input_ids, do_sample=False, max_length=30)
        >>> tokenizer.batch_decode(outputs.sequences, skip_special_tokens=True)
        ['Today I believe we can finally get to the point where we can make a difference in the lives of the people of the United States of America.\n']
        ```

        Multinomial sampling, modifying an existing generation configuration:

        ```python
        >>> from transformers import AutoTokenizer, FlaxAutoModelForCausalLM, GenerationConfig
        >>> import numpy as np

        >>> tokenizer = AutoTokenizer.from_pretrained("gpt2")
        >>> model = FlaxAutoModelForCausalLM.from_pretrained("gpt2")

        >>> prompt = "Today I believe we can finally"
        >>> input_ids = tokenizer(prompt, return_tensors="np").input_ids

        >>> # Sample up to 30 tokens
        >>> generation_config = GenerationConfig.from_pretrained("gpt2")
        >>> generation_config.max_length = 30
        >>> generation_config.do_sample = True
        >>> outputs = model.generate(
        ...     input_ids, generation_config=generation_config, prng_key=np.asarray([0, 0], dtype=np.uint32)
        ... )
        >>> tokenizer.batch_decode(outputs.sequences, skip_special_tokens=True)
        ['Today I believe we can finally get a change in that system. The way I saw it was this: a few years ago, this company would not']
        ```

        Beam-search decoding, using a freshly initialized generation configuration:

        ```python
        >>> from transformers import AutoTokenizer, FlaxAutoModelForSeq2SeqLM, GenerationConfig

        >>> tokenizer = AutoTokenizer.from_pretrained("Helsinki-NLP/opus-mt-en-de")
        >>> model = FlaxAutoModelForSeq2SeqLM.from_pretrained("Helsinki-NLP/opus-mt-en-de")

        >>> sentence = "Paris is one of the densest populated areas in Europe."
        >>> input_ids = tokenizer(sentence, return_tensors="np").input_ids

        >>> generation_config = GenerationConfig(
        ...     max_length=64,
        ...     num_beams=5,
        ...     bos_token_id=0,
        ...     eos_token_id=0,
        ...     decoder_start_token_id=58100,
        ...     pad_token_id=58100,
        ...     bad_words_ids=[[58100]],
        ... )
        >>> outputs = model.generate(input_ids, generation_config=generation_config)
        >>> tokenizer.batch_decode(outputs.sequences, skip_special_tokens=True)
        ['Paris ist eines der dichtesten besiedelten Gebiete Europas.']
        ```"""
        # Handle `generation_config` and kwargs that might update it, and validate the `.generate()` call
        self._validate_model_class()

        # priority: `generation_config` argument > `model.generation_config` (the default generation config)
        if generation_config is None:
            # legacy: users may modify the model configuration to control generation -- update the generation config
            # model attribute accordingly, if it was created from the model config
            if self.generation_config._from_model_config:
                new_generation_config = GenerationConfig.from_model_config(self.config)
                if new_generation_config != self.generation_config:
                    warnings.warn(
                        "You have modified the pretrained model configuration to control generation. This is a"
                        " deprecated strategy to control generation and will be removed soon, in a future version."
                        " Please use a generation configuration file (see"
                        " https://huggingface.co/docs/transformers/main_classes/text_generation)"
                    )
                    self.generation_config = new_generation_config
            generation_config = self.generation_config

        generation_config = copy.deepcopy(generation_config)
        model_kwargs = generation_config.update(**kwargs)  # All unused kwargs must be model kwargs
        self._validate_model_kwargs(model_kwargs.copy())

        # set init values
<<<<<<< HEAD
        bos_token_id = bos_token_id if bos_token_id is not None else self.config.bos_token_id
        pad_token_id = pad_token_id if pad_token_id is not None else self.config.pad_token_id
        eos_token_id = eos_token_id if eos_token_id is not None else self.config.eos_token_id
        decoder_start_token_id = (
            decoder_start_token_id if decoder_start_token_id is not None else self.config.decoder_start_token_id
        )
        if forced_decoder_ids is None and hasattr(self.config, "forced_decoder_ids"):
            forced_decoder_ids = self.config.forced_decoder_ids
=======
>>>>>>> a3c37825
        prng_key = prng_key if prng_key is not None else jax.random.PRNGKey(0)

        if generation_config.pad_token_id is None and generation_config.eos_token_id is not None:
            if model_kwargs.get("attention_mask") is None:
                logger.warning(
                    "The attention mask and the pad token id were not set. As a consequence, you may observe "
                    "unexpected behavior. Please pass your input's `attention_mask` to obtain reliable results."
                )
            eos_token_id = generation_config.eos_token_id
            if isinstance(eos_token_id, list):
                eos_token_id = eos_token_id[0]
            logger.warning(f"Setting `pad_token_id` to `eos_token_id`:{eos_token_id} for open-end generation.")
            generation_config.pad_token_id = eos_token_id

        if generation_config.decoder_start_token_id is None and self.config.is_encoder_decoder:
            raise ValueError("`decoder_start_token_id` has to be defined for encoder-decoder generation.")

        # decoder-only models should use left-padding for generation (can't be checked with `trace=True`)
        if not self.config.is_encoder_decoder and not trace:
            if (
                generation_config.pad_token_id is not None
                and jnp.sum(input_ids[:, -1] == generation_config.pad_token_id) > 0
            ):
                logger.warning(
                    "A decoder-only architecture is being used, but right-padding was detected! For correct "
                    "generation results, please set `padding_side='left'` when initializing the tokenizer."
                )

        batch_size = input_ids.shape[0]

        if self.config.is_encoder_decoder:
            # add encoder_outputs to model_kwargs
            if model_kwargs.get("encoder_outputs") is None:
                model_kwargs = self._prepare_encoder_decoder_kwargs_for_generation(input_ids, params, model_kwargs)
            # prepare decoder_input_ids for generation
<<<<<<< HEAD
            input_ids = self._prepare_decoder_input_ids_for_generation(
                batch_size,
                decoder_start_token_id=decoder_start_token_id,
                bos_token_id=bos_token_id,
                model_kwargs=model_kwargs,
            )
=======
            input_ids = jnp.ones((input_ids.shape[0], 1), dtype="i4") * generation_config.decoder_start_token_id
>>>>>>> a3c37825

        # Prepare `max_length` depending on other stopping criteria.
        input_ids_seq_length = input_ids.shape[-1]
        has_default_max_length = kwargs.get("max_length") is None and generation_config.max_length is not None
        if has_default_max_length and generation_config.max_new_tokens is None:
            warnings.warn(
                "Neither `max_length` nor `max_new_tokens` have been set, `max_length` will default to"
                f" {generation_config.max_length} (`generation_config.max_length`). Controlling `max_length` via the"
                " config is deprecated and `max_length` will be removed from the config in v5 of Transformers -- we"
                " recommend using `max_new_tokens` to control the maximum length of the generation.",
                UserWarning,
            )
        elif has_default_max_length and generation_config.max_new_tokens is not None:
            generation_config.max_length = generation_config.max_new_tokens + input_ids_seq_length
        elif not has_default_max_length and generation_config.max_new_tokens is not None:
            raise ValueError(
                "Both `max_new_tokens` and `max_length` have been set but they serve the same purpose -- setting a"
                " limit to the generated output length. Remove one of those arguments. Please refer to the"
                " documentation for more information. "
                "(https://huggingface.co/docs/transformers/main/en/main_classes/text_generation)"
            )

        if generation_config.min_length is not None and generation_config.min_length > generation_config.max_length:
            raise ValueError(
                f"Unfeasable length constraints: the minimum length ({generation_config.min_length}) is larger than"
                f" the maximum length ({generation_config.max_length})"
            )
        if input_ids_seq_length >= generation_config.max_length:
            input_ids_string = "decoder_input_ids" if self.config.is_encoder_decoder else "input_ids"
            logger.warning(
                f"Input length of {input_ids_string} is {input_ids_seq_length}, but `max_length` is set to"
                f" {generation_config.max_length}. This can lead to unexpected behavior. You should consider"
                " increasing`max_new_tokens`."
            )

        logits_processor = self._get_logits_processor(generation_config=generation_config)

<<<<<<< HEAD
        if not do_sample and num_beams == 1:
            logits_processor = self._get_logits_processor(
                no_repeat_ngram_size,
                min_length,
                max_length,
                eos_token_id,
                forced_bos_token_id,
                forced_eos_token_id,
                input_ids_seq_length,
                suppress_tokens=suppress_tokens,
                begin_suppress_tokens=begin_suppress_tokens,
                forced_decoder_ids=forced_decoder_ids,
            )
=======
        if not generation_config.do_sample and generation_config.num_beams == 1:
>>>>>>> a3c37825
            return self._greedy_search(
                input_ids,
                generation_config.max_length,
                generation_config.pad_token_id,
                generation_config.eos_token_id,
                logits_processor=logits_processor,
                trace=trace,
                params=params,
                model_kwargs=model_kwargs,
            )
<<<<<<< HEAD
        elif do_sample and num_beams == 1:
            logits_warper = self._get_logits_warper(top_k=top_k, top_p=top_p, temperature=temperature)
            logits_processor = self._get_logits_processor(
                no_repeat_ngram_size,
                min_length,
                max_length,
                eos_token_id,
                forced_bos_token_id,
                forced_eos_token_id,
                input_ids_seq_length,
                suppress_tokens=suppress_tokens,
                begin_suppress_tokens=begin_suppress_tokens,
                forced_decoder_ids=forced_decoder_ids,
            )
=======
        elif generation_config.do_sample and generation_config.num_beams == 1:
            logits_warper = self._get_logits_warper(generation_config=generation_config)
>>>>>>> a3c37825
            return self._sample(
                input_ids,
                generation_config.max_length,
                generation_config.pad_token_id,
                generation_config.eos_token_id,
                prng_key,
                logits_warper=logits_warper,
                logits_processor=logits_processor,
                trace=trace,
                params=params,
                model_kwargs=model_kwargs,
            )
        elif not generation_config.do_sample and generation_config.num_beams > 1:
            # broadcast input_ids & encoder_outputs
            input_ids = self._expand_to_num_beams(input_ids, num_beams=generation_config.num_beams)

            if "encoder_outputs" in model_kwargs:
                model_kwargs["encoder_outputs"]["last_hidden_state"] = self._expand_to_num_beams(
                    model_kwargs["encoder_outputs"]["last_hidden_state"], num_beams=generation_config.num_beams
                )

            if "attention_mask" in model_kwargs:
                model_kwargs["attention_mask"] = self._expand_to_num_beams(
                    model_kwargs["attention_mask"], num_beams=generation_config.num_beams
                )

<<<<<<< HEAD
            logits_processor = self._get_logits_processor(
                no_repeat_ngram_size,
                min_length,
                max_length,
                eos_token_id,
                forced_bos_token_id,
                forced_eos_token_id,
                input_ids_seq_length,
                suppress_tokens=suppress_tokens,
                begin_suppress_tokens=begin_suppress_tokens,
                forced_decoder_ids=forced_decoder_ids,
            )

=======
>>>>>>> a3c37825
            return self._beam_search(
                input_ids,
                generation_config.max_length,
                generation_config.pad_token_id,
                generation_config.eos_token_id,
                length_penalty=generation_config.length_penalty,
                early_stopping=generation_config.early_stopping,
                logits_processor=logits_processor,
                trace=trace,
                params=params,
                model_kwargs=model_kwargs,
            )
        else:
            raise NotImplementedError("`Beam sampling is currently not implemented.")

    def _get_logits_warper(self, generation_config: GenerationConfig) -> FlaxLogitsProcessorList:
        """
        This class returns a [`FlaxLogitsProcessorList`] list object that contains all relevant [`FlaxLogitsWarper`]
        instances used for multinomial sampling.
        """
        warpers = FlaxLogitsProcessorList()

        if generation_config.temperature is not None and generation_config.temperature != 1.0:
            warpers.append(FlaxTemperatureLogitsWarper(generation_config.temperature))
        if generation_config.top_k is not None and generation_config.top_k != 0:
            warpers.append(FlaxTopKLogitsWarper(top_k=generation_config.top_k, min_tokens_to_keep=1))
        if generation_config.top_p is not None and generation_config.top_p < 1.0:
            warpers.append(FlaxTopPLogitsWarper(top_p=generation_config.top_p, min_tokens_to_keep=1))

        return warpers

<<<<<<< HEAD
    def _get_logits_processor(
        self,
        no_repeat_ngram_size: int,
        min_length: int,
        max_length: int,
        eos_token_id: int,
        forced_bos_token_id: int,
        forced_eos_token_id: int,
        input_ids_seq_length: int,
        suppress_tokens: Optional[List[int]] = None,
        begin_suppress_tokens: Optional[List[int]] = None,
        forced_decoder_ids: Optional[List[List[int]]] = None,
    ) -> FlaxLogitsProcessorList:
=======
    def _get_logits_processor(self, generation_config: GenerationConfig) -> FlaxLogitsProcessorList:
>>>>>>> a3c37825
        """
        This class returns a [`FlaxLogitsProcessorList`] list object that contains all relevant [`FlaxLogitsProcessor`]
        instances used to modify the scores of the language model head.
        """
        processors = FlaxLogitsProcessorList()

<<<<<<< HEAD
        # init warp parameters
        no_repeat_ngram_size = (
            no_repeat_ngram_size if no_repeat_ngram_size is not None else self.config.no_repeat_ngram_size
        )
        eos_token_id = eos_token_id if eos_token_id is not None else self.config.eos_token_id
        forced_bos_token_id = (
            forced_bos_token_id if forced_bos_token_id is not None else self.config.forced_bos_token_id
        )
        forced_eos_token_id = (
            forced_eos_token_id if forced_eos_token_id is not None else self.config.forced_eos_token_id
        )
        suppress_tokens = suppress_tokens if suppress_tokens is not None else self.config.suppress_tokens
        begin_suppress_tokens = (
            begin_suppress_tokens if begin_suppress_tokens is not None else self.config.begin_suppress_tokens
        )

        # the following idea is largely copied from this PR: https://github.com/huggingface/transformers/pull/5420/files
        # all samplers can be found in `generation_utils_samplers.py`
        if min_length is not None and eos_token_id is not None and min_length > -1:
            processors.append(FlaxMinLengthLogitsProcessor(min_length, eos_token_id))
        if forced_bos_token_id is not None:
            processors.append(FlaxForcedBOSTokenLogitsProcessor(forced_bos_token_id))
        if forced_eos_token_id is not None:
            processors.append(FlaxForcedEOSTokenLogitsProcessor(max_length, forced_eos_token_id))
        if suppress_tokens is not None:
            processors.append(FlaxSuppressTokensLogitsProcessor(suppress_tokens))
        if begin_suppress_tokens is not None:
            begin_index = input_ids_seq_length
            begin_index = begin_index if (input_ids_seq_length > 1 or forced_bos_token_id is None) else begin_index + 1
            if forced_decoder_ids is not None and len(forced_decoder_ids) > 0:
                begin_index += forced_decoder_ids[-1][0]  # generation starts after the last token that is forced
            processors.append(FlaxSuppressTokensAtBeginLogitsProcessor(begin_suppress_tokens, begin_index))
        if forced_decoder_ids is not None:
            forced_decoder_ids = [[input_ids_seq_length + i[0] - 1, i[1]] for i in forced_decoder_ids]
            processors.append(FlaxForceTokensLogitsProcessor(forced_decoder_ids))
=======
        if (
            generation_config.min_length is not None
            and generation_config.eos_token_id is not None
            and generation_config.min_length > -1
        ):
            processors.append(
                FlaxMinLengthLogitsProcessor(generation_config.min_length, generation_config.eos_token_id)
            )
        if generation_config.forced_bos_token_id is not None:
            processors.append(FlaxForcedBOSTokenLogitsProcessor(generation_config.forced_bos_token_id))
        if generation_config.forced_eos_token_id is not None:
            processors.append(
                FlaxForcedEOSTokenLogitsProcessor(generation_config.max_length, generation_config.forced_eos_token_id)
            )

>>>>>>> a3c37825
        return processors

    def _greedy_search(
        self,
        input_ids: None,
        max_length: Optional[int] = None,
        pad_token_id: Optional[int] = None,
        eos_token_id: Optional[int] = None,
        logits_processor: Optional[FlaxLogitsProcessorList] = None,
        trace: bool = True,
        params: Optional[Dict[str, jnp.ndarray]] = None,
        model_kwargs: Optional[Dict[str, jnp.ndarray]] = None,
    ):
        # init values
        max_length = max_length if max_length is not None else self.generation_config.max_length
        pad_token_id = pad_token_id if pad_token_id is not None else self.generation_config.pad_token_id
        eos_token_id = eos_token_id if eos_token_id is not None else self.generation_config.eos_token_id

        batch_size, cur_len = input_ids.shape

        eos_token_id = jnp.array(eos_token_id, dtype=jnp.int32 if eos_token_id is not None else None)
        pad_token_id = jnp.array(pad_token_id, dtype=jnp.int32)
        cur_len = jnp.array(cur_len)

        # per batch-item holding current token in loop.
        sequences = jnp.full((batch_size, max_length), pad_token_id, dtype=jnp.int32)
        sequences = lax.dynamic_update_slice(sequences, input_ids, (0, 0))

        # per batch-item state bit indicating if sentence has finished.
        is_sent_finished = jnp.zeros((batch_size,), dtype=jnp.bool_)

        # For Seq2Seq generation, we only need to use the decoder instead of the whole model in generation loop
        # and pass it the `encoder_outputs`, which are part of the `model_kwargs`.
        model = self.decode if self.config.is_encoder_decoder else self
        # initialize model specific kwargs
        model_kwargs = self.prepare_inputs_for_generation(input_ids, max_length, **model_kwargs)

        # initialize state
        state = GreedyState(
            cur_len=cur_len,
            sequences=sequences,
            running_token=input_ids,
            is_sent_finished=is_sent_finished,
            model_kwargs=model_kwargs,
        )

        def greedy_search_cond_fn(state):
            """state termination condition fn."""
            has_reached_max_length = state.cur_len == max_length
            all_sequence_finished = jnp.all(state.is_sent_finished)
            finish_generation = jnp.logical_or(has_reached_max_length, all_sequence_finished)
            return ~finish_generation

        def greedy_search_body_fn(state):
            """state update fn."""
            model_outputs = model(state.running_token, params=params, **state.model_kwargs)
            logits = model_outputs.logits[:, -1]

            # apply min_length, ...
            logits = logits_processor(state.sequences, logits, state.cur_len)

            next_token = jnp.argmax(logits, axis=-1)

            next_token = next_token * ~state.is_sent_finished + pad_token_id * state.is_sent_finished
            next_is_sent_finished = state.is_sent_finished | (next_token == eos_token_id)
            next_token = next_token[:, None]

            next_sequences = lax.dynamic_update_slice(state.sequences, next_token, (0, state.cur_len))
            next_model_kwargs = self.update_inputs_for_generation(model_outputs, state.model_kwargs)
            return GreedyState(
                cur_len=state.cur_len + 1,
                sequences=next_sequences,
                running_token=next_token,
                is_sent_finished=next_is_sent_finished,
                model_kwargs=next_model_kwargs,
            )

        # The very first prompt often has sequence length > 1, so run outside of `lax.while_loop` to comply with TPU
        if input_ids.shape[1] > 1:
            state = greedy_search_body_fn(state)

        if not trace:
            state = self._run_loop_in_debug(greedy_search_cond_fn, greedy_search_body_fn, state)
        else:
            state = lax.while_loop(greedy_search_cond_fn, greedy_search_body_fn, state)

        return FlaxGreedySearchOutput(sequences=state.sequences)

    def _sample(
        self,
        input_ids: None,
        max_length: Optional[int] = None,
        pad_token_id: Optional[int] = None,
        eos_token_id: Optional[int] = None,
        prng_key: Optional[jnp.ndarray] = None,
        logits_processor: Optional[FlaxLogitsProcessorList] = None,
        logits_warper: Optional[FlaxLogitsProcessorList] = None,
        trace: bool = True,
        params: Optional[Dict[str, jnp.ndarray]] = None,
        model_kwargs: Optional[Dict[str, jnp.ndarray]] = None,
    ):
        # init values
        max_length = max_length if max_length is not None else self.generation_config.max_length
        pad_token_id = pad_token_id if pad_token_id is not None else self.generation_config.pad_token_id
        eos_token_id = eos_token_id if eos_token_id is not None else self.generation_config.eos_token_id
        prng_key = prng_key if prng_key is not None else jax.random.PRNGKey(0)

        batch_size, cur_len = input_ids.shape

        eos_token_id = jnp.array(eos_token_id, dtype=jnp.int32 if eos_token_id is not None else None)
        pad_token_id = jnp.array(pad_token_id, dtype=jnp.int32)
        cur_len = jnp.array(cur_len)

        # per batch-item holding current token in loop.
        sequences = jnp.full((batch_size, max_length), pad_token_id, dtype=jnp.int32)
        sequences = lax.dynamic_update_slice(sequences, input_ids, (0, 0))

        # per batch-item state bit indicating if sentence has finished.
        is_sent_finished = jnp.zeros((batch_size,), dtype=jnp.bool_)

        # For Seq2Seq generation, we only need to use the decoder instead of the whole model in generation loop
        # and pass it the `encoder_outputs`, which are part of the `model_kwargs`.
        model = self.decode if self.config.is_encoder_decoder else self

        # initialize model specific kwargs
        model_kwargs = self.prepare_inputs_for_generation(input_ids, max_length, **model_kwargs)

        # initialize state
        state = SampleState(
            cur_len=cur_len,
            sequences=sequences,
            running_token=input_ids,
            is_sent_finished=is_sent_finished,
            prng_key=prng_key,
            model_kwargs=model_kwargs,
        )

        def sample_search_cond_fn(state):
            """state termination condition fn."""
            has_reached_max_length = state.cur_len == max_length
            all_sequence_finished = jnp.all(state.is_sent_finished)
            finish_generation = jnp.logical_or(has_reached_max_length, all_sequence_finished)
            return ~finish_generation

        def sample_search_body_fn(state):
            """state update fn."""
            prng_key, prng_key_next = jax.random.split(state.prng_key)
            model_outputs = model(state.running_token, params=params, **state.model_kwargs)

            logits = model_outputs.logits[:, -1]

            # apply min_length, ...
            logits = logits_processor(state.sequences, logits, state.cur_len)
            # apply top_p, top_k, temperature
            logits = logits_warper(logits, logits, state.cur_len)

            next_token = jax.random.categorical(prng_key, logits, axis=-1)

            next_is_sent_finished = state.is_sent_finished | (next_token == eos_token_id)
            next_token = next_token * ~next_is_sent_finished + pad_token_id * next_is_sent_finished
            next_token = next_token[:, None]

            next_sequences = lax.dynamic_update_slice(state.sequences, next_token, (0, state.cur_len))
            next_model_kwargs = self.update_inputs_for_generation(model_outputs, state.model_kwargs)

            return SampleState(
                cur_len=state.cur_len + 1,
                sequences=next_sequences,
                running_token=next_token,
                is_sent_finished=next_is_sent_finished,
                model_kwargs=next_model_kwargs,
                prng_key=prng_key_next,
            )

        # The very first prompt often has sequence length > 1, so run outside of `lax.while_loop` to comply with TPU
        if input_ids.shape[1] > 1:
            state = sample_search_body_fn(state)

        if not trace:
            state = self._run_loop_in_debug(sample_search_cond_fn, sample_search_body_fn, state)
        else:
            state = lax.while_loop(sample_search_cond_fn, sample_search_body_fn, state)

        return FlaxSampleOutput(sequences=state.sequences)

    def _beam_search(
        self,
        input_ids: None,
        max_length: Optional[int] = None,
        pad_token_id: Optional[int] = None,
        eos_token_id: Optional[int] = None,
        length_penalty: Optional[float] = None,
        early_stopping: Optional[bool] = None,
        logits_processor: Optional[FlaxLogitsProcessorList] = None,
        trace: bool = True,
        params: Optional[Dict[str, jnp.ndarray]] = None,
        model_kwargs: Optional[Dict[str, jnp.ndarray]] = None,
    ):
        """
        This beam search function is heavily inspired by Flax's official example:
        https://github.com/google/flax/blob/main/examples/wmt/decode.py
        """

        def flatten_beam_dim(tensor):
            """Flattens the first two dimensions of a non-scalar array."""
            # ignore scalars (e.g. cache index)
            if tensor.ndim == 0:
                return tensor
            return tensor.reshape((tensor.shape[0] * tensor.shape[1],) + tensor.shape[2:])

        def unflatten_beam_dim(tensor, batch_size, num_beams):
            """Unflattens the first, flat batch*beam dimension of a non-scalar array."""
            # ignore scalars (e.g. cache index)
            if tensor.ndim == 0:
                return tensor
            return tensor.reshape((batch_size, num_beams) + tensor.shape[1:])

        def gather_beams(nested, beam_indices, batch_size, new_num_beams):
            """
            Gathers the beam slices indexed by beam_indices into new beam array.
            """
            batch_indices = jnp.reshape(
                jnp.arange(batch_size * new_num_beams) // new_num_beams, (batch_size, new_num_beams)
            )

            def gather_fn(tensor):
                # ignore scalars (e.g. cache index)
                if tensor.ndim == 0:
                    return tensor
                else:
                    return tensor[batch_indices, beam_indices]

            return jax.tree_util.tree_map(gather_fn, nested)

        # init values
        max_length = max_length if max_length is not None else self.generation_config.max_length
        pad_token_id = pad_token_id if pad_token_id is not None else self.generation_config.pad_token_id
        eos_token_id = eos_token_id if eos_token_id is not None else self.generation_config.eos_token_id
        length_penalty = length_penalty if length_penalty is not None else self.generation_config.length_penalty
        early_stopping = early_stopping if early_stopping is not None else self.generation_config.early_stopping

        batch_size, num_beams, cur_len = input_ids.shape

        eos_token_id = jnp.array(eos_token_id, dtype=jnp.int32 if eos_token_id is not None else None)
        pad_token_id = jnp.array(pad_token_id, dtype=jnp.int32)
        cur_len = jnp.array(cur_len)

        # per batch,beam-item holding current token in loop.
        sequences = jnp.full((batch_size, num_beams, max_length), pad_token_id, dtype=jnp.int32)
        running_sequences = jnp.full((batch_size, num_beams, max_length), pad_token_id, dtype=jnp.int32)
        running_sequences = lax.dynamic_update_slice(sequences, input_ids, (0, 0, 0))

        # per batch,beam-item state bit indicating if sentence has finished.
        is_sent_finished = jnp.zeros((batch_size, num_beams), dtype=jnp.bool_)

        # per batch,beam-item score, logprobs
        running_scores = jnp.tile(jnp.array([0.0] + [np.array(-1.0e7)] * (num_beams - 1)), [batch_size, 1])
        scores = jnp.ones((batch_size, num_beams)) * np.array(-1.0e7)

        # For Seq2Seq generation, we only need to use the decoder instead of the whole model in generation loop
        # and pass it the `encoder_outputs`, which are part of the `model_kwargs`.
        model = self.decode if self.config.is_encoder_decoder else self

        # flatten beam dim
        if "encoder_outputs" in model_kwargs:
            model_kwargs["encoder_outputs"]["last_hidden_state"] = flatten_beam_dim(
                model_kwargs["encoder_outputs"]["last_hidden_state"]
            )
        if "attention_mask" in model_kwargs:
            model_kwargs["attention_mask"] = flatten_beam_dim(model_kwargs["attention_mask"])

        # initialize model specific kwargs
        model_kwargs = self.prepare_inputs_for_generation(flatten_beam_dim(input_ids), max_length, **model_kwargs)

        # initialize state
        state = BeamSearchState(
            cur_len=cur_len,
            running_sequences=running_sequences,
            running_scores=running_scores,
            sequences=sequences,
            scores=scores,
            is_sent_finished=is_sent_finished,
            model_kwargs=model_kwargs,
        )

        def beam_search_cond_fn(state):
            """beam search state termination condition fn."""

            # 1. is less than max length?
            not_max_length_yet = state.cur_len < max_length

            # 2. can the new beams still improve?
            best_running_score = state.running_scores[:, -1:] / (max_length**length_penalty)
            worst_finished_score = jnp.where(
                state.is_sent_finished, jnp.min(state.scores, axis=1, keepdims=True), np.array(-1.0e7)
            )
            improvement_still_possible = jnp.all(worst_finished_score < best_running_score)

            # 3. is there still a beam that has not finished?
            still_open_beam = ~(jnp.all(state.is_sent_finished) & early_stopping)

            return not_max_length_yet & still_open_beam & improvement_still_possible

        def beam_search_body_fn(state, input_ids_length=1):
            """beam search state update fn."""
            # 1. Forward current tokens
            # Collect the current position slice along length to feed the fast
            # autoregressive decoder model.  Flatten the beam dimension into batch
            # dimension for feeding into the model.
            # unflatten beam dimension
            # Unflatten beam dimension in attention cache arrays
            input_token = flatten_beam_dim(
                lax.dynamic_slice(
                    state.running_sequences,
                    (0, 0, state.cur_len - input_ids_length),
                    (batch_size, num_beams, input_ids_length),
                )
            )
            model_outputs = model(input_token, params=params, **state.model_kwargs)

            logits = unflatten_beam_dim(model_outputs.logits[:, -1], batch_size, num_beams)
            cache = jax.tree_util.tree_map(
                lambda tensor: unflatten_beam_dim(tensor, batch_size, num_beams), model_outputs.past_key_values
            )

            # adapt logits for FlaxMarianMTModel
            logits = self._adapt_logits_for_beam_search(logits)

            # 2. Compute log probs
            # get log probabilities from logits,
            # process logits with processors (*e.g.* min_length, ...), and
            # add new logprobs to existing running logprobs scores.
            log_probs = jax.nn.log_softmax(logits)
            log_probs = logits_processor(
                flatten_beam_dim(running_sequences), flatten_beam_dim(log_probs), state.cur_len
            )
            log_probs = unflatten_beam_dim(log_probs, batch_size, num_beams)
            log_probs = log_probs + jnp.expand_dims(state.running_scores, axis=2)
            vocab_size = log_probs.shape[2]
            log_probs = log_probs.reshape((batch_size, num_beams * vocab_size))

            # 3. Retrieve top-K
            # Each item in batch has num_beams * vocab_size candidate sequences.
            # For each item, get the top 2*k candidates with the highest log-
            # probabilities. We gather the top 2*K beams here so that even if the best
            # K sequences reach EOS simultaneously, we have another K sequences
            # remaining to continue the live beam search.
            # Gather the top 2*K scores from _all_ beams.
            # Gather 2*k top beams.
            # Recover the beam index by floor division.
            # Recover token id by modulo division and expand Id array for broadcasting.
            # Update sequences for the 2*K top-k new sequences.
            beams_to_keep = 2 * num_beams
            topk_log_probs, topk_indices = lax.top_k(log_probs, k=beams_to_keep)
            topk_beam_indices = topk_indices // vocab_size
            topk_running_sequences = gather_beams(
                state.running_sequences, topk_beam_indices, batch_size, beams_to_keep
            )
            topk_ids = jnp.expand_dims(topk_indices % vocab_size, axis=2)
            topk_sequences = lax.dynamic_update_slice(topk_running_sequences, topk_ids, (0, 0, state.cur_len))

            # 4. Check which sequences have ended
            # Update current sequences:
            # Did any of these sequences reach an end marker?
            # To prevent these just finished sequences from being added to the current sequences
            # set of active beam search sequences, set their log probs to a very large
            # negative value.
            did_topk_just_finished = topk_sequences[:, :, state.cur_len] == eos_token_id
            running_topk_log_probs = topk_log_probs + did_topk_just_finished * np.array(-1.0e7)
            # 5. Get running sequences scores for next
            # Determine the top k beam indices (from top 2*k beams) from log probs
            # and gather top k beams (from top 2*k beams).
            next_topk_indices = jnp.flip(lax.top_k(running_topk_log_probs, k=num_beams)[1], axis=1)
            next_running_sequences, next_running_scores = gather_beams(
                [topk_sequences, running_topk_log_probs], next_topk_indices, batch_size, num_beams
            )

            # 6. Process topk logits
            # Further process log probs:
            # - add length penalty
            # - make sure no scores can be added anymore if beam is full
            # - make sure still running sequences cannot be chosen as finalized beam
            topk_log_probs = topk_log_probs / (state.cur_len**length_penalty)
            beams_in_batch_are_full = (
                jnp.broadcast_to(state.is_sent_finished.all(axis=-1, keepdims=True), did_topk_just_finished.shape)
                & early_stopping
            )
            add_penalty = ~did_topk_just_finished | beams_in_batch_are_full
            topk_log_probs += add_penalty * np.array(-1.0e7)

            # 7. Get scores, sequences, is sentence finished for next.
            # Combine sequences, scores, and flags along the beam dimension and compare
            # new finished sequence scores to existing finished scores and select the
            # best from the new set of beams
            merged_sequences = jnp.concatenate([state.sequences, topk_sequences], axis=1)
            merged_scores = jnp.concatenate([state.scores, topk_log_probs], axis=1)
            merged_is_sent_finished = jnp.concatenate([state.is_sent_finished, did_topk_just_finished], axis=1)
            topk_merged_indices = jnp.flip(lax.top_k(merged_scores, k=num_beams)[1], axis=1)
            next_sequences, next_scores, next_is_sent_finished = gather_beams(
                [merged_sequences, merged_scores, merged_is_sent_finished], topk_merged_indices, batch_size, num_beams
            )

            # 8. Update model kwargs.
            # Determine the top k beam indices from the original set of all beams.
            # With these, gather the top k beam-associated caches.
            next_running_indices = gather_beams(topk_beam_indices, next_topk_indices, batch_size, num_beams)
            next_cache = gather_beams(cache, next_running_indices, batch_size, num_beams)
            model_outputs["past_key_values"] = jax.tree_util.tree_map(lambda x: flatten_beam_dim(x), next_cache)
            next_model_kwargs = self.update_inputs_for_generation(model_outputs, state.model_kwargs)

            return BeamSearchState(
                cur_len=state.cur_len + 1,
                running_scores=next_running_scores,
                running_sequences=next_running_sequences,
                scores=next_scores,
                sequences=next_sequences,
                is_sent_finished=next_is_sent_finished,
                model_kwargs=next_model_kwargs,
            )

        # The very first prompt often has sequence length > 1, so run outside of `lax.while_loop` to comply with TPU
        if input_ids.shape[-1] > 1:
            state = partial(beam_search_body_fn, input_ids_length=input_ids.shape[-1])(state)

        if not trace:
            state = self._run_loop_in_debug(beam_search_cond_fn, beam_search_body_fn, state)
        else:
            state = lax.while_loop(beam_search_cond_fn, beam_search_body_fn, state)

        # Account for the edge-case where there are no finished sequences for a
        # particular batch item. If so, return running sequences for that batch item.
        none_finished = jnp.any(state.is_sent_finished, axis=1)
        sequences = jnp.where(none_finished[:, None, None], state.sequences, state.running_sequences)
        scores = jnp.where(none_finished[:, None], state.scores, state.running_scores)

        # take best beam for each batch
        sequences = sequences[:, -1]
        scores = scores[:, -1]

        return FlaxBeamSearchOutput(sequences=sequences, scores=scores)<|MERGE_RESOLUTION|>--- conflicted
+++ resolved
@@ -265,22 +265,6 @@
         input_ids: jnp.ndarray,
         generation_config: Optional[GenerationConfig] = None,
         prng_key: Optional[jnp.ndarray] = None,
-<<<<<<< HEAD
-        top_k: Optional[int] = None,
-        top_p: Optional[float] = None,
-        temperature: Optional[float] = None,
-        num_beams: Optional[int] = None,
-        no_repeat_ngram_size: Optional[int] = None,
-        min_length: Optional[int] = None,
-        forced_bos_token_id: Optional[int] = None,
-        forced_eos_token_id: Optional[int] = None,
-        suppress_tokens: Optional[List[int]] = None,
-        begin_suppress_tokens: Optional[List[int]] = None,
-        forced_decoder_ids: Optional[List[List[int]]] = None,
-        length_penalty: Optional[float] = None,
-        early_stopping: Optional[bool] = None,
-=======
->>>>>>> a3c37825
         trace: bool = True,
         params: Optional[Dict[str, jnp.ndarray]] = None,
         **kwargs,
@@ -310,44 +294,6 @@
         Parameters:
             input_ids (`jnp.ndarray` of shape `(batch_size, sequence_length)`):
                 The sequence used as a prompt for the generation.
-<<<<<<< HEAD
-            max_length (`int`, *optional*, defaults to `model.config.max_length`):
-                The maximum length the generated tokens can have. Corresponds to the length of the input prompt +
-                `max_new_tokens`. In general, prefer the use of `max_new_tokens`, which ignores the number of tokens in
-                the prompt.
-            max_new_tokens (`int`, *optional*):
-                The maximum numbers of tokens to generate, ignoring the number of tokens in the prompt.
-            do_sample (`bool`, *optional*, defaults to `False`):
-                Whether or not to use sampling ; use greedy decoding otherwise.
-            temperature (`float`, *optional*, defaults to 1.0):
-                The value used to module the next token probabilities.
-            top_k (`int`, *optional*, defaults to 50):
-                The number of highest probability vocabulary tokens to keep for top-k-filtering.
-            top_p (`float`, *optional*, defaults to 1.0):
-                If set to float < 1, only the most probable tokens with probabilities that add up to `top_p` or higher
-                are kept for generation.
-            pad_token_id (`int`, *optional*):
-                The id of the *padding* token.
-            bos_token_id (`int`, *optional*):
-                The id of the *beginning-of-sequence* token.
-            eos_token_id (`int`, *optional*):
-                The id of the *end-of-sequence* token.
-            num_beams (`int`, *optional*, defaults to 1):
-                Number of beams for beam search. 1 means no beam search.
-            decoder_start_token_id (`int`, *optional*):
-                If an encoder-decoder model starts decoding with a different token than *bos*, the id of that token.
-            suppress_tokens (`List[int]`, *optional*, defaults to `model.config.suppress_tokens`):
-                A list of tokens that will be supressed at generation. The `FlaxSupressTokensLogitsProcessor` will set
-                their log probs to `-inf` so that they are not sampled.
-            begin_suppress_tokens (`List[int]`, *optional*, defaults to `model.config.begin_supress_tokens`):
-                A list of tokens that will be supressed at the begining of the generation. The
-                `FlaxSuppressTokensAtBeginLogitsProcessor` will set their log probs to `-inf` so that they are not
-                sampled.
-            forced_decoder_ids (`List[List[int]]`, *optional*, defaults to `model.config.forced_decoder_ids`):
-                A list of pairs of integers which indicates a mapping from generation indices to token indices that
-                will be forced before sampling. For example, `[[1, 123]]` means the second generated token will always
-                be a token of index 123.
-=======
             generation_config (`~generation.GenerationConfig`, *optional*):
                 The generation configuration to be used as base parametrization for the generation call. `**kwargs`
                 passed to generate matching the attributes of `generation_config` will override them. If
@@ -355,7 +301,6 @@
                 priority: 1) from the `generation_config.json` model file, if it exists; 2) from the model
                 configuration. Please note that unspecified parameters will inherit [`~generation.GenerationConfig`]'s
                 default values, whose documentation should be checked to parameterize generation.
->>>>>>> a3c37825
             trace (`bool`, *optional*, defaults to `True`):
                 Whether to trace generation. Setting `trace=False` should only be used for debugging and will lead to a
                 considerably slower runtime.
@@ -459,17 +404,6 @@
         self._validate_model_kwargs(model_kwargs.copy())
 
         # set init values
-<<<<<<< HEAD
-        bos_token_id = bos_token_id if bos_token_id is not None else self.config.bos_token_id
-        pad_token_id = pad_token_id if pad_token_id is not None else self.config.pad_token_id
-        eos_token_id = eos_token_id if eos_token_id is not None else self.config.eos_token_id
-        decoder_start_token_id = (
-            decoder_start_token_id if decoder_start_token_id is not None else self.config.decoder_start_token_id
-        )
-        if forced_decoder_ids is None and hasattr(self.config, "forced_decoder_ids"):
-            forced_decoder_ids = self.config.forced_decoder_ids
-=======
->>>>>>> a3c37825
         prng_key = prng_key if prng_key is not None else jax.random.PRNGKey(0)
 
         if generation_config.pad_token_id is None and generation_config.eos_token_id is not None:
@@ -505,16 +439,12 @@
             if model_kwargs.get("encoder_outputs") is None:
                 model_kwargs = self._prepare_encoder_decoder_kwargs_for_generation(input_ids, params, model_kwargs)
             # prepare decoder_input_ids for generation
-<<<<<<< HEAD
             input_ids = self._prepare_decoder_input_ids_for_generation(
                 batch_size,
-                decoder_start_token_id=decoder_start_token_id,
-                bos_token_id=bos_token_id,
+                decoder_start_token_id=generation_config.decoder_start_token_id,
+                bos_token_id=generation_config.bos_token_id,
                 model_kwargs=model_kwargs,
             )
-=======
-            input_ids = jnp.ones((input_ids.shape[0], 1), dtype="i4") * generation_config.decoder_start_token_id
->>>>>>> a3c37825
 
         # Prepare `max_length` depending on other stopping criteria.
         input_ids_seq_length = input_ids.shape[-1]
@@ -550,25 +480,11 @@
                 " increasing`max_new_tokens`."
             )
 
-        logits_processor = self._get_logits_processor(generation_config=generation_config)
-
-<<<<<<< HEAD
-        if not do_sample and num_beams == 1:
-            logits_processor = self._get_logits_processor(
-                no_repeat_ngram_size,
-                min_length,
-                max_length,
-                eos_token_id,
-                forced_bos_token_id,
-                forced_eos_token_id,
-                input_ids_seq_length,
-                suppress_tokens=suppress_tokens,
-                begin_suppress_tokens=begin_suppress_tokens,
-                forced_decoder_ids=forced_decoder_ids,
-            )
-=======
+        logits_processor = self._get_logits_processor(
+            generation_config=generation_config, input_ids_seq_length=input_ids_seq_length
+        )
+
         if not generation_config.do_sample and generation_config.num_beams == 1:
->>>>>>> a3c37825
             return self._greedy_search(
                 input_ids,
                 generation_config.max_length,
@@ -579,25 +495,8 @@
                 params=params,
                 model_kwargs=model_kwargs,
             )
-<<<<<<< HEAD
-        elif do_sample and num_beams == 1:
-            logits_warper = self._get_logits_warper(top_k=top_k, top_p=top_p, temperature=temperature)
-            logits_processor = self._get_logits_processor(
-                no_repeat_ngram_size,
-                min_length,
-                max_length,
-                eos_token_id,
-                forced_bos_token_id,
-                forced_eos_token_id,
-                input_ids_seq_length,
-                suppress_tokens=suppress_tokens,
-                begin_suppress_tokens=begin_suppress_tokens,
-                forced_decoder_ids=forced_decoder_ids,
-            )
-=======
         elif generation_config.do_sample and generation_config.num_beams == 1:
             logits_warper = self._get_logits_warper(generation_config=generation_config)
->>>>>>> a3c37825
             return self._sample(
                 input_ids,
                 generation_config.max_length,
@@ -624,22 +523,6 @@
                     model_kwargs["attention_mask"], num_beams=generation_config.num_beams
                 )
 
-<<<<<<< HEAD
-            logits_processor = self._get_logits_processor(
-                no_repeat_ngram_size,
-                min_length,
-                max_length,
-                eos_token_id,
-                forced_bos_token_id,
-                forced_eos_token_id,
-                input_ids_seq_length,
-                suppress_tokens=suppress_tokens,
-                begin_suppress_tokens=begin_suppress_tokens,
-                forced_decoder_ids=forced_decoder_ids,
-            )
-
-=======
->>>>>>> a3c37825
             return self._beam_search(
                 input_ids,
                 generation_config.max_length,
@@ -671,66 +554,17 @@
 
         return warpers
 
-<<<<<<< HEAD
     def _get_logits_processor(
         self,
-        no_repeat_ngram_size: int,
-        min_length: int,
-        max_length: int,
-        eos_token_id: int,
-        forced_bos_token_id: int,
-        forced_eos_token_id: int,
+        generation_config: GenerationConfig,
         input_ids_seq_length: int,
-        suppress_tokens: Optional[List[int]] = None,
-        begin_suppress_tokens: Optional[List[int]] = None,
-        forced_decoder_ids: Optional[List[List[int]]] = None,
     ) -> FlaxLogitsProcessorList:
-=======
-    def _get_logits_processor(self, generation_config: GenerationConfig) -> FlaxLogitsProcessorList:
->>>>>>> a3c37825
         """
         This class returns a [`FlaxLogitsProcessorList`] list object that contains all relevant [`FlaxLogitsProcessor`]
         instances used to modify the scores of the language model head.
         """
         processors = FlaxLogitsProcessorList()
 
-<<<<<<< HEAD
-        # init warp parameters
-        no_repeat_ngram_size = (
-            no_repeat_ngram_size if no_repeat_ngram_size is not None else self.config.no_repeat_ngram_size
-        )
-        eos_token_id = eos_token_id if eos_token_id is not None else self.config.eos_token_id
-        forced_bos_token_id = (
-            forced_bos_token_id if forced_bos_token_id is not None else self.config.forced_bos_token_id
-        )
-        forced_eos_token_id = (
-            forced_eos_token_id if forced_eos_token_id is not None else self.config.forced_eos_token_id
-        )
-        suppress_tokens = suppress_tokens if suppress_tokens is not None else self.config.suppress_tokens
-        begin_suppress_tokens = (
-            begin_suppress_tokens if begin_suppress_tokens is not None else self.config.begin_suppress_tokens
-        )
-
-        # the following idea is largely copied from this PR: https://github.com/huggingface/transformers/pull/5420/files
-        # all samplers can be found in `generation_utils_samplers.py`
-        if min_length is not None and eos_token_id is not None and min_length > -1:
-            processors.append(FlaxMinLengthLogitsProcessor(min_length, eos_token_id))
-        if forced_bos_token_id is not None:
-            processors.append(FlaxForcedBOSTokenLogitsProcessor(forced_bos_token_id))
-        if forced_eos_token_id is not None:
-            processors.append(FlaxForcedEOSTokenLogitsProcessor(max_length, forced_eos_token_id))
-        if suppress_tokens is not None:
-            processors.append(FlaxSuppressTokensLogitsProcessor(suppress_tokens))
-        if begin_suppress_tokens is not None:
-            begin_index = input_ids_seq_length
-            begin_index = begin_index if (input_ids_seq_length > 1 or forced_bos_token_id is None) else begin_index + 1
-            if forced_decoder_ids is not None and len(forced_decoder_ids) > 0:
-                begin_index += forced_decoder_ids[-1][0]  # generation starts after the last token that is forced
-            processors.append(FlaxSuppressTokensAtBeginLogitsProcessor(begin_suppress_tokens, begin_index))
-        if forced_decoder_ids is not None:
-            forced_decoder_ids = [[input_ids_seq_length + i[0] - 1, i[1]] for i in forced_decoder_ids]
-            processors.append(FlaxForceTokensLogitsProcessor(forced_decoder_ids))
-=======
         if (
             generation_config.min_length is not None
             and generation_config.eos_token_id is not None
@@ -745,8 +579,18 @@
             processors.append(
                 FlaxForcedEOSTokenLogitsProcessor(generation_config.max_length, generation_config.forced_eos_token_id)
             )
-
->>>>>>> a3c37825
+        if generation_config.suppress_tokens is not None:
+            processors.append(FlaxSuppressTokensLogitsProcessor(generation_config.suppress_tokens))
+        if generation_config.begin_suppress_tokens is not None:
+            begin_index = input_ids_seq_length
+            begin_index = begin_index if (input_ids_seq_length > 1 or generation_config.forced_bos_token_id is None) else begin_index + 1
+            if generation_config.forced_decoder_ids is not None and len(generation_config.forced_decoder_ids) > 0:
+                begin_index += generation_config.forced_decoder_ids[-1][0]  # generation starts after the last token that is forced
+            processors.append(FlaxSuppressTokensAtBeginLogitsProcessor(generation_config.begin_suppress_tokens, begin_index))
+        if generation_config.forced_decoder_ids is not None:
+            forced_decoder_ids = [[input_ids_seq_length + i[0] - 1, i[1]] for i in generation_config.forced_decoder_ids]
+            processors.append(FlaxForceTokensLogitsProcessor(forced_decoder_ids))
+
         return processors
 
     def _greedy_search(
