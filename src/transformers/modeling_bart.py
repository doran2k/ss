--- conflicted
+++ resolved
@@ -486,10 +486,6 @@
         all_self_attns = ()
         next_decoder_cache = []
         for idx, decoder_layer in enumerate(self.layers):
-<<<<<<< HEAD
-            decoder_layer  # type: DecoderLayer
-=======
->>>>>>> 7a7fdf71
             # add LayerDrop (see https://arxiv.org/abs/1909.11556 for description)
             if self.output_hidden_states:
                 all_hidden_states += (x,)
@@ -513,11 +509,6 @@
 
             if self.layer_norm and (idx == len(self.layers) - 1):  # last layer of mbart
                 x = self.layer_norm(x)
-<<<<<<< HEAD
-            if self.output_hidden_states:
-                all_hidden_states += (x,)
-=======
->>>>>>> 7a7fdf71
             if self.output_attentions:
                 all_self_attns += (layer_self_attn,)
 
