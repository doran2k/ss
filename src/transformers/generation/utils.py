# coding=utf-8
# Copyright 2020 The Google AI Language Team Authors, Facebook AI Research authors and The HuggingFace Inc. team.
# Copyright (c) 2020, NVIDIA CORPORATION.  All rights reserved.
#
# Licensed under the Apache License, Version 2.0 (the "License");
# you may not use this file except in compliance with the License.
# You may obtain a copy of the License at
#
#     http://www.apache.org/licenses/LICENSE-2.0
#
# Unless required by applicable law or agreed to in writing, software
# distributed under the License is distributed on an "AS IS" BASIS,
# WITHOUT WARRANTIES OR CONDITIONS OF ANY KIND, either express or implied.
# See the License for the specific language governing permissions and
# limitations under the License.

import copy
import inspect
import warnings
from dataclasses import dataclass
from typing import Any, Callable, Dict, List, Optional, Tuple, Union

import torch
import torch.distributed as dist
from torch import nn

from ..modeling_outputs import CausalLMOutputWithPast, Seq2SeqLMOutput
from ..models.auto import (
    MODEL_FOR_CAUSAL_IMAGE_MODELING_MAPPING,
    MODEL_FOR_CAUSAL_LM_MAPPING,
    MODEL_FOR_SEQ_TO_SEQ_CAUSAL_LM_MAPPING,
    MODEL_FOR_SPEECH_SEQ_2_SEQ_MAPPING,
    MODEL_FOR_VISION_2_SEQ_MAPPING,
)
from ..pytorch_utils import torch_int_div
from ..utils import ModelOutput, logging
from .beam_constraints import DisjunctiveConstraint, PhrasalConstraint
from .beam_search import BeamScorer, BeamSearchScorer, ConstrainedBeamSearchScorer
from .configuration_utils import GenerationConfig
from .logits_process import (
    EncoderNoRepeatNGramLogitsProcessor,
    ExponentialDecayLengthPenalty,
    ForcedBOSTokenLogitsProcessor,
    ForcedEOSTokenLogitsProcessor,
    ForceTokensLogitsProcessor,
    HammingDiversityLogitsProcessor,
    InfNanRemoveLogitsProcessor,
    LogitNormalization,
    LogitsProcessorList,
    MinLengthLogitsProcessor,
    NoBadWordsLogitsProcessor,
    NoRepeatNGramLogitsProcessor,
    PrefixConstrainedLogitsProcessor,
    RepetitionPenaltyLogitsProcessor,
    SuppressTokensAtBeginLogitsProcessor,
    SuppressTokensLogitsProcessor,
    TemperatureLogitsWarper,
    TopKLogitsWarper,
    TopPLogitsWarper,
    TypicalLogitsWarper,
)
from .stopping_criteria import (
    MaxLengthCriteria,
    MaxTimeCriteria,
    StoppingCriteria,
    StoppingCriteriaList,
    StopTokenIdStoppingCriteria,
    validate_stopping_criteria,
)


logger = logging.get_logger(__name__)


@dataclass
class GreedySearchDecoderOnlyOutput(ModelOutput):
    """
    Base class for outputs of decoder-only generation models using greedy search.


    Args:
        sequences (`torch.LongTensor` of shape `(batch_size, sequence_length)`):
            The generated sequences. The second dimension (sequence_length) is either equal to `max_length` or shorter
            if all batches finished early due to the `eos_token_id`.
        scores (`tuple(torch.FloatTensor)` *optional*, returned when `output_scores=True` is passed or when `config.output_scores=True`):
            Processed prediction scores of the language modeling head (scores for each vocabulary token before SoftMax)
            at each generation step. Tuple of `torch.FloatTensor` with up to `max_new_tokens` elements (one element for
            each generated token), with each tensor of shape `(batch_size, config.vocab_size)`.
        attentions (`tuple(tuple(torch.FloatTensor))`, *optional*, returned when `output_attentions=True` is passed or `config.output_attentions=True`):
            Tuple (one element for each generated token) of tuples (one element for each layer of the decoder) of
            `torch.FloatTensor` of shape `(batch_size, num_heads, generated_length, sequence_length)`.
        hidden_states (`tuple(tuple(torch.FloatTensor))`, *optional*, returned when `output_hidden_states=True` is passed or when `config.output_hidden_states=True`):
            Tuple (one element for each generated token) of tuples (one element for each layer of the decoder) of
            `torch.FloatTensor` of shape `(batch_size, generated_length, hidden_size)`.
    """

    sequences: torch.LongTensor = None
    scores: Optional[Tuple[torch.FloatTensor]] = None
    attentions: Optional[Tuple[Tuple[torch.FloatTensor]]] = None
    hidden_states: Optional[Tuple[Tuple[torch.FloatTensor]]] = None


@dataclass
class ContrastiveSearchEncoderDecoderOutput(ModelOutput):
    """
    Base class for outputs of decoder-only generation models using contrastive search.

    Args:
        sequences (`torch.LongTensor` of shape `(batch_size, sequence_length)`):
            The generated sequences. The second dimension (sequence_length) is either equal to `max_length` or shorter
            if all batches finished early due to the `eos_token_id`.
        scores (`tuple(torch.FloatTensor)` *optional*, returned when `output_scores=True` is passed or when `config.output_scores=True`):
            Processed prediction scores of the language modeling head (scores for each vocabulary token before SoftMax)
            at each generation step. Tuple of `torch.FloatTensor` with up to `max_new_tokens` elements (one element for
            each generated token), with each tensor of shape `(batch_size, config.vocab_size)`.
        encoder_attentions (`tuple(torch.FloatTensor)`, *optional*, returned when `output_attentions=True` is passed or `config.output_attentions=True`):
            Tuple of `torch.FloatTensor` (one for each layer of the decoder) of shape `(batch_size, num_heads,
            sequence_length, sequence_length)`.
        encoder_hidden_states (`tuple(torch.FloatTensor)`, *optional*, returned when `output_hidden_states=True` is passed or when `config.output_hidden_states=True`):
            Tuple of `torch.FloatTensor` (one for the output of the embeddings + one for the output of each layer) of
            shape `(batch_size, sequence_length, hidden_size)`.
        decoder_attentions (`tuple(tuple(torch.FloatTensor))`, *optional*, returned when `output_attentions=True` is passed or `config.output_attentions=True`):
            Tuple (one element for each generated token) of tuples (one element for each layer of the decoder) of
            `torch.FloatTensor` of shape `(batch_size, num_heads, generated_length, sequence_length)`.
        cross_attentions (`tuple(tuple(torch.FloatTensor))`, *optional*, returned when `output_attentions=True` is passed or `config.output_attentions=True`):
            Tuple (one element for each generated token) of tuples (one element for each layer of the decoder) of
            `torch.FloatTensor` of shape `(batch_size, num_heads, generated_length, sequence_length)`.
        decoder_hidden_states (`tuple(tuple(torch.FloatTensor))`, *optional*, returned when `output_hidden_states=True` is passed or when `config.output_hidden_states=True`):
            Tuple (one element for each generated token) of tuples (one element for each layer of the decoder) of
            `torch.FloatTensor` of shape `(batch_size, generated_length, hidden_size)`.
    """

    sequences: torch.LongTensor = None
    scores: Optional[Tuple[torch.FloatTensor]] = None
    encoder_attentions: Optional[Tuple[torch.FloatTensor]] = None
    encoder_hidden_states: Optional[Tuple[torch.FloatTensor]] = None
    decoder_attentions: Optional[Tuple[Tuple[torch.FloatTensor]]] = None
    cross_attentions: Optional[Tuple[Tuple[torch.FloatTensor]]] = None
    decoder_hidden_states: Optional[Tuple[Tuple[torch.FloatTensor]]] = None


@dataclass
class ContrastiveSearchDecoderOnlyOutput(ModelOutput):
    """
    Base class for outputs of decoder-only generation models using contrastive search.

    Args:
        sequences (`torch.LongTensor` of shape `(batch_size, sequence_length)`):
            The generated sequences. The second dimension (sequence_length) is either equal to `max_length` or shorter
            if all batches finished early due to the `eos_token_id`.
        scores (`tuple(torch.FloatTensor)` *optional*, returned when `output_scores=True` is passed or when
        `config.output_scores=True`):
            Processed prediction scores of the language modeling head (scores for each vocabulary token before SoftMax)
            at each generation step. Tuple of `torch.FloatTensor` with up to `max_new_tokens` elements (one element for
            each generated token), with each tensor of shape `(batch_size, config.vocab_size)`.
        attentions (`tuple(tuple(torch.FloatTensor))`, *optional*, returned when `output_attentions=True` is passed or `config.output_attentions=True`):
            Tuple (one element for each generated token) of tuples (one element for each layer of the decoder) of
            `torch.FloatTensor` of shape `(batch_size, num_heads, generated_length, sequence_length)`.
        hidden_states (`tuple(tuple(torch.FloatTensor))`, *optional*, returned when `output_hidden_states=True` is
        passed or when `config.output_hidden_states=True`):
            Tuple (one element for each generated token) of tuples (one element for each layer of the decoder) of
            `torch.FloatTensor` of shape `(batch_size, generated_length, hidden_size)`.
    """

    sequences: torch.LongTensor = None
    scores: Optional[Tuple[torch.FloatTensor]] = None
    attentions: Optional[Tuple[Tuple[torch.FloatTensor]]] = None
    hidden_states: Optional[Tuple[Tuple[torch.FloatTensor]]] = None


@dataclass
class GreedySearchEncoderDecoderOutput(ModelOutput):
    """
    Base class for outputs of encoder-decoder generation models using greedy search. Hidden states and attention
    weights of the decoder (respectively the encoder) can be accessed via the encoder_attentions and the
    encoder_hidden_states attributes (respectively the decoder_attentions and the decoder_hidden_states attributes)


    Args:
        sequences (`torch.LongTensor` of shape `(batch_size, sequence_length)`):
            The generated sequences. The second dimension (sequence_length) is either equal to `max_length` or shorter
            if all batches finished early due to the `eos_token_id`.
        scores (`tuple(torch.FloatTensor)` *optional*, returned when `output_scores=True` is passed or when `config.output_scores=True`):
            Processed prediction scores of the language modeling head (scores for each vocabulary token before SoftMax)
            at each generation step. Tuple of `torch.FloatTensor` with up to `max_new_tokens` elements (one element for
            each generated token), with each tensor of shape `(batch_size, config.vocab_size)`.
        encoder_attentions (`tuple(torch.FloatTensor)`, *optional*, returned when `output_attentions=True` is passed or `config.output_attentions=True`):
            Tuple of `torch.FloatTensor` (one for each layer of the decoder) of shape `(batch_size, num_heads,
            sequence_length, sequence_length)`.
        encoder_hidden_states (`tuple(torch.FloatTensor)`, *optional*, returned when `output_hidden_states=True` is passed or when `config.output_hidden_states=True`):
            Tuple of `torch.FloatTensor` (one for the output of the embeddings + one for the output of each layer) of
            shape `(batch_size, sequence_length, hidden_size)`.
        decoder_attentions (`tuple(tuple(torch.FloatTensor))`, *optional*, returned when `output_attentions=True` is passed or `config.output_attentions=True`):
            Tuple (one element for each generated token) of tuples (one element for each layer of the decoder) of
            `torch.FloatTensor` of shape `(batch_size, num_heads, generated_length, sequence_length)`.
        cross_attentions (`tuple(tuple(torch.FloatTensor))`, *optional*, returned when `output_attentions=True` is passed or `config.output_attentions=True`):
            Tuple (one element for each generated token) of tuples (one element for each layer of the decoder) of
            `torch.FloatTensor` of shape `(batch_size, num_heads, generated_length, sequence_length)`.
        decoder_hidden_states (`tuple(tuple(torch.FloatTensor))`, *optional*, returned when `output_hidden_states=True` is passed or when `config.output_hidden_states=True`):
            Tuple (one element for each generated token) of tuples (one element for each layer of the decoder) of
            `torch.FloatTensor` of shape `(batch_size, generated_length, hidden_size)`.
    """

    sequences: torch.LongTensor = None
    scores: Optional[Tuple[torch.FloatTensor]] = None
    encoder_attentions: Optional[Tuple[torch.FloatTensor]] = None
    encoder_hidden_states: Optional[Tuple[torch.FloatTensor]] = None
    decoder_attentions: Optional[Tuple[Tuple[torch.FloatTensor]]] = None
    cross_attentions: Optional[Tuple[Tuple[torch.FloatTensor]]] = None
    decoder_hidden_states: Optional[Tuple[Tuple[torch.FloatTensor]]] = None


@dataclass
class SampleDecoderOnlyOutput(ModelOutput):
    """
    Base class for outputs of decoder-only generation models using sampling.


    Args:
        sequences (`torch.LongTensor` of shape `(batch_size*num_return_sequences, sequence_length)`):
            The generated sequences. The second dimension (sequence_length) is either equal to `max_length` or shorter
            if all batches finished early due to the `eos_token_id`.
        scores (`tuple(torch.FloatTensor)` *optional*, returned when `output_scores=True` is passed or when `config.output_scores=True`):
            Processed prediction scores of the language modeling head (scores for each vocabulary token before SoftMax)
            at each generation step. Tuple of `torch.FloatTensor` with up to `max_new_tokens` elements (one element for
            each generated token), with each tensor of shape `(batch_size*num_return_sequences, config.vocab_size)`.
        attentions (`tuple(tuple(torch.FloatTensor))`, *optional*, returned when `output_attentions=True` is passed or `config.output_attentions=True`):
            Tuple (one element for each generated token) of tuples (one element for each layer of the decoder) of
            `torch.FloatTensor` of shape `(num_return_sequences*batch_size, num_heads, generated_length,
            sequence_length)`.
        hidden_states (`tuple(tuple(torch.FloatTensor))`, *optional*, returned when `output_hidden_states=True` is passed or when `config.output_hidden_states=True`):
            Tuple (one element for each generated token) of tuples (one element for each layer of the decoder) of
            `torch.FloatTensor` of shape `(num_return_sequences*batch_size, generated_length, hidden_size)`.
    """

    sequences: torch.LongTensor = None
    scores: Optional[Tuple[torch.FloatTensor]] = None
    attentions: Optional[Tuple[Tuple[torch.FloatTensor]]] = None
    hidden_states: Optional[Tuple[Tuple[torch.FloatTensor]]] = None


@dataclass
class SampleEncoderDecoderOutput(ModelOutput):
    """
    Base class for outputs of encoder-decoder generation models using sampling. Hidden states and attention weights of
    the decoder (respectively the encoder) can be accessed via the encoder_attentions and the encoder_hidden_states
    attributes (respectively the decoder_attentions and the decoder_hidden_states attributes)


    Args:
        sequences (`torch.LongTensor` of shape `(batch_size*num_return_sequences, sequence_length)`):
            The generated sequences. The second dimension (sequence_length) is either equal to `max_length` or shorter
            if all batches finished early due to the `eos_token_id`.
        scores (`tuple(torch.FloatTensor)` *optional*, returned when `output_scores=True` is passed or when `config.output_scores=True`):
            Processed prediction scores of the language modeling head (scores for each vocabulary token before SoftMax)
            at each generation step. Tuple of `torch.FloatTensor` with up to `max_new_tokens` elements (one element for
            each generated token), with each tensor of shape `(batch_size*num_return_sequences, config.vocab_size)`.
        encoder_attentions (`tuple(torch.FloatTensor)`, *optional*, returned when `output_attentions=True` is passed or `config.output_attentions=True`):
            Tuple of `torch.FloatTensor` (one for each layer of the decoder) of shape
            `(batch_size*num_return_sequences, num_heads, sequence_length, sequence_length)`.
        encoder_hidden_states (`tuple(torch.FloatTensor)`, *optional*, returned when `output_hidden_states=True` is passed or when `config.output_hidden_states=True`):
            Tuple of `torch.FloatTensor` (one for the output of the embeddings + one for the output of each layer) of
            shape `(batch_size*num_return_sequences, sequence_length, hidden_size)`.
        decoder_attentions (`tuple(tuple(torch.FloatTensor))`, *optional*, returned when `output_attentions=True` is passed or `config.output_attentions=True`):
            Tuple (one element for each generated token) of tuples (one element for each layer of the decoder) of
            `torch.FloatTensor` of shape `(batch_size*num_return_sequences, num_heads, generated_length,
            sequence_length)`.
        cross_attentions (`tuple(tuple(torch.FloatTensor))`, *optional*, returned when `output_attentions=True` is passed or `config.output_attentions=True`):
            Tuple (one element for each generated token) of tuples (one element for each layer of the decoder) of
            `torch.FloatTensor` of shape `(batch_size, num_heads, generated_length, sequence_length)`.
        decoder_hidden_states (`tuple(tuple(torch.FloatTensor))`, *optional*, returned when `output_hidden_states=True` is passed or when `config.output_hidden_states=True`):
            Tuple (one element for each generated token) of tuples (one element for each layer of the decoder) of
            `torch.FloatTensor` of shape `(batch_size*num_return_sequences, generated_length, hidden_size)`.
    """

    sequences: torch.LongTensor = None
    scores: Optional[Tuple[torch.FloatTensor]] = None
    encoder_attentions: Optional[Tuple[torch.FloatTensor]] = None
    encoder_hidden_states: Optional[Tuple[torch.FloatTensor]] = None
    decoder_attentions: Optional[Tuple[Tuple[torch.FloatTensor]]] = None
    cross_attentions: Optional[Tuple[Tuple[torch.FloatTensor]]] = None
    decoder_hidden_states: Optional[Tuple[Tuple[torch.FloatTensor]]] = None


@dataclass
class BeamSearchDecoderOnlyOutput(ModelOutput):
    """
    Base class for outputs of decoder-only generation models using beam search.

    Args:
        sequences (`torch.LongTensor` of shape `(batch_size*num_return_sequences, sequence_length)`):
            The generated sequences. The second dimension (sequence_length) is either equal to `max_length` or shorter
            if all batches finished early due to the `eos_token_id`.
        sequences_scores (`torch.FloatTensor` of shape `(batch_size*num_return_sequences)`, *optional*, returned when `output_scores=True` is passed or when `config.output_scores=True`):
            Final beam scores of the generated `sequences`.
        scores (`tuple(torch.FloatTensor)` *optional*, returned when `output_scores=True` is passed or when `config.output_scores=True`):
            Beam transition scores for each vocabulary token at each generation step. Beam transition scores consisting
            of log probabilities of tokens conditioned on log softmax of previously generated tokens in this beam.
            Tuple of `torch.FloatTensor` with up to `max_new_tokens` elements (one element for each generated token),
            with each tensor of shape `(batch_size*num_beams*num_return_sequences, config.vocab_size)`.
        beam_indices (`tuple(tuple(torch.LongTensor))`, *optional*, returned when `output_scores=True` is passed or when `config.output_scores=True`):
            Beam indices of generated token id at each generation step. `torch.LongTensor` of shape
            `(batch_size*num_return_sequences, input_ids.shape[-1])`.
        attentions (`tuple(tuple(torch.FloatTensor))`, *optional*, returned when `output_attentions=True` is passed or `config.output_attentions=True`):
            Tuple (one element for each generated token) of tuples (one element for each layer of the decoder) of
            `torch.FloatTensor` of shape `(batch_size*num_beams, num_heads, generated_length, sequence_length)`.
        hidden_states (`tuple(tuple(torch.FloatTensor))`, *optional*, returned when `output_hidden_states=True` is passed or when `config.output_hidden_states=True`):
            Tuple (one element for each generated token) of tuples (one element for each layer of the decoder) of
            `torch.FloatTensor` of shape `(batch_size*num_beams*num_return_sequences, generated_length, hidden_size)`.
    """

    sequences: torch.LongTensor = None
    sequences_scores: Optional[torch.FloatTensor] = None
    scores: Optional[Tuple[torch.FloatTensor]] = None
    beam_indices: Optional[torch.LongTensor] = None
    attentions: Optional[Tuple[Tuple[torch.FloatTensor]]] = None
    hidden_states: Optional[Tuple[Tuple[torch.FloatTensor]]] = None


@dataclass
class BeamSearchEncoderDecoderOutput(ModelOutput):
    """
    Base class for outputs of encoder-decoder generation models using beam search. Hidden states and attention weights
    of the decoder (respectively the encoder) can be accessed via the encoder_attentions and the encoder_hidden_states
    attributes (respectively the decoder_attentions and the decoder_hidden_states attributes)

    Args:
        sequences (`torch.LongTensor` of shape `(batch_size*num_return_sequences, sequence_length)`):
            The generated sequences. The second dimension (sequence_length) is either equal to `max_length` or shorter
            if all batches finished early due to the `eos_token_id`.
        sequences_scores (`torch.FloatTensor` of shape `(batch_size*num_return_sequences)`, *optional*, returned when `output_scores=True` is passed or when `config.output_scores=True`):
            Final beam scores of the generated `sequences`.
        scores (`tuple(torch.FloatTensor)` *optional*, returned when `output_scores=True` is passed or when `config.output_scores=True`):
            Beam transition scores for each vocabulary token at each generation step. Beam transition scores consisting
            of log probabilities of tokens conditioned on log softmax of previously generated tokens in this beam.
            Tuple of `torch.FloatTensor` with up to `max_new_tokens` elements (one element for each generated token),
            with each tensor of shape `(batch_size*num_beams, config.vocab_size)`.
        beam_indices (`tuple(tuple(torch.LongTensor))`, *optional*, returned when `output_scores=True` is passed or when `config.output_scores=True`):
            Beam indices of generated token id at each generation step. `torch.LongTensor` of shape
            `(batch_size*num_return_sequences, max_length-1)`.
        attentions (`tuple(tuple(torch.FloatTensor))`, *optional*, returned when `output_attentions=True` is passed or `config.output_attentions=True`):
        encoder_attentions (`tuple(torch.FloatTensor)`, *optional*, returned when `output_attentions=True` is passed or `config.output_attentions=True`):
            Tuple of `torch.FloatTensor` (one for each layer of the decoder) of shape `(batch_size, num_heads,
            sequence_length, sequence_length)`.
        encoder_hidden_states (`tuple(torch.FloatTensor)`, *optional*, returned when `output_hidden_states=True` is passed or when `config.output_hidden_states=True`):
            Tuple of `torch.FloatTensor` (one for the output of the embeddings + one for the output of each layer) of
            shape `(batch_size*num_beams*num_return_sequences, sequence_length, hidden_size)`.
        decoder_attentions (`tuple(tuple(torch.FloatTensor))`, *optional*, returned when `output_attentions=True` is passed or `config.output_attentions=True`):
            Tuple (one element for each generated token) of tuples (one element for each layer of the decoder) of
            `torch.FloatTensor` of shape `(batch_size*num_beams*num_return_sequences, num_heads, generated_length,
            sequence_length)`.
        cross_attentions (`tuple(tuple(torch.FloatTensor))`, *optional*, returned when `output_attentions=True` is passed or `config.output_attentions=True`):
            Tuple (one element for each generated token) of tuples (one element for each layer of the decoder) of
            `torch.FloatTensor` of shape `(batch_size, num_heads, generated_length, sequence_length)`.
        decoder_hidden_states (`tuple(tuple(torch.FloatTensor))`, *optional*, returned when `output_hidden_states=True` is passed or when `config.output_hidden_states=True`):
            Tuple (one element for each generated token) of tuples (one element for each layer of the decoder) of
            `torch.FloatTensor` of shape `(batch_size*num_beams*num_return_sequences, generated_length, hidden_size)`.
    """

    sequences: torch.LongTensor = None
    sequences_scores: Optional[torch.FloatTensor] = None
    scores: Optional[Tuple[torch.FloatTensor]] = None
    beam_indices: Optional[torch.LongTensor] = None
    encoder_attentions: Optional[Tuple[torch.FloatTensor]] = None
    encoder_hidden_states: Optional[Tuple[torch.FloatTensor]] = None
    decoder_attentions: Optional[Tuple[Tuple[torch.FloatTensor]]] = None
    cross_attentions: Optional[Tuple[Tuple[torch.FloatTensor]]] = None
    decoder_hidden_states: Optional[Tuple[Tuple[torch.FloatTensor]]] = None


@dataclass
class BeamSampleDecoderOnlyOutput(ModelOutput):
    """
    Base class for outputs of decoder-only generation models using beam sample.

    Args:
        sequences (`torch.LongTensor` of shape `(batch_size*num_return_sequences, sequence_length)`):
            The generated sequences. The second dimension (sequence_length) is either equal to `max_length` or shorter
            if all batches finished early due to the `eos_token_id`.
        sequences_scores (`torch.FloatTensor` of shape `(batch_size * num_return_sequence)`, *optional*, returned when `output_scores=True` is passed or when `config.output_scores=True`):
            Final beam scores of the generated `sequences`.
        scores (`tuple(torch.FloatTensor)` *optional*, returned when `output_scores=True` is passed or when `config.output_scores=True`):
            Beam transition scores for each vocabulary token at each generation step. Beam transition scores consisting
            of log probabilities of tokens conditioned on log softmax of previously generated tokens in this beam.
            Tuple of `torch.FloatTensor` with up to `max_new_tokens` elements (one element for each generated token),
            with each tensor of shape `(batch_size*num_beams*num_return_sequences, config.vocab_size)`.
        beam_indices (`tuple(tuple(torch.LongTensor))`, *optional*, returned when `output_scores=True` is passed or when `config.output_scores=True`):
            Beam indices of generated token id at each generation step. `torch.LongTensor` of shape
            `(batch_size*num_return_sequences, input_ids.shape[-1])`.
        attentions (`tuple(tuple(torch.FloatTensor))`, *optional*, returned when `output_attentions=True` is passed or `config.output_attentions=True`):
            Tuple (one element for each generated token) of tuples (one element for each layer of the decoder) of
            `torch.FloatTensor` of shape `(batch_size*num_beams, num_heads, generated_length, sequence_length)`.
        hidden_states (`tuple(tuple(torch.FloatTensor))`, *optional*, returned when `output_hidden_states=True` is passed or when `config.output_hidden_states=True`):
            Tuple (one element for each generated token) of tuples (one element for each layer of the decoder) of
            `torch.FloatTensor` of shape `(batch_size*num_beams, generated_length, hidden_size)`.
    """

    sequences: torch.LongTensor = None
    sequences_scores: Optional[torch.FloatTensor] = None
    scores: Optional[Tuple[torch.FloatTensor]] = None
    beam_indices: Optional[torch.LongTensor] = None
    attentions: Optional[Tuple[Tuple[torch.FloatTensor]]] = None
    hidden_states: Optional[Tuple[Tuple[torch.FloatTensor]]] = None


@dataclass
class BeamSampleEncoderDecoderOutput(ModelOutput):
    """
    Base class for outputs of encoder-decoder generation models using beam sampling. Hidden states and attention
    weights of the decoder (respectively the encoder) can be accessed via the encoder_attentions and the
    encoder_hidden_states attributes (respectively the decoder_attentions and the decoder_hidden_states attributes)

    Args:
        sequences (`torch.LongTensor` of shape `(batch_size*num_beams, sequence_length)`):
            The generated sequences. The second dimension (sequence_length) is either equal to `max_length` or shorter
            if all batches finished early due to the `eos_token_id`.
        sequences_scores (`torch.FloatTensor` of shape `(batch_size * num_return_sequence)`, *optional*, returned when `output_scores=True` is passed or when `config.output_scores=True`):
            Final beam scores of the generated `sequences`.
        scores (`tuple(torch.FloatTensor)` *optional*, returned when `output_scores=True` is passed or when `config.output_scores=True`):
            Beam transition scores for each vocabulary token at each generation step. Beam transition scores consisting
            of log probabilities of tokens conditioned on log softmax of previously generated tokens in this beam.
            Tuple of `torch.FloatTensor` with up to `max_new_tokens` elements (one element for each generated token),
            with each tensor of shape `(batch_size*num_beams, config.vocab_size)`).
        beam_indices (`torch.LongTensor`, *optional*, returned when `output_scores=True` is passed or when `config.output_scores=True`):
            Beam indices of generated token id at each generation step. `torch.LongTensor` of shape
            `(batch_size*num_return_sequences, max_length-1)`.
        encoder_attentions (`tuple(torch.FloatTensor)`, *optional*, returned when `output_attentions=True` is passed or `config.output_attentions=True`):
            Tuple of `torch.FloatTensor` (one for each layer of the decoder) of shape `(batch_size, num_heads,
            sequence_length, sequence_length)`.
        encoder_hidden_states (`tuple(torch.FloatTensor)`, *optional*, returned when `output_hidden_states=True` is passed or when `config.output_hidden_states=True`):
            Tuple of `torch.FloatTensor` (one for the output of the embeddings + one for the output of each layer) of
            shape `(batch_size*num_beams, sequence_length, hidden_size)`.
        decoder_attentions (`tuple(tuple(torch.FloatTensor))`, *optional*, returned when `output_attentions=True` is passed or `config.output_attentions=True`):
            Tuple (one element for each generated token) of tuples (one element for each layer of the decoder) of
            `torch.FloatTensor` of shape `(batch_size*num_beams, num_heads, generated_length, sequence_length)`.
        cross_attentions (`tuple(tuple(torch.FloatTensor))`, *optional*, returned when `output_attentions=True` is passed or `config.output_attentions=True`):
            Tuple (one element for each generated token) of tuples (one element for each layer of the decoder) of
            `torch.FloatTensor` of shape `(batch_size, num_heads, generated_length, sequence_length)`.
        decoder_hidden_states (`tuple(tuple(torch.FloatTensor))`, *optional*, returned when `output_hidden_states=True` is passed or when `config.output_hidden_states=True`):
            Tuple (one element for each generated token) of tuples (one element for each layer of the decoder) of
            `torch.FloatTensor` of shape `(batch_size*num_beams, generated_length, hidden_size)`.
    """

    sequences: torch.LongTensor = None
    sequences_scores: Optional[torch.FloatTensor] = None
    scores: Optional[Tuple[torch.FloatTensor]] = None
    beam_indices: Optional[torch.LongTensor] = None
    encoder_attentions: Optional[Tuple[torch.FloatTensor]] = None
    encoder_hidden_states: Optional[Tuple[torch.FloatTensor]] = None
    decoder_attentions: Optional[Tuple[Tuple[torch.FloatTensor]]] = None
    cross_attentions: Optional[Tuple[Tuple[torch.FloatTensor]]] = None
    decoder_hidden_states: Optional[Tuple[Tuple[torch.FloatTensor]]] = None


GreedySearchOutput = Union[GreedySearchEncoderDecoderOutput, GreedySearchDecoderOnlyOutput]
SampleOutput = Union[SampleEncoderDecoderOutput, SampleDecoderOnlyOutput]
BeamSearchOutput = Union[BeamSearchEncoderDecoderOutput, BeamSearchDecoderOnlyOutput]
BeamSampleOutput = Union[BeamSampleEncoderDecoderOutput, BeamSampleDecoderOnlyOutput]
ContrastiveSearchOutput = Union[ContrastiveSearchEncoderDecoderOutput, ContrastiveSearchDecoderOnlyOutput]
GenerateOutput = Union[GreedySearchOutput, SampleOutput, BeamSearchOutput, BeamSampleOutput, ContrastiveSearchOutput]


class GenerationMixin:
    """
    A class containing all functions for auto-regressive text generation, to be used as a mixin in [`PreTrainedModel`].

    The class exposes [`~generation.GenerationMixin.generate`], which can be used for:
        - *greedy decoding* by calling [`~generation.GenerationMixin.greedy_search`] if `num_beams=1` and
          `do_sample=False`.
        - *contrastive search* by calling [`~generation.GenerationMixin.contrastive_search`] if `penalty_alpha>0` and
          `top_k>1`
        - *multinomial sampling* by calling [`~generation.GenerationMixin.sample`] if `num_beams=1` and
          `do_sample=True`.
        - *beam-search decoding* by calling [`~generation.GenerationMixin.beam_search`] if `num_beams>1` and
          `do_sample=False`.
        - *beam-search multinomial sampling* by calling [`~generation.GenerationMixin.beam_sample`] if `num_beams>1`
          and `do_sample=True`.
        - *diverse beam-search decoding* by calling [`~generation.GenerationMixin.group_beam_search`], if `num_beams>1`
          and `num_beam_groups>1`.
        - *constrained beam-search decoding* by calling [`~generation.GenerationMixin.constrained_beam_search`], if
          `constraints!=None` or `force_words_ids!=None`.
    """

    def prepare_inputs_for_generation(self, *args, **kwargs):
        raise NotImplementedError(
            "A model class needs to define a `prepare_inputs_for_generation` method in order to use `generate`."
        )

    def _prepare_model_inputs(
        self,
        inputs: Optional[torch.Tensor] = None,
        bos_token_id: Optional[int] = None,
        model_kwargs: Optional[Dict[str, torch.Tensor]] = None,
    ) -> Tuple[torch.Tensor, Optional[str], Dict[str, torch.Tensor]]:
        """
        This function extracts the model-specific `inputs` for generation.
        """
        # 1. retrieve all kwargs that are non-None or non-model input related.
        # some encoder-decoder models have different names for model and encoder
        if (
            self.config.is_encoder_decoder
            and hasattr(self, "encoder")
            and self.encoder.main_input_name != self.main_input_name
        ):
            input_name = self.encoder.main_input_name
        else:
            input_name = self.main_input_name

        model_kwargs = {k: v for k, v in model_kwargs.items() if v is not None or k != input_name}

        # 2. check whether model_input_name is passed as kwarg
        # if yes and `inputs` is None use kwarg inputs
        inputs_kwarg = model_kwargs.pop(input_name, None)
        if inputs_kwarg is not None and inputs is not None:
            raise ValueError(
                f"`inputs`: {inputs}` were passed alongside "
                f"{input_name} which is not allowed."
                f"Make sure to either pass {inputs} or {input_name}=..."
            )
        elif inputs_kwarg is not None:
            inputs = inputs_kwarg

        # 3. models with `input_ids` can also make use of `inputs_embeds`
        if self._can_retrieve_inputs_from_name(inputs, "inputs_embeds", model_kwargs):
            inputs, input_name = model_kwargs["inputs_embeds"], "inputs_embeds"

        # 4. Only encoder-decoder models can have non `input_ids` input format
        if not self.config.is_encoder_decoder and input_name != "input_ids":
            raise ValueError(
                f"If {input_name} is passed as model-specific keyword "
                "input then model has to be an encoder-decoder and not a "
                f"{self.__class__.__name__}."
            )

        # 5. if `inputs` is still None, try to create `input_ids` from BOS token
        if inputs is None:
            inputs = self._prepare_input_ids_for_generation(bos_token_id, model_kwargs.get("encoder_outputs"))

        return inputs, input_name, model_kwargs

    def _can_retrieve_inputs_from_name(
        self, inputs: Optional[torch.Tensor], name: str, model_kwargs: Dict[str, torch.Tensor]
    ) -> torch.Tensor:
        """
        If `inputs` is None and `name` is in both forward function and keyword arguments, then inputs can be retrieved
        from name
        """
        can_retrieve_inputs = model_kwargs.get(name, None) is not None and name in set(
            inspect.signature(self.forward).parameters.keys()
        )

        if can_retrieve_inputs and inputs is not None:
            raise ValueError(f"Cannot only pass one of {name} and {self.main_input_name}")

        return can_retrieve_inputs

    def adjust_logits_during_generation(self, logits: torch.FloatTensor, **kwargs) -> torch.FloatTensor:
        """
        Implement in subclasses of [`PreTrainedModel`] for custom behavior to adjust the logits in the generate method.
        """
        return logits

    def _prepare_input_ids_for_generation(
        self, bos_token_id: Optional[int], encoder_outputs: Optional[ModelOutput]
    ) -> torch.LongTensor:
        if self.config.is_encoder_decoder and encoder_outputs is not None:
            # make dummy input_ids with value -100, as a sanity check ensuring that they won't be used for encoding
            shape = encoder_outputs.last_hidden_state.size()[:-1]
            return torch.ones(shape, dtype=torch.long, device=self.device) * -100

        if bos_token_id is None:
            raise ValueError("`bos_token_id` has to be defined when no `input_ids` are provided.")
        return torch.ones((1, 1), dtype=torch.long, device=self.device) * bos_token_id

    def _prepare_attention_mask_for_generation(
        self,
        inputs: torch.Tensor,
        pad_token_id: Optional[int],
        eos_token_id: Optional[Union[int, List[int]]],
    ) -> torch.LongTensor:
        is_input_ids = len(inputs.shape) == 2 and inputs.dtype in [torch.int, torch.long]
        is_pad_token_in_inputs = (pad_token_id is not None) and (pad_token_id in inputs)
        if isinstance(eos_token_id, int):
            eos_token_id = [eos_token_id]
        is_pad_token_not_equal_to_eos_token_id = (eos_token_id is None) or (pad_token_id in eos_token_id)

        # Check if input is input_ids and padded -> only then is attention_mask defined
        if is_input_ids and is_pad_token_in_inputs and is_pad_token_not_equal_to_eos_token_id:
            return inputs.ne(pad_token_id).long()
        else:
            return torch.ones(inputs.shape[:2], dtype=torch.long, device=inputs.device)

    def _prepare_encoder_decoder_kwargs_for_generation(
        self, inputs_tensor: torch.Tensor, model_kwargs, model_input_name: Optional[str] = None
    ) -> Dict[str, Any]:
        # 1. get encoder
        encoder = self.get_encoder()

        # 2. prepare encoder args and encoder kwargs from model kwargs
        irrelevant_prefix = ["decoder_", "cross_attn", "use_cache"]
        encoder_kwargs = {
            argument: value
            for argument, value in model_kwargs.items()
            if not any(argument.startswith(p) for p in irrelevant_prefix)
        }

        # 3. make sure that encoder returns `ModelOutput`
        model_input_name = model_input_name if model_input_name is not None else self.main_input_name
        encoder_kwargs["return_dict"] = True
        encoder_kwargs[model_input_name] = inputs_tensor
        model_kwargs["encoder_outputs"]: ModelOutput = encoder(**encoder_kwargs)

        return model_kwargs

    def _prepare_decoder_input_ids_for_generation(
        self,
        batch_size: int,
        decoder_start_token_id: int = None,
        bos_token_id: int = None,
        model_kwargs: Optional[Dict[str, torch.Tensor]] = None,
        device: torch.device = None,
    ) -> torch.LongTensor:
        if model_kwargs is not None and "decoder_input_ids" in model_kwargs:
            return model_kwargs.pop("decoder_input_ids")
        else:
            decoder_start_token_id = self._get_decoder_start_token_id(decoder_start_token_id, bos_token_id)
            if device is None:
                device = self.device
            return torch.ones((batch_size, 1), dtype=torch.long, device=device) * decoder_start_token_id

    def _get_decoder_start_token_id(self, decoder_start_token_id: int = None, bos_token_id: int = None) -> int:
        decoder_start_token_id = (
            decoder_start_token_id
            if decoder_start_token_id is not None
            else self.generation_config.decoder_start_token_id
        )
        bos_token_id = bos_token_id if bos_token_id is not None else self.generation_config.bos_token_id

        if decoder_start_token_id is not None:
            return decoder_start_token_id
        elif bos_token_id is not None:
            return bos_token_id
        raise ValueError(
            "`decoder_start_token_id` or `bos_token_id` has to be defined for encoder-decoder generation."
        )

    @staticmethod
    def _expand_inputs_for_generation(
        expand_size: int = 1,
        is_encoder_decoder: bool = False,
        input_ids: Optional[torch.LongTensor] = None,
        **model_kwargs,
    ) -> Tuple[torch.LongTensor, Dict[str, Any]]:
        """Expands tensors from [batch_size, ...] to [batch_size * expand_size, ...]"""
        if input_ids is not None:
            input_ids = input_ids.repeat_interleave(expand_size, dim=0)

        if model_kwargs.get("token_type_ids") is not None:
            model_kwargs["token_type_ids"] = model_kwargs["token_type_ids"].repeat_interleave(expand_size, dim=0)

        if model_kwargs.get("attention_mask") is not None:
            model_kwargs["attention_mask"] = model_kwargs["attention_mask"].repeat_interleave(expand_size, dim=0)

        if is_encoder_decoder:
            encoder_outputs = model_kwargs.get("encoder_outputs")
            if encoder_outputs is None:
                raise ValueError("If `is_encoder_decoder` is True, make sure that `encoder_outputs` is defined.")
            encoder_outputs["last_hidden_state"] = encoder_outputs.last_hidden_state.repeat_interleave(
                expand_size, dim=0
            )
            model_kwargs["encoder_outputs"] = encoder_outputs

        return input_ids, model_kwargs

    def _extract_past_from_model_output(self, outputs: ModelOutput, standardize_cache_format: bool = False):
        past = None
        if "past_key_values" in outputs:
            past = outputs.past_key_values
        elif "mems" in outputs:
            past = outputs.mems
        elif "past_buckets_states" in outputs:
            past = outputs.past_buckets_states

        # Bloom fix: standardizes the cache format when requested
        if standardize_cache_format and hasattr(self, "_convert_to_standard_cache"):
            batch_size = outputs.logits.shape[0]
            past = self._convert_to_standard_cache(past, batch_size=batch_size)
        return past

    def _update_model_kwargs_for_generation(
        self,
        outputs: ModelOutput,
        model_kwargs: Dict[str, Any],
        is_encoder_decoder: bool = False,
        standardize_cache_format: bool = False,
    ) -> Dict[str, Any]:
        # update past
        model_kwargs["past"] = self._extract_past_from_model_output(
            outputs, standardize_cache_format=standardize_cache_format
        )

        # update token_type_ids with last value
        if "token_type_ids" in model_kwargs:
            token_type_ids = model_kwargs["token_type_ids"]
            model_kwargs["token_type_ids"] = torch.cat([token_type_ids, token_type_ids[:, -1].unsqueeze(-1)], dim=-1)

        # update attention mask
        if not is_encoder_decoder:
            if "attention_mask" in model_kwargs:
                attention_mask = model_kwargs["attention_mask"]
                model_kwargs["attention_mask"] = torch.cat(
                    [attention_mask, attention_mask.new_ones((attention_mask.shape[0], 1))], dim=-1
                )

        return model_kwargs

    def _reorder_cache(self, past, beam_idx):
        raise NotImplementedError(
            f"Make sure that a `_reorder_cache` function is correctly implemented in {self.__class__.__module__} to"
            f" enable beam search for {self.__class__}"
        )

    def _get_logits_warper(
        self,
        generation_config: GenerationConfig,
    ) -> LogitsProcessorList:
        """
        This class returns a [`LogitsProcessorList`] list object that contains all relevant [`LogitsWarper`] instances
        used for multinomial sampling.
        """

        # instantiate warpers list
        warpers = LogitsProcessorList()

        # the following idea is largely copied from this PR: https://github.com/huggingface/transformers/pull/5420/files
        # all samplers can be found in `generation_utils_samplers.py`
        if generation_config.temperature is not None and generation_config.temperature != 1.0:
            warpers.append(TemperatureLogitsWarper(generation_config.temperature))
        if generation_config.top_k is not None and generation_config.top_k != 0:
            warpers.append(
                TopKLogitsWarper(
                    top_k=generation_config.top_k, min_tokens_to_keep=(2 if generation_config.num_beams > 1 else 1)
                )
            )
        if generation_config.top_p is not None and generation_config.top_p < 1.0:
            warpers.append(
                TopPLogitsWarper(
                    top_p=generation_config.top_p, min_tokens_to_keep=(2 if generation_config.num_beams > 1 else 1)
                )
            )
        if generation_config.typical_p is not None and generation_config.typical_p < 1.0:
            warpers.append(
                TypicalLogitsWarper(
                    mass=generation_config.typical_p, min_tokens_to_keep=(2 if generation_config.num_beams > 1 else 1)
                )
            )
        # `LogitNormalization` should always be the last logit processor, when present
        if generation_config.renormalize_logits is True:
            warpers.append(LogitNormalization())
        return warpers

    def _get_logits_processor(
        self,
        generation_config: GenerationConfig,
        input_ids_seq_length: int,
        encoder_input_ids: torch.LongTensor,
<<<<<<< HEAD
        bad_words_ids: List[List[int]],
        min_length: int,
        max_length: int,
        eos_token_id: Union[int, List[int]],
        forced_bos_token_id: int,
        forced_eos_token_id: Union[int, List[int]],
=======
>>>>>>> 17292440
        prefix_allowed_tokens_fn: Callable[[int, torch.Tensor], List[int]],
        logits_processor: Optional[LogitsProcessorList],
    ) -> LogitsProcessorList:
        """
        This class returns a [`LogitsProcessorList`] list object that contains all relevant [`LogitsProcessor`]
        instances used to modify the scores of the language model head.
        """
<<<<<<< HEAD
        processors = LogitsProcessorList()

        # init warp parameters
        repetition_penalty = repetition_penalty if repetition_penalty is not None else self.config.repetition_penalty
        no_repeat_ngram_size = (
            no_repeat_ngram_size if no_repeat_ngram_size is not None else self.config.no_repeat_ngram_size
        )
        encoder_no_repeat_ngram_size = (
            encoder_no_repeat_ngram_size
            if encoder_no_repeat_ngram_size is not None
            else self.config.encoder_no_repeat_ngram_size
        )
        bad_words_ids = bad_words_ids if bad_words_ids is not None else self.config.bad_words_ids
        eos_token_id = eos_token_id if eos_token_id is not None else self.config.eos_token_id
        if isinstance(eos_token_id, int):
            eos_token_id = [eos_token_id]
        diversity_penalty = diversity_penalty if diversity_penalty is not None else self.config.diversity_penalty
        forced_bos_token_id = (
            forced_bos_token_id if forced_bos_token_id is not None else self.config.forced_bos_token_id
        )
        forced_eos_token_id = (
            forced_eos_token_id if forced_eos_token_id is not None else self.config.forced_eos_token_id
        )
        remove_invalid_values = (
            remove_invalid_values if remove_invalid_values is not None else self.config.remove_invalid_values
        )
        exponential_decay_length_penalty = (
            exponential_decay_length_penalty
            if exponential_decay_length_penalty is not None
            else self.config.exponential_decay_length_penalty
        )
        suppress_tokens = suppress_tokens if suppress_tokens is not None else self.config.suppress_tokens
        begin_suppress_tokens = (
            begin_suppress_tokens if begin_suppress_tokens is not None else self.config.begin_suppress_tokens
        )
        if forced_decoder_ids is None and hasattr(self.config, "forced_decoder_ids"):
            forced_decoder_ids = self.config.forced_decoder_ids
=======
>>>>>>> 17292440
        # instantiate processors list
        processors = LogitsProcessorList()

        # the following idea is largely copied from this PR: https://github.com/huggingface/transformers/pull/5420/files
        # all samplers can be found in `generation_utils_samplers.py`
        if generation_config.diversity_penalty is not None and generation_config.diversity_penalty > 0.0:
            processors.append(
                HammingDiversityLogitsProcessor(
                    diversity_penalty=generation_config.diversity_penalty,
                    num_beams=generation_config.num_beams,
                    num_beam_groups=generation_config.num_beam_groups,
                )
            )
        if generation_config.repetition_penalty is not None and generation_config.repetition_penalty != 1.0:
            processors.append(RepetitionPenaltyLogitsProcessor(penalty=generation_config.repetition_penalty))
        if generation_config.no_repeat_ngram_size is not None and generation_config.no_repeat_ngram_size > 0:
            processors.append(NoRepeatNGramLogitsProcessor(generation_config.no_repeat_ngram_size))
        if (
            generation_config.encoder_no_repeat_ngram_size is not None
            and generation_config.encoder_no_repeat_ngram_size > 0
        ):
            if self.config.is_encoder_decoder:
                processors.append(
                    EncoderNoRepeatNGramLogitsProcessor(
                        generation_config.encoder_no_repeat_ngram_size, encoder_input_ids
                    )
                )
            else:
                raise ValueError(
                    "It's impossible to use `encoder_no_repeat_ngram_size` with decoder-only architecture"
                )
        if generation_config.bad_words_ids is not None:
            processors.append(
                NoBadWordsLogitsProcessor(generation_config.bad_words_ids, generation_config.eos_token_id)
            )
        if (
            generation_config.min_length is not None
            and generation_config.eos_token_id is not None
            and generation_config.min_length > 0
        ):
            processors.append(MinLengthLogitsProcessor(generation_config.min_length, generation_config.eos_token_id))
        if prefix_allowed_tokens_fn is not None:
            processors.append(
                PrefixConstrainedLogitsProcessor(
                    prefix_allowed_tokens_fn, generation_config.num_beams // generation_config.num_beam_groups
                )
            )
        if generation_config.forced_bos_token_id is not None:
            processors.append(ForcedBOSTokenLogitsProcessor(generation_config.forced_bos_token_id))
        if generation_config.forced_eos_token_id is not None:
            processors.append(
                ForcedEOSTokenLogitsProcessor(generation_config.max_length, generation_config.forced_eos_token_id)
            )
        if generation_config.remove_invalid_values is True:
            processors.append(InfNanRemoveLogitsProcessor())
        if generation_config.exponential_decay_length_penalty is not None:
            processors.append(
                ExponentialDecayLengthPenalty(
                    generation_config.exponential_decay_length_penalty,
                    generation_config.eos_token_id,
                    generation_config.input_ids_seq_length,
                )
            )
        if generation_config.suppress_tokens is not None:
            processors.append(SuppressTokensLogitsProcessor(generation_config.suppress_tokens))
        if generation_config.begin_suppress_tokens is not None:
            begin_index = input_ids_seq_length
            begin_index = (
                begin_index
                if (input_ids_seq_length > 1 or generation_config.forced_bos_token_id is None)
                else begin_index + 1
            )
            if generation_config.forced_decoder_ids is not None:
                # generation starts after the last token that is forced
                begin_index += generation_config.forced_decoder_ids[-1][0]
            processors.append(
                SuppressTokensAtBeginLogitsProcessor(generation_config.begin_suppress_tokens, begin_index)
            )
        if generation_config.forced_decoder_ids is not None:
            processors.append(ForceTokensLogitsProcessor(generation_config.forced_decoder_ids))
        processors = self._merge_criteria_processor_list(processors, logits_processor)
        # `LogitNormalization` should always be the last logit processor, when present
        if generation_config.renormalize_logits is True:
            processors.append(LogitNormalization())
        return processors

    def _get_stopping_criteria(
<<<<<<< HEAD
        self,
        max_length: Optional[int],
        max_time: Optional[float],
        stop_token_ids: Optional[List[int]],
        stopping_criteria: Optional[StoppingCriteriaList],
    ) -> StoppingCriteriaList:
        criteria = StoppingCriteriaList()
        if max_length is not None:
            criteria.append(MaxLengthCriteria(max_length=max_length))
        if max_time is not None:
            criteria.append(MaxTimeCriteria(max_time=max_time))
        if stop_token_ids is not None:
            for stop_token_id in stop_token_ids:
                criteria.append(StopTokenIdStoppingCriteria(stop_token_id=stop_token_id))
=======
        self, generation_config: GenerationConfig, stopping_criteria: Optional[StoppingCriteriaList]
    ) -> StoppingCriteriaList:
        criteria = StoppingCriteriaList()
        if generation_config.max_length is not None:
            criteria.append(MaxLengthCriteria(max_length=generation_config.max_length))
        if generation_config.max_time is not None:
            criteria.append(MaxTimeCriteria(max_time=generation_config.max_time))
>>>>>>> 17292440
        criteria = self._merge_criteria_processor_list(criteria, stopping_criteria)
        return criteria

    def _merge_criteria_processor_list(
        self,
        default_list: Union[LogitsProcessorList, StoppingCriteriaList],
        custom_list: Union[LogitsProcessorList, StoppingCriteriaList],
    ) -> Union[LogitsProcessorList, StoppingCriteriaList]:
        if len(custom_list) == 0:
            return default_list
        for default in default_list:
            for custom in custom_list:
                if type(custom) is type(default):
                    object_type = "stopping criteria" if isinstance(custom, StoppingCriteria) else "logits processor"
                    raise ValueError(
                        f"A custom {object_type} of type {type(custom)} with values {custom} has been passed to"
                        f" `generate`, but it has already been created with the values {default}. {default} has been"
                        " created by passing the corresponding arguments to generate or by the model's config default"
                        f" values. If you just want to change the default values of {object_type} consider passing"
                        f" them as arguments to `generate` instead of using a custom {object_type}."
                    )
        default_list.extend(custom_list)
        return default_list

    def compute_transition_beam_scores(
        self,
        sequences: torch.Tensor,
        scores: Tuple[torch.Tensor],
        beam_indices: torch.Tensor,
        eos_token_id: Union[int, List[int]] = None,
    ):
        """compute the transition probabilities of sequences given generation
        scores and beam indices"""

        # 1. reshape scores as [vocab_size * batch_size, # generation steps]
        # with batch_size being 2 * vocab_size and # generation steps being
        # seq_len - input_length
        scores = torch.stack(scores).reshape(len(scores), -1).transpose(0, 1)

        # 2. cut beam_indices to longest beam length
        beam_indices_mask = beam_indices < 0
        max_beam_length = (1 - beam_indices_mask.long()).sum(-1).max()
        beam_indices = beam_indices[:, :max_beam_length]
        beam_indices_mask = beam_indices_mask[:, :max_beam_length]

        # 3. Set indices of beams that finished early to 0
        # such indices will be masked correctly afterwards
        beam_indices[beam_indices_mask] = 0

        # 4. multiply beam_indices with vocab size to gather correctly from scores
        beam_sequence_indices = beam_indices * self.config.vocab_size

        # 5. Define which indices contributed to scores
        cut_idx = sequences.shape[-1] - max_beam_length
        indices = sequences[:, cut_idx:] + beam_sequence_indices

        # 6. Compute scores
        transition_scores = scores.gather(0, indices)

        # 7. Mask out transition_scores of beams that stopped early
        transition_scores[beam_indices_mask] = 0

        return transition_scores

    def _validate_model_class(self):
        """
        Confirms that the model class is compatible with generation. If not, raises an exception that points to the
        right class to use.
        """
        if not self.can_generate():
            generate_compatible_mappings = [
                MODEL_FOR_CAUSAL_LM_MAPPING,
                MODEL_FOR_CAUSAL_IMAGE_MODELING_MAPPING,
                MODEL_FOR_VISION_2_SEQ_MAPPING,
                MODEL_FOR_SEQ_TO_SEQ_CAUSAL_LM_MAPPING,
                MODEL_FOR_SPEECH_SEQ_2_SEQ_MAPPING,
            ]
            generate_compatible_classes = set()
            for model_mapping in generate_compatible_mappings:
                supported_models = model_mapping.get(type(self.config), default=None)
                if supported_models is not None:
                    generate_compatible_classes.add(supported_models.__name__)
            exception_message = (
                f"The current model class ({self.__class__.__name__}) is not compatible with `.generate()`, as "
                "it doesn't have a language model head."
            )
            if generate_compatible_classes:
                exception_message += f" Please use one of the following classes instead: {generate_compatible_classes}"
            raise TypeError(exception_message)

    def _validate_model_kwargs(self, model_kwargs: Dict[str, Any]):
        """Validates model kwargs for generation. Generate argument typos will also be caught here."""
        # Excludes arguments that are handled before calling any model function
        if self.config.is_encoder_decoder:
            for key in ["decoder_input_ids"]:
                model_kwargs.pop(key, None)

        unused_model_args = []
        model_args = set(inspect.signature(self.prepare_inputs_for_generation).parameters)
        # `kwargs`/`model_kwargs` is often used to handle optional forward pass inputs like `attention_mask`. If
        # `prepare_inputs_for_generation` doesn't accept them, then a stricter check can be made ;)
        if "kwargs" in model_args or "model_kwargs" in model_args:
            model_args |= set(inspect.signature(self.forward).parameters)
        for key, value in model_kwargs.items():
            if value is not None and key not in model_args:
                unused_model_args.append(key)

        if unused_model_args:
            raise ValueError(
                f"The following `model_kwargs` are not used by the model: {unused_model_args} (note: typos in the"
                " generate arguments will also show up in this list)"
            )

    @torch.no_grad()
    def generate(
        self,
        inputs: Optional[torch.Tensor] = None,
<<<<<<< HEAD
        max_length: Optional[int] = None,
        min_length: Optional[int] = None,
        do_sample: Optional[bool] = None,
        early_stopping: Optional[bool] = None,
        num_beams: Optional[int] = None,
        temperature: Optional[float] = None,
        penalty_alpha: Optional[float] = None,
        top_k: Optional[int] = None,
        top_p: Optional[float] = None,
        typical_p: Optional[float] = None,
        repetition_penalty: Optional[float] = None,
        bad_words_ids: Optional[Iterable[int]] = None,
        force_words_ids: Optional[Union[Iterable[int], Iterable[Iterable[int]]]] = None,
        bos_token_id: Optional[int] = None,
        pad_token_id: Optional[int] = None,
        eos_token_id: Optional[Union[int, List[int]]] = None,
        length_penalty: Optional[float] = None,
        no_repeat_ngram_size: Optional[int] = None,
        encoder_no_repeat_ngram_size: Optional[int] = None,
        num_return_sequences: Optional[int] = None,
        max_time: Optional[float] = None,
        max_new_tokens: Optional[int] = None,
        decoder_start_token_id: Optional[int] = None,
        use_cache: Optional[bool] = None,
        num_beam_groups: Optional[int] = None,
        diversity_penalty: Optional[float] = None,
        prefix_allowed_tokens_fn: Optional[Callable[[int, torch.Tensor], List[int]]] = None,
        logits_processor: Optional[LogitsProcessorList] = None,
        renormalize_logits: Optional[bool] = None,
        stop_token_ids: Optional[List[int]] = None,
        stopping_criteria: Optional[StoppingCriteriaList] = None,
        constraints: Optional[List[Constraint]] = None,
        output_attentions: Optional[bool] = None,
        output_hidden_states: Optional[bool] = None,
        output_scores: Optional[bool] = None,
        return_dict_in_generate: Optional[bool] = None,
        forced_bos_token_id: Optional[int] = None,
        forced_eos_token_id: Optional[Union[int, List[int]]] = None,
        remove_invalid_values: Optional[bool] = None,
=======
        generation_config: Optional[GenerationConfig] = None,
        logits_processor: Optional[LogitsProcessorList] = None,
        stopping_criteria: Optional[StoppingCriteriaList] = None,
        prefix_allowed_tokens_fn: Optional[Callable[[int, torch.Tensor], List[int]]] = None,
>>>>>>> 17292440
        synced_gpus: Optional[bool] = False,
        **kwargs,
    ) -> Union[GenerateOutput, torch.LongTensor]:
        r"""

        Generates sequences of token ids for models with a language modeling head.

        <Tip warning={true}>

        Most generation-controlling parameters are set in `generation_config` which, if not passed, will be set to the
        model's default generation configuration. You can override any `generation_config` by passing the corresponding
        parameters to generate, e.g. `.generate(inputs, num_beams=4, do_sample=True)`.

        For a complete overview of generate, check the [following
        guide](https://huggingface.co/docs/transformers/en/main_classes/text_generation).

        </Tip>

        Parameters:
            inputs (`torch.Tensor` of varying shape depending on the modality, *optional*):
                The sequence used as a prompt for the generation or as model inputs to the encoder. If `None` the
                method initializes it with `bos_token_id` and a batch size of 1. For decoder-only models `inputs`
                should of in the format of `input_ids`. For encoder-decoder models *inputs* can represent any of
                `input_ids`, `input_values`, `input_features`, or `pixel_values`.
            generation_config (`~generation.GenerationConfig`, *optional*):
                The generation configuration to be used as base parametrization for the generation call. `**kwargs`
                passed to generate matching the attributes of `generation_config` will override them. If
                `generation_config` is not provided, the default will be used, which had the following loading
                priority: 1) from the `generation_config.json` model file, if it exists; 2) from the model
                configuration. Please note that unspecified parameters will inherit [`~generation.GenerationConfig`]'s
                default values, whose documentation should be checked to parameterize generation.
            logits_processor (`LogitsProcessorList`, *optional*):
                Custom logits processors that complement the default logits processors built from arguments and
                generation config. If a logit processor is passed that is already created with the arguments or a
                generation config an error is thrown. This feature is intended for advanced users.
            stopping_criteria (`StoppingCriteriaList`, *optional*):
                Custom stopping criteria that complement the default stopping criteria built from arguments and a
                generation config. If a stopping criteria is passed that is already created with the arguments or a
                generation config an error is thrown. This feature is intended for advanced users.
            prefix_allowed_tokens_fn (`Callable[[int, torch.Tensor], List[int]]`, *optional*):
                If provided, this function constraints the beam search to allowed tokens only at each step. If not
                provided no constraint is applied. This function takes 2 arguments: the batch ID `batch_id` and
                `input_ids`. It has to return a list with the allowed tokens for the next generation step conditioned
                on the batch ID `batch_id` and the previously generated tokens `inputs_ids`. This argument is useful
                for constrained generation conditioned on the prefix, as described in [Autoregressive Entity
                Retrieval](https://arxiv.org/abs/2010.00904).
<<<<<<< HEAD
            logits_processor (`LogitsProcessorList`, *optional*):
                 Custom logits processors that complement the default logits processors built from arguments and a
                 model's config. If a logit processor is passed that is already created with the arguments or a model's
                 config an error is thrown. This feature is intended for advanced users.
            renormalize_logits (`bool`, *optional*, defaults to `False`):
                Whether to renormalize the logits after applying all the logits processors or warpers (including the
                custom ones). It's highly recommended to set this flag to `True` as the search algorithms suppose the
                score logits are normalized but some logit processors or warpers break the normalization.
            stop_token_ids (`List[int]`, *optional*):
                When specified, the generation will stop at one of the token ids specified.
            stopping_criteria (`StoppingCriteriaList`, *optional*):
                 Custom stopping criteria that complement the default stopping criteria built from arguments and a
                 model's config. If a stopping criteria is passed that is already created with the arguments or a
                 model's config an error is thrown. This feature is intended for advanced users.
            constraints (`List[Constraint]`, *optional*):
                 Custom constraints that can be added to the generation to ensure that the output will contain the use
                 of certain tokens as defined by `Constraint` objects, in the most sensible way possible.
            output_attentions (`bool`, *optional*, defaults to `model.config.output_attentions` or `False` if the config does not set any value):
                Whether or not to return the attentions tensors of all attention layers. See `attentions` under
                returned tensors for more details.
            output_hidden_states (`bool`, *optional*, defaults to `model.config.output_hidden_states` or `False` if the config does not set any value):
                Whether or not to return the hidden states of all layers. See `hidden_states` under returned tensors
                for more details.
            output_scores (`bool`, *optional*, defaults to `model.config.output_scores` or `False` if the config does not set any value):
                Whether or not to return the prediction scores. See `scores` under returned tensors for more details.
            return_dict_in_generate (`bool`, *optional*, defaults to `model.config.return_dict_in_generate` or `False` if the config does not set any value):
                Whether or not to return a [`~utils.ModelOutput`] instead of a plain tuple.
            forced_bos_token_id (`int`, *optional*, defaults to `model.config.forced_bos_token_id`):
                The id of the token to force as the first generated token after the `decoder_start_token_id`. Useful
                for multilingual models like [mBART](../model_doc/mbart) where the first generated token needs to be
                the target language token.
            forced_eos_token_id (`int`, *optional*, defaults to `model.config.forced_eos_token_id`):
                The id of the token to force as the last generated token when `max_length` is reached.
            remove_invalid_values (`bool`, *optional*, defaults to `model.config.remove_invalid_values`):
                Whether to remove possible *nan* and *inf* outputs of the model to prevent the generation method to
                crash. Note that using `remove_invalid_values` can slow down generation.
=======
>>>>>>> 17292440
            synced_gpus (`bool`, *optional*, defaults to `False`):
                Whether to continue running the while loop until max_length (needed for ZeRO stage 3)
            kwargs:
                Ad hoc parametrization of `generate_config` and/or additional model-specific kwargs that will be
                forwarded to the `forward` function of the model. If the model is an encoder-decoder model, encoder
                specific kwargs should not be prefixed and decoder specific kwargs should be prefixed with *decoder_*.

        Return:
            [`~utils.ModelOutput`] or `torch.LongTensor`: A [`~utils.ModelOutput`] (if `return_dict_in_generate=True`
            or when `config.return_dict_in_generate=True`) or a `torch.FloatTensor`.

                If the model is *not* an encoder-decoder model (`model.config.is_encoder_decoder=False`), the possible
                [`~utils.ModelOutput`] types are:

                    - [`~generation.GreedySearchDecoderOnlyOutput`],
                    - [`~generation.SampleDecoderOnlyOutput`],
                    - [`~generation.BeamSearchDecoderOnlyOutput`],
                    - [`~generation.BeamSampleDecoderOnlyOutput`]

                If the model is an encoder-decoder model (`model.config.is_encoder_decoder=True`), the possible
                [`~utils.ModelOutput`] types are:

                    - [`~generation.GreedySearchEncoderDecoderOutput`],
                    - [`~generation.SampleEncoderDecoderOutput`],
                    - [`~generation.BeamSearchEncoderDecoderOutput`],
                    - [`~generation.BeamSampleEncoderDecoderOutput`]

        Examples:

        Greedy decoding, using the default generation configuration and ad hoc modifications:

        ```python
        >>> from transformers import AutoTokenizer, AutoModelForCausalLM

        >>> tokenizer = AutoTokenizer.from_pretrained("gpt2")
        >>> model = AutoModelForCausalLM.from_pretrained("gpt2")

        >>> prompt = "Today I believe we can finally"
        >>> input_ids = tokenizer(prompt, return_tensors="pt").input_ids

        >>> # Generate up to 30 tokens
        >>> outputs = model.generate(input_ids, do_sample=False, max_length=30)
        >>> tokenizer.batch_decode(outputs, skip_special_tokens=True)
        ['Today I believe we can finally get to the point where we can make a difference in the lives of the people of the United States of America.\n']
        ```

        Multinomial sampling, modifying an existing generation configuration:

        ```python
        >>> from transformers import AutoTokenizer, AutoModelForCausalLM, GenerationConfig
        >>> import torch

        >>> tokenizer = AutoTokenizer.from_pretrained("gpt2")
        >>> model = AutoModelForCausalLM.from_pretrained("gpt2")

        >>> prompt = "Today I believe we can finally"
        >>> input_ids = tokenizer(prompt, return_tensors="pt").input_ids

        >>> # Sample up to 30 tokens
        >>> torch.manual_seed(0)  # doctest: +IGNORE_RESULT
        >>> generation_config = GenerationConfig.from_pretrained("gpt2")
        >>> generation_config.max_length = 30
        >>> generation_config.do_sample = True
        >>> outputs = model.generate(input_ids, generation_config=generation_config)
        >>> tokenizer.batch_decode(outputs, skip_special_tokens=True)
        ['Today I believe we can finally get rid of discrimination," said Rep. Mark Pocan (D-Wis.).\n\n"Just look at the']
        ```

        Beam-search decoding, using a freshly initialized generation configuration:

        ```python
        >>> from transformers import AutoTokenizer, AutoModelForSeq2SeqLM, GenerationConfig

        >>> tokenizer = AutoTokenizer.from_pretrained("Helsinki-NLP/opus-mt-en-de")
        >>> model = AutoModelForSeq2SeqLM.from_pretrained("Helsinki-NLP/opus-mt-en-de")

        >>> sentence = "Paris is one of the densest populated areas in Europe."
        >>> input_ids = tokenizer(sentence, return_tensors="pt").input_ids

        >>> generation_config = GenerationConfig(
        ...     max_length=64,
        ...     num_beams=5,
        ...     bos_token_id=0,
        ...     eos_token_id=0,
        ...     decoder_start_token_id=58100,
        ...     pad_token_id=58100,
        ...     bad_words_ids=[[58100]],
        ... )
        >>> outputs = model.generate(input_ids, generation_config=generation_config)
        >>> tokenizer.batch_decode(outputs, skip_special_tokens=True)
        ['Paris ist eines der dichtesten besiedelten Gebiete Europas.']
        ```"""
        # 1. Handle `generation_config` and kwargs that might update it, and validate the `.generate()` call
        self._validate_model_class()

        # priority: `generation_config` argument > `model.generation_config` (the default generation config)
        if generation_config is None:
            # legacy: users may modify the model configuration to control generation -- update the generation config
            # model attribute accordingly, if it was created from the model config
            if self.generation_config._from_model_config:
                new_generation_config = GenerationConfig.from_model_config(self.config)
                if new_generation_config != self.generation_config:
                    warnings.warn(
                        "You have modified the pretrained model configuration to control generation. This is a"
                        " deprecated strategy to control generation and will be removed soon, in a future version."
                        " Please use a generation configuration file (see"
                        " https://huggingface.co/docs/transformers/main_classes/text_generation)"
                    )
                    self.generation_config = new_generation_config
            generation_config = self.generation_config

        generation_config = copy.deepcopy(generation_config)
        model_kwargs = generation_config.update(**kwargs)  # All unused kwargs must be model kwargs
        self._validate_model_kwargs(model_kwargs.copy())

        # 2. Set generation parameters if not already defined
        logits_processor = logits_processor if logits_processor is not None else LogitsProcessorList()
        stopping_criteria = stopping_criteria if stopping_criteria is not None else StoppingCriteriaList()

<<<<<<< HEAD
        pad_token_id = pad_token_id if pad_token_id is not None else self.config.pad_token_id
        eos_token_id = eos_token_id if eos_token_id is not None else self.config.eos_token_id

        if eos_token_id is None and hasattr(self.config, "decoder"):
            eos_token_id = self.config.decoder.eos_token_id

        if isinstance(eos_token_id, int):
            eos_token_id = [eos_token_id]

        if pad_token_id is None and eos_token_id is not None:
=======
        if generation_config.pad_token_id is None and generation_config.eos_token_id is not None:
>>>>>>> 17292440
            if model_kwargs.get("attention_mask", None) is None:
                logger.warning(
                    "The attention mask and the pad token id were not set. As a consequence, you may observe "
                    "unexpected behavior. Please pass your input's `attention_mask` to obtain reliable results."
                )
<<<<<<< HEAD
            logger.warning(f"Setting `pad_token_id` to `eos_token_id`:{eos_token_id[0]} for open-end generation.")
            # Setting the first eos_token_id
            pad_token_id = eos_token_id[0]

        output_scores = output_scores if output_scores is not None else self.config.output_scores
        output_attentions = output_attentions if output_attentions is not None else self.config.output_attentions
        output_hidden_states = (
            output_hidden_states if output_hidden_states is not None else self.config.output_hidden_states
        )
        return_dict_in_generate = (
            return_dict_in_generate if return_dict_in_generate is not None else self.config.return_dict_in_generate
        )
=======
            logger.warning(
                f"Setting `pad_token_id` to `eos_token_id`:{generation_config.eos_token_id} for open-end generation."
            )
            generation_config.pad_token_id = generation_config.eos_token_id
>>>>>>> 17292440

        # 3. Define model inputs
        # inputs_tensor has to be defined
        # model_input_name is defined if model-specific keyword input is passed
        # otherwise model_input_name is None
        # all model-specific keyword inputs are removed from `model_kwargs`
        inputs_tensor, model_input_name, model_kwargs = self._prepare_model_inputs(
            inputs, generation_config.bos_token_id, model_kwargs
        )
        batch_size = inputs_tensor.shape[0]

        # 4. Define other model kwargs
        model_kwargs["output_attentions"] = generation_config.output_attentions
        model_kwargs["output_hidden_states"] = generation_config.output_hidden_states
        model_kwargs["use_cache"] = generation_config.use_cache

        accepts_attention_mask = "attention_mask" in set(inspect.signature(self.forward).parameters.keys())
        requires_attention_mask = "encoder_outputs" not in model_kwargs

        if model_kwargs.get("attention_mask", None) is None and requires_attention_mask and accepts_attention_mask:
            model_kwargs["attention_mask"] = self._prepare_attention_mask_for_generation(
                inputs_tensor, generation_config.pad_token_id, generation_config.eos_token_id
            )

        # decoder-only models should use left-padding for generation
        if not self.config.is_encoder_decoder:
            if (
                generation_config.pad_token_id is not None
                and torch.sum(inputs_tensor[:, -1] == generation_config.pad_token_id) > 0
            ):
                logger.warning(
                    "A decoder-only architecture is being used, but right-padding was detected! For correct "
                    "generation results, please set `padding_side='left'` when initializing the tokenizer."
                )

        if self.config.is_encoder_decoder and "encoder_outputs" not in model_kwargs:
            # if model is encoder decoder encoder_outputs are created
            # and added to `model_kwargs`
            model_kwargs = self._prepare_encoder_decoder_kwargs_for_generation(
                inputs_tensor, model_kwargs, model_input_name
            )

        # 5. Prepare `input_ids` which will be used for auto-regressive generation
        if self.config.is_encoder_decoder:
            input_ids = self._prepare_decoder_input_ids_for_generation(
                batch_size,
                decoder_start_token_id=generation_config.decoder_start_token_id,
                bos_token_id=generation_config.bos_token_id,
                model_kwargs=model_kwargs,
                device=inputs_tensor.device,
            )
        else:
            # if decoder-only then inputs_tensor has to be `input_ids`
            input_ids = inputs_tensor

        # 6. Prepare `max_length` depending on other stopping criteria.
        input_ids_seq_length = input_ids.shape[-1]
        has_default_max_length = kwargs.get("max_length") is None and generation_config.max_length is not None
        if has_default_max_length and generation_config.max_new_tokens is None:
            warnings.warn(
                "Neither `max_length` nor `max_new_tokens` has been set, `max_length` will default to"
                f" {generation_config.max_length} (`generation_config.max_length`). Controlling `max_length` via the"
                " config is deprecated and `max_length` will be removed from the config in v5 of Transformers -- we"
                " recommend using `max_new_tokens` to control the maximum length of the generation.",
                UserWarning,
            )
        elif has_default_max_length and generation_config.max_new_tokens is not None:
            generation_config.max_length = generation_config.max_new_tokens + input_ids_seq_length
        elif not has_default_max_length and generation_config.max_new_tokens is not None:
            raise ValueError(
                "Both `max_new_tokens` and `max_length` have been set but they serve the same purpose -- setting a"
                " limit to the generated output length. Remove one of those arguments. Please refer to the"
                " documentation for more information. "
                "(https://huggingface.co/docs/transformers/main/en/main_classes/text_generation)"
            )

        if generation_config.min_length is not None and generation_config.min_length > generation_config.max_length:
            raise ValueError(
                f"Unfeasible length constraints: the minimum length ({generation_config.min_length}) is larger than"
                f" the maximum length ({generation_config.max_length})"
            )
        if input_ids_seq_length >= generation_config.max_length:
            input_ids_string = "decoder_input_ids" if self.config.is_encoder_decoder else "input_ids"
            logger.warning(
                f"Input length of {input_ids_string} is {input_ids_seq_length}, but `max_length` is set to"
                f" {generation_config.max_length}. This can lead to unexpected behavior. You should consider"
                " increasing `max_new_tokens`."
            )

        # 7. determine generation mode
        is_constraint_gen_mode = (
            generation_config.constraints is not None or generation_config.force_words_ids is not None
        )

        is_contrastive_search_gen_mode = (
            generation_config.top_k is not None
            and generation_config.top_k > 1
            and generation_config.do_sample is False
            and generation_config.penalty_alpha is not None
            and generation_config.penalty_alpha > 0
        )

        is_greedy_gen_mode = (
            (generation_config.num_beams == 1)
            and (generation_config.num_beam_groups == 1)
            and generation_config.do_sample is False
            and not is_constraint_gen_mode
            and not is_contrastive_search_gen_mode
        )
        is_sample_gen_mode = (
            (generation_config.num_beams == 1)
            and (generation_config.num_beam_groups == 1)
            and generation_config.do_sample is True
            and not is_constraint_gen_mode
            and not is_contrastive_search_gen_mode
        )
        is_beam_gen_mode = (
            (generation_config.num_beams > 1)
            and (generation_config.num_beam_groups == 1)
            and generation_config.do_sample is False
            and not is_constraint_gen_mode
            and not is_contrastive_search_gen_mode
        )
        is_beam_sample_gen_mode = (
            (generation_config.num_beams > 1)
            and (generation_config.num_beam_groups == 1)
            and generation_config.do_sample is True
            and not is_constraint_gen_mode
            and not is_contrastive_search_gen_mode
        )
        is_group_beam_gen_mode = (
            (generation_config.num_beams > 1)
            and (generation_config.num_beam_groups > 1)
            and not is_constraint_gen_mode
            and not is_contrastive_search_gen_mode
        )

        if generation_config.num_beam_groups > generation_config.num_beams:
            raise ValueError("`num_beam_groups` has to be smaller or equal to `num_beams`")
        if is_group_beam_gen_mode and generation_config.do_sample is True:
            raise ValueError(
                "Diverse beam search cannot be used in sampling mode. Make sure that `do_sample` is set to `False`."
            )

        if self.device.type != input_ids.device.type:
            warnings.warn(
                "You are calling .generate() with the `input_ids` being on a device type different"
                f" than your model's device. `input_ids` is on {input_ids.device.type}, whereas the model"
                f" is on {self.device.type}. You may experience unexpected behaviors or slower generation."
                " Please make sure that you have put `input_ids` to the"
                f" correct device by calling for example input_ids = input_ids.to('{self.device.type}') before"
                " running `.generate()`.",
                UserWarning,
            )

        # 8. prepare distribution pre_processing samplers
        logits_processor = self._get_logits_processor(
            generation_config=generation_config,
            input_ids_seq_length=input_ids_seq_length,
            encoder_input_ids=inputs_tensor,
            prefix_allowed_tokens_fn=prefix_allowed_tokens_fn,
            logits_processor=logits_processor,
        )

        # 9. prepare stopping criteria
        stopping_criteria = self._get_stopping_criteria(
<<<<<<< HEAD
            max_length=max_length,
            max_time=max_time,
            stop_token_ids=stop_token_ids,
            stopping_criteria=stopping_criteria,
=======
            generation_config=generation_config, stopping_criteria=stopping_criteria
>>>>>>> 17292440
        )
        # 10. go into different generation modes
        if is_greedy_gen_mode:
            if generation_config.num_return_sequences > 1:
                raise ValueError(
                    f"num_return_sequences has to be 1, but is {generation_config.num_return_sequences} when doing"
                    " greedy search."
                )

            # 11. run greedy search
            return self.greedy_search(
                input_ids,
                logits_processor=logits_processor,
                stopping_criteria=stopping_criteria,
                pad_token_id=generation_config.pad_token_id,
                eos_token_id=generation_config.eos_token_id,
                output_scores=generation_config.output_scores,
                return_dict_in_generate=generation_config.return_dict_in_generate,
                synced_gpus=synced_gpus,
                **model_kwargs,
            )

        elif is_contrastive_search_gen_mode:

            if generation_config.num_return_sequences > 1:
                raise ValueError(
                    f"num_return_sequences has to be 1, but is {generation_config.num_return_sequences} when doing"
                    " contrastive search."
                )

            return self.contrastive_search(
                input_ids,
                top_k=generation_config.top_k,
                penalty_alpha=generation_config.penalty_alpha,
                logits_processor=logits_processor,
                stopping_criteria=stopping_criteria,
                pad_token_id=generation_config.pad_token_id,
                eos_token_id=generation_config.eos_token_id,
                output_scores=generation_config.output_scores,
                return_dict_in_generate=generation_config.return_dict_in_generate,
                synced_gpus=synced_gpus,
                **model_kwargs,
            )

        elif is_sample_gen_mode:
            # 11. prepare logits warper
            logits_warper = self._get_logits_warper(generation_config)

            # 12. expand input_ids with `num_return_sequences` additional sequences per batch
            input_ids, model_kwargs = self._expand_inputs_for_generation(
                input_ids=input_ids,
                expand_size=generation_config.num_return_sequences,
                is_encoder_decoder=self.config.is_encoder_decoder,
                **model_kwargs,
            )

            # 13. run sample
            return self.sample(
                input_ids,
                logits_processor=logits_processor,
                logits_warper=logits_warper,
                stopping_criteria=stopping_criteria,
                pad_token_id=generation_config.pad_token_id,
                eos_token_id=generation_config.eos_token_id,
                output_scores=generation_config.output_scores,
                return_dict_in_generate=generation_config.return_dict_in_generate,
                synced_gpus=synced_gpus,
                **model_kwargs,
            )

        elif is_beam_gen_mode:
            if generation_config.num_return_sequences > generation_config.num_beams:
                raise ValueError("`num_return_sequences` has to be smaller or equal to `num_beams`.")

            if stopping_criteria.max_length is None:
                raise ValueError("`max_length` needs to be a stopping_criteria for now.")

            # 11. prepare beam search scorer
            beam_scorer = BeamSearchScorer(
                batch_size=batch_size,
                num_beams=generation_config.num_beams,
                device=inputs_tensor.device,
                length_penalty=generation_config.length_penalty,
                do_early_stopping=generation_config.early_stopping,
                num_beam_hyps_to_keep=generation_config.num_return_sequences,
            )
            # 12. interleave input_ids with `num_beams` additional sequences per batch
            input_ids, model_kwargs = self._expand_inputs_for_generation(
                input_ids=input_ids,
                expand_size=generation_config.num_beams,
                is_encoder_decoder=self.config.is_encoder_decoder,
                **model_kwargs,
            )
            # 13. run beam search
            return self.beam_search(
                input_ids,
                beam_scorer,
                logits_processor=logits_processor,
                stopping_criteria=stopping_criteria,
                pad_token_id=generation_config.pad_token_id,
                eos_token_id=generation_config.eos_token_id,
                output_scores=generation_config.output_scores,
                return_dict_in_generate=generation_config.return_dict_in_generate,
                synced_gpus=synced_gpus,
                **model_kwargs,
            )

        elif is_beam_sample_gen_mode:
            # 11. prepare logits warper
            logits_warper = self._get_logits_warper(generation_config)

            if stopping_criteria.max_length is None:
                raise ValueError("`max_length` needs to be a stopping_criteria for now.")
            # 12. prepare beam search scorer
            beam_scorer = BeamSearchScorer(
                batch_size=batch_size * generation_config.num_return_sequences,
                num_beams=generation_config.num_beams,
                device=inputs_tensor.device,
                length_penalty=generation_config.length_penalty,
                do_early_stopping=generation_config.early_stopping,
            )

            # 13. interleave input_ids with `num_beams` additional sequences per batch
            input_ids, model_kwargs = self._expand_inputs_for_generation(
                input_ids=input_ids,
                expand_size=generation_config.num_beams * generation_config.num_return_sequences,
                is_encoder_decoder=self.config.is_encoder_decoder,
                **model_kwargs,
            )

            # 14. run beam sample
            return self.beam_sample(
                input_ids,
                beam_scorer,
                logits_processor=logits_processor,
                logits_warper=logits_warper,
                stopping_criteria=stopping_criteria,
                pad_token_id=generation_config.pad_token_id,
                eos_token_id=generation_config.eos_token_id,
                output_scores=generation_config.output_scores,
                return_dict_in_generate=generation_config.return_dict_in_generate,
                synced_gpus=synced_gpus,
                **model_kwargs,
            )

        elif is_group_beam_gen_mode:
            if generation_config.num_return_sequences > generation_config.num_beams:
                raise ValueError("`num_return_sequences` has to be smaller or equal to `num_beams`.")

            if generation_config.num_beams % generation_config.num_beam_groups != 0:
                raise ValueError("`num_beams` should be divisible by `num_beam_groups` for group beam search.")

            if stopping_criteria.max_length is None:
                raise ValueError("`max_length` needs to be a stopping_criteria for now.")

            has_default_typical_p = kwargs.get("typical_p") is None and generation_config.typical_p == 1.0
            if not has_default_typical_p:
                raise ValueError("Decoder argument `typical_p` is not supported with beam groups.")

            # 11. prepare beam search scorer
            beam_scorer = BeamSearchScorer(
                batch_size=batch_size,
                num_beams=generation_config.num_beams,
                max_length=stopping_criteria.max_length,
                device=inputs_tensor.device,
                length_penalty=generation_config.length_penalty,
                do_early_stopping=generation_config.early_stopping,
                num_beam_hyps_to_keep=generation_config.num_return_sequences,
                num_beam_groups=generation_config.num_beam_groups,
            )
            # 12. interleave input_ids with `num_beams` additional sequences per batch
            input_ids, model_kwargs = self._expand_inputs_for_generation(
                input_ids=input_ids,
                expand_size=generation_config.num_beams,
                is_encoder_decoder=self.config.is_encoder_decoder,
                **model_kwargs,
            )
            # 13. run beam search
            return self.group_beam_search(
                input_ids,
                beam_scorer,
                logits_processor=logits_processor,
                stopping_criteria=stopping_criteria,
                pad_token_id=generation_config.pad_token_id,
                eos_token_id=generation_config.eos_token_id,
                output_scores=generation_config.output_scores,
                return_dict_in_generate=generation_config.return_dict_in_generate,
                synced_gpus=synced_gpus,
                **model_kwargs,
            )

        elif is_constraint_gen_mode:
            if generation_config.num_return_sequences > generation_config.num_beams:
                raise ValueError("`num_return_sequences` has to be smaller or equal to `num_beams`.")

            if stopping_criteria.max_length is None:
                raise ValueError("`max_length` needs to be a stopping_criteria for now.")

            if generation_config.num_beams <= 1:
                raise ValueError("`num_beams` needs to be greater than 1 for constrained generation.")

            if generation_config.do_sample:
                raise ValueError("`do_sample` needs to be false for constrained generation.")

            if generation_config.num_beam_groups is not None and generation_config.num_beam_groups > 1:
                raise ValueError("`num_beam_groups` not supported yet for constrained generation.")

            final_constraints = []
            if generation_config.constraints is not None:
                final_constraints = generation_config.constraints

            if generation_config.force_words_ids is not None:

                def typeerror():
                    raise ValueError(
                        "`force_words_ids` has to either be a `List[List[List[int]]]` or `List[List[int]]`"
                        f"of positive integers, but is {generation_config.force_words_ids}."
                    )

                if (
                    not isinstance(generation_config.force_words_ids, list)
                    or len(generation_config.force_words_ids) == 0
                ):
                    typeerror()

                for word_ids in generation_config.force_words_ids:
                    if isinstance(word_ids[0], list):
                        if not isinstance(word_ids, list) or len(word_ids) == 0:
                            typeerror()
                        if any(not isinstance(token_ids, list) for token_ids in word_ids):
                            typeerror()
                        if any(
                            any((not isinstance(token_id, int) or token_id < 0) for token_id in token_ids)
                            for token_ids in word_ids
                        ):
                            typeerror()

                        constraint = DisjunctiveConstraint(word_ids)
                    else:
                        if not isinstance(word_ids, list) or len(word_ids) == 0:
                            typeerror()
                        if any((not isinstance(token_id, int) or token_id < 0) for token_id in word_ids):
                            typeerror()

                        constraint = PhrasalConstraint(word_ids)
                    final_constraints.append(constraint)

            # 11. prepare beam search scorer
            constrained_beam_scorer = ConstrainedBeamSearchScorer(
                constraints=final_constraints,
                batch_size=batch_size,
                num_beams=generation_config.num_beams,
                device=inputs_tensor.device,
                length_penalty=generation_config.length_penalty,
                do_early_stopping=generation_config.early_stopping,
                num_beam_hyps_to_keep=generation_config.num_return_sequences,
            )
            # 12. interleave input_ids with `num_beams` additional sequences per batch
            input_ids, model_kwargs = self._expand_inputs_for_generation(
                input_ids=input_ids,
                expand_size=generation_config.num_beams,
                is_encoder_decoder=self.config.is_encoder_decoder,
                **model_kwargs,
            )
            # 13. run beam search
            return self.constrained_beam_search(
                input_ids,
                constrained_beam_scorer=constrained_beam_scorer,
                logits_processor=logits_processor,
                stopping_criteria=stopping_criteria,
                pad_token_id=generation_config.pad_token_id,
                eos_token_id=generation_config.eos_token_id,
                output_scores=generation_config.output_scores,
                return_dict_in_generate=generation_config.return_dict_in_generate,
                synced_gpus=synced_gpus,
                **model_kwargs,
            )

    @torch.no_grad()
    def contrastive_search(
        self,
        input_ids: torch.LongTensor,
        top_k: Optional[int] = 1,
        penalty_alpha: Optional[float] = 0,
        logits_processor: Optional[LogitsProcessorList] = None,
        logits_warper: Optional[LogitsProcessorList] = None,
        stopping_criteria: Optional[StoppingCriteriaList] = None,
        pad_token_id: Optional[int] = None,
        eos_token_id: Optional[Union[int, List[int]]] = None,
        output_attentions: Optional[bool] = None,
        output_hidden_states: Optional[bool] = None,
        output_scores: Optional[bool] = None,
        return_dict_in_generate: Optional[bool] = None,
        synced_gpus: Optional[bool] = False,
        **model_kwargs,
    ) -> Union[ContrastiveSearchOutput, torch.LongTensor]:
        r"""
        Generates sequences of token ids for models with a language modeling head using **contrastive search** and can
        be used for text-decoder, text-to-text, speech-to-text, and vision-to-text models.

        Parameters:
            input_ids (`torch.LongTensor` of shape `(batch_size, sequence_length)`):
                The sequence used as a prompt for the generation.
            top_k (`int`, *optional*, defaults to 1):
                The size of the candidate set that is used to re-rank for contrastive search
            penalty_alpha (`float`, *optional*, defaults to 0):
                The degeneration penalty for contrastive search; activate when it is larger than 0
            logits_processor (`LogitsProcessorList`, *optional*):
                An instance of [`LogitsProcessorList`]. List of instances of class derived from [`LogitsProcessor`]
                used to modify the prediction scores of the language modeling head applied at each generation step.
            logits_warper (`LogitsProcessorList`, *optional*):
                An instance of [`LogitsProcessorList`]. List of instances of class derived from [`LogitsWarper`] used
                to warp the prediction score distribution of the language modeling head applied before multinomial
                sampling at each generation step.
            stopping_criteria (`StoppingCriteriaList`, *optional*):
                An instance of [`StoppingCriteriaList`]. List of instances of class derived from [`StoppingCriteria`]
                used to tell if the generation loop should stop.
            pad_token_id (`int`, *optional*):
                The id of the *padding* token.
            eos_token_id (`int`, *optional*):
                The id of the *end-of-sequence* token.
            output_attentions (`bool`, *optional*, defaults to `False`):
                Whether or not to return the attentions tensors of all attention layers. See `attentions` under
                returned tensors for more details.
            output_hidden_states (`bool`, *optional*, defaults to `False`):
                Whether or not to return the hidden states of all layers. See `hidden_states` under returned tensors
                for more details.
            output_scores (`bool`, *optional*, defaults to `False`):
                Whether or not to return the prediction scores. See `scores` under returned tensors for more details.
            return_dict_in_generate (`bool`, *optional*, defaults to `False`):
                Whether or not to return a [`~utils.ModelOutput`] instead of a plain tuple.
            synced_gpus (`bool`, *optional*, defaults to `False`):
                Whether to continue running the while loop until max_length (needed for ZeRO stage 3)
            model_kwargs:
                Additional model specific keyword arguments will be forwarded to the `forward` function of the model.
                If model is an encoder-decoder model the kwargs should include `encoder_outputs`.

        Return:
            [`~generation.ContrastiveSearchDecoderOnlyOutput`], [`~generation.ContrastiveSearchEncoderDecoderOutput`]
            or `torch.LongTensor`: A `torch.LongTensor` containing the generated tokens (default behaviour) or a
            [`~generation.ContrastiveSearchDecoderOnlyOutput`] if `model.config.is_encoder_decoder=False` and
            `return_dict_in_generate=True` or a [`~generation.ContrastiveSearchEncoderDecoderOutput`] if
            `model.config.is_encoder_decoder=True`.

        Examples:
        ```python
        >>> from transformers import (
        ...     AutoTokenizer,
        ...     AutoModelForCausalLM,
        ...     StoppingCriteriaList,
        ...     MaxLengthCriteria,
        ... )

        >>> tokenizer = AutoTokenizer.from_pretrained("facebook/opt-125m")
        >>> model = AutoModelForCausalLM.from_pretrained("facebook/opt-125m")
        >>> # set pad_token_id to eos_token_id because OPT does not have a PAD token
        >>> model.config.pad_token_id = model.config.eos_token_id
        >>> input_prompt = "DeepMind Company is"
        >>> input_ids = tokenizer(input_prompt, return_tensors="pt")
        >>> stopping_criteria = StoppingCriteriaList([MaxLengthCriteria(max_length=64)])
        >>> outputs = model.contrastive_search(
        ...     **input_ids, penalty_alpha=0.6, top_k=4, stopping_criteria=stopping_criteria
        ... )
        >>> tokenizer.batch_decode(outputs, skip_special_tokens=True)
        ['DeepMind Company is a company that focuses on the development and commercialization of artificial intelligence (AI). DeepMind’s mission is to help people understand and solve problems that are difficult to solve in the world today.\n\nIn this post, we talk about the benefits of deep learning in business and how it']
        ```"""
        # init values
        logits_processor = logits_processor if logits_processor is not None else LogitsProcessorList()
        logits_warper = logits_warper if logits_warper is not None else LogitsProcessorList()
        stopping_criteria = stopping_criteria if stopping_criteria is not None else StoppingCriteriaList()
<<<<<<< HEAD
        pad_token_id = pad_token_id if pad_token_id is not None else self.config.pad_token_id
        eos_token_id = eos_token_id if eos_token_id is not None else self.config.eos_token_id
        if isinstance(eos_token_id, int):
            eos_token_id = [eos_token_id]
        output_scores = output_scores if output_scores is not None else self.config.output_scores
        output_attentions = output_attentions if output_attentions is not None else self.config.output_attentions
=======
        pad_token_id = pad_token_id if pad_token_id is not None else self.generation_config.pad_token_id
        eos_token_id = eos_token_id if eos_token_id is not None else self.generation_config.eos_token_id
        output_scores = output_scores if output_scores is not None else self.generation_config.output_scores
        output_attentions = (
            output_attentions if output_attentions is not None else self.generation_config.output_attentions
        )
>>>>>>> 17292440
        output_hidden_states = (
            output_hidden_states if output_hidden_states is not None else self.generation_config.output_hidden_states
        )
        return_dict_in_generate = (
            return_dict_in_generate
            if return_dict_in_generate is not None
            else self.generation_config.return_dict_in_generate
        )

        # init attention / hidden states / scores tuples
        scores = () if (return_dict_in_generate and output_scores) else None
        decoder_attentions = () if (return_dict_in_generate and output_attentions) else None
        cross_attentions = () if (return_dict_in_generate and output_attentions) else None
        decoder_hidden_states = () if (return_dict_in_generate and output_hidden_states) else None

        # if model is an encoder-decoder, retrieve encoder attention weights and hidden states
        if return_dict_in_generate and self.config.is_encoder_decoder:
            encoder_attentions = model_kwargs["encoder_outputs"].get("attentions") if output_attentions else None
            encoder_hidden_states = (
                model_kwargs["encoder_outputs"].get("hidden_states") if output_hidden_states else None
            )

        # keep track of which sequences are already finished
        unfinished_sequences = input_ids.new(input_ids.shape[0]).fill_(1)

        this_peer_finished = False  # used by synced_gpus only
        batch_size = input_ids.shape[0]

        while True:
            if synced_gpus:
                # Under synced_gpus the `forward` call must continue until all gpus complete their sequence.
                # The following logic allows an early break if all peers finished generating their sequence
                this_peer_finished_flag = torch.tensor(0.0 if this_peer_finished else 1.0).to(input_ids.device)
                # send 0.0 if we finished, 1.0 otherwise
                dist.all_reduce(this_peer_finished_flag, op=dist.ReduceOp.SUM)
                # did all peers finish? the reduced sum will be 0.0 then
                if this_peer_finished_flag.item() == 0.0:
                    break

            # if the first step in the loop, encode all the prefix and obtain: (1) past_key_values;
            # (2) last_hidden_states; (3) logit_for_next_step; (4) update model kwargs for the next step
            if model_kwargs.get("past") is None:

                # prepare inputs
                model_kwargs["use_cache"] = True
                model_inputs = self.prepare_inputs_for_generation(input_ids, **model_kwargs)

                # encode the given prefix and prepare model inputs; encoder-decoder model process the prefix and save
                # the `encoder_outputs`
                outputs = self(
                    **model_inputs, return_dict=True, output_hidden_states=True, output_attentions=output_attentions
                )

                # last decoder hidden states will be used to compute the degeneration penalty (cosine similarity with
                # previous tokens)
                if self.config.is_encoder_decoder:
                    last_hidden_states = outputs.decoder_hidden_states[-1]
                else:
                    last_hidden_states = outputs.hidden_states[-1]
                # next logit for contrastive search to select top-k candidate tokens
                logit_for_next_step = outputs.logits[:, -1, :]

                model_kwargs = self._update_model_kwargs_for_generation(
                    outputs,
                    model_kwargs,
                    is_encoder_decoder=self.config.is_encoder_decoder,
                    standardize_cache_format=True,
                )

                # Expands model inputs top_k times, for batched forward passes (akin to beam search).
                _, model_kwargs = self._expand_inputs_for_generation(
                    expand_size=top_k, is_encoder_decoder=self.config.is_encoder_decoder, **model_kwargs
                )

                past = model_kwargs.get("past")
                if past is None:
                    raise ValueError(
                        f"{self.__class__.__name__} does not support caching and therefore **can't** be used "
                        "for contrastive search."
                    )
                elif not isinstance(past[0], (tuple, torch.Tensor)) or past[0][0].shape[0] != batch_size:
                    raise ValueError(
                        f"{self.__class__.__name__} does not have a standard cache format and therefore **can't** be "
                        "used for contrastive search without further modifications."
                    )

            # contrastive_search main logic start:
            # contrastive search decoding consists of two steps: (1) candidate tokens recall; (2) candidate re-rank by
            # degeneration penalty

            logit_for_next_step = logits_processor(input_ids, logit_for_next_step)
            logit_for_next_step = logits_warper(input_ids, logit_for_next_step)
            next_probs = nn.functional.softmax(logit_for_next_step, dim=-1)
            top_k_probs, top_k_ids = torch.topk(next_probs, dim=-1, k=top_k)

            # Store scores, attentions and hidden_states when required
            if return_dict_in_generate:
                if output_scores:
                    scores += (logit_for_next_step,)
                if output_attentions:
                    decoder_attentions += (
                        (outputs.decoder_attentions,) if self.config.is_encoder_decoder else (outputs.attentions,)
                    )
                    if self.config.is_encoder_decoder:
                        cross_attentions += (outputs.cross_attentions,)

                if output_hidden_states:
                    decoder_hidden_states += (
                        (outputs.decoder_hidden_states,)
                        if self.config.is_encoder_decoder
                        else (outputs.hidden_states,)
                    )

            # Replicates the new past_key_values to match the `top_k` candidates
            new_key_values = []
            for layer in model_kwargs["past"]:
                items = []
                # item is either the key or the value matrix
                for item in layer:
                    items.append(item.repeat_interleave(top_k, dim=0))
                new_key_values.append(items)
            model_kwargs["past"] = new_key_values

            # compute the candidate tokens by the language model and collects their hidden_states
            next_model_inputs = self.prepare_inputs_for_generation(top_k_ids.view(-1, 1), **model_kwargs)
            outputs = self(
                **next_model_inputs, return_dict=True, output_hidden_states=True, output_attentions=output_attentions
            )
            next_past_key_values = self._extract_past_from_model_output(outputs, standardize_cache_format=True)

            logits = outputs.logits[:, -1, :]
            # name is different for encoder-decoder and decoder-only models
            if self.config.is_encoder_decoder:
                next_hidden = outputs.decoder_hidden_states[-1]
                full_hidden_states = outputs.decoder_hidden_states
            else:
                next_hidden = outputs.hidden_states[-1]
                full_hidden_states = outputs.hidden_states
            context_hidden = last_hidden_states.repeat_interleave(top_k, dim=0)

            # compute the degeneration penalty and re-rank the candidates based on the degeneration penalty and the
            # model confidence
            selected_idx = _ranking_fast(context_hidden, next_hidden, top_k_probs, penalty_alpha, top_k)

            # prepare for the next step: (1) next token_id; (2) past_key_values; (3) last_hidden_states for computing
            # the degeneration penalty; (4) logits for selecting next top-k candidates; (5) selected tokens scores
            # (model confidence minus degeneration penalty); (6) decoder hidden_states
            next_tokens = top_k_ids[range(len(top_k_ids)), selected_idx]
            next_hidden = torch.stack(torch.split(next_hidden.squeeze(dim=1), top_k))
            next_hidden = next_hidden[range(batch_size), selected_idx, :]
            last_hidden_states = torch.cat([last_hidden_states, next_hidden.unsqueeze(1)], dim=1)

            next_decoder_hidden_states = ()
            for layer in full_hidden_states:
                layer = torch.stack(torch.split(layer, top_k))[range(batch_size), selected_idx, :]
                next_decoder_hidden_states += (layer,)

            # select the past_key_value
            new_key_values = ()
            for layer in next_past_key_values:
                items = ()
                # item is either the key or the value matrix
                for item in layer:
                    item = torch.stack(torch.split(item, top_k, dim=0))  # [B, K, num_head, seq_len, esz]
                    item = item[range(batch_size), selected_idx, ...]  # [B, num_head, seq_len, esz]
                    items += (item,)
                new_key_values += (items,)
            next_past_key_values = new_key_values

            logit_for_next_step = torch.stack(torch.split(logits, top_k))[range(batch_size), selected_idx, :]

            # Rebuilds the relevant parts of the model output for the selected token, for use in the next iteration
            if self.config.is_encoder_decoder:
                next_step_cross_attentions = ()
                next_step_decoder_attentions = ()
                if output_attentions:
                    for layer in outputs.cross_attentions:
                        layer = torch.stack(torch.split(layer, top_k, dim=0))[range(batch_size), selected_idx, ...]
                        next_step_cross_attentions += (layer,)
                    for layer in outputs.decoder_attentions:
                        layer = torch.stack(torch.split(layer, top_k, dim=0))[range(batch_size), selected_idx, ...]
                        next_step_decoder_attentions += (layer,)
                outputs = Seq2SeqLMOutput(
                    past_key_values=next_past_key_values,
                    decoder_hidden_states=next_decoder_hidden_states,
                    decoder_attentions=next_step_decoder_attentions or None,
                    cross_attentions=next_step_cross_attentions or None,
                )
            else:
                next_step_attentions = ()
                if output_attentions:
                    for layer in outputs.attentions:
                        layer = torch.stack(torch.split(layer, top_k, dim=0))[range(batch_size), selected_idx, ...]
                        next_step_attentions += (layer,)
                outputs = CausalLMOutputWithPast(
                    past_key_values=next_past_key_values,
                    hidden_states=next_decoder_hidden_states,
                    attentions=next_step_attentions or None,
                )
            # contrastive_search main logic end

            if synced_gpus and this_peer_finished:
                continue  # don't waste resources running the code we don't need

            # finished sentences should have their next token be a padding token
            if eos_token_id is not None:
                if pad_token_id is None:
                    raise ValueError("If `eos_token_id` is defined, make sure that `pad_token_id` is defined.")
                next_tokens = next_tokens * unfinished_sequences + pad_token_id * (1 - unfinished_sequences)

            # update generated ids, model inputs, and length for next step
            input_ids = torch.cat([input_ids, next_tokens[:, None]], dim=-1)
            model_kwargs = self._update_model_kwargs_for_generation(
                outputs, model_kwargs, is_encoder_decoder=self.config.is_encoder_decoder
            )

            # if eos_token was found in one sentence, set sentence to finished
            if eos_token_id is not None:
                unfinished_sequences = unfinished_sequences.mul((sum(next_tokens == i for i in eos_token_id)).long())

            # stop when each sentence is finished, or if we exceed the maximum length
            if unfinished_sequences.max() == 0 or stopping_criteria(input_ids, scores):
                if not synced_gpus:
                    break
                else:
                    this_peer_finished = True

        if return_dict_in_generate:
            if self.config.is_encoder_decoder:
                return ContrastiveSearchEncoderDecoderOutput(
                    sequences=input_ids,
                    scores=scores,
                    encoder_attentions=encoder_attentions,
                    encoder_hidden_states=encoder_hidden_states,
                    decoder_attentions=decoder_attentions,
                    cross_attentions=cross_attentions,
                    decoder_hidden_states=decoder_hidden_states,
                )
            else:
                return ContrastiveSearchDecoderOnlyOutput(
                    sequences=input_ids,
                    scores=scores,
                    attentions=decoder_attentions,
                    hidden_states=decoder_hidden_states,
                )
        else:
            return input_ids

    def greedy_search(
        self,
        input_ids: torch.LongTensor,
        logits_processor: Optional[LogitsProcessorList] = None,
        stopping_criteria: Optional[StoppingCriteriaList] = None,
        max_length: Optional[int] = None,
        pad_token_id: Optional[int] = None,
        eos_token_id: Optional[Union[int, List[int]]] = None,
        output_attentions: Optional[bool] = None,
        output_hidden_states: Optional[bool] = None,
        output_scores: Optional[bool] = None,
        return_dict_in_generate: Optional[bool] = None,
        synced_gpus: Optional[bool] = False,
        **model_kwargs,
    ) -> Union[GreedySearchOutput, torch.LongTensor]:
        r"""
        Generates sequences of token ids for models with a language modeling head using **greedy decoding** and can be
        used for text-decoder, text-to-text, speech-to-text, and vision-to-text models.

        Parameters:
            input_ids (`torch.LongTensor` of shape `(batch_size, sequence_length)`):
                The sequence used as a prompt for the generation.
            logits_processor (`LogitsProcessorList`, *optional*):
                An instance of [`LogitsProcessorList`]. List of instances of class derived from [`LogitsProcessor`]
                used to modify the prediction scores of the language modeling head applied at each generation step.
            stopping_criteria (`StoppingCriteriaList`, *optional*):
                An instance of [`StoppingCriteriaList`]. List of instances of class derived from [`StoppingCriteria`]
                used to tell if the generation loop should stop.

            max_length (`int`, *optional*, defaults to 20):
                **DEPRECATED**. Use `logits_processor` or `stopping_criteria` directly to cap the number of generated
                tokens. The maximum length of the sequence to be generated.
            pad_token_id (`int`, *optional*):
                The id of the *padding* token.
            eos_token_id (`int`, *optional*):
                The id of the *end-of-sequence* token.
            output_attentions (`bool`, *optional*, defaults to `False`):
                Whether or not to return the attentions tensors of all attention layers. See `attentions` under
                returned tensors for more details.
            output_hidden_states (`bool`, *optional*, defaults to `False`):
                Whether or not to return the hidden states of all layers. See `hidden_states` under returned tensors
                for more details.
            output_scores (`bool`, *optional*, defaults to `False`):
                Whether or not to return the prediction scores. See `scores` under returned tensors for more details.
            return_dict_in_generate (`bool`, *optional*, defaults to `False`):
                Whether or not to return a [`~utils.ModelOutput`] instead of a plain tuple.
            synced_gpus (`bool`, *optional*, defaults to `False`):
                Whether to continue running the while loop until max_length (needed for ZeRO stage 3)
            model_kwargs:
                Additional model specific keyword arguments will be forwarded to the `forward` function of the model.
                If model is an encoder-decoder model the kwargs should include `encoder_outputs`.

        Return:
            [`~generation.GreedySearchDecoderOnlyOutput`], [`~generation.GreedySearchEncoderDecoderOutput`] or
            `torch.LongTensor`: A `torch.LongTensor` containing the generated tokens (default behaviour) or a
            [`~generation.GreedySearchDecoderOnlyOutput`] if `model.config.is_encoder_decoder=False` and
            `return_dict_in_generate=True` or a [`~generation.GreedySearchEncoderDecoderOutput`] if
            `model.config.is_encoder_decoder=True`.

        Examples:

        ```python
        >>> from transformers import (
        ...     AutoTokenizer,
        ...     AutoModelForCausalLM,
        ...     LogitsProcessorList,
        ...     MinLengthLogitsProcessor,
        ...     StoppingCriteriaList,
        ...     MaxLengthCriteria,
        ... )

        >>> tokenizer = AutoTokenizer.from_pretrained("gpt2")
        >>> model = AutoModelForCausalLM.from_pretrained("gpt2")

        >>> # set pad_token_id to eos_token_id because GPT2 does not have a PAD token
        >>> model.generation_config.pad_token_id = model.generation_config.eos_token_id

        >>> input_prompt = "It might be possible to"
        >>> input_ids = tokenizer(input_prompt, return_tensors="pt").input_ids

        >>> # instantiate logits processors
        >>> logits_processor = LogitsProcessorList(
        ...     [
        ...         MinLengthLogitsProcessor(10, eos_token_id=model.generation_config.eos_token_id),
        ...     ]
        ... )
        >>> stopping_criteria = StoppingCriteriaList([MaxLengthCriteria(max_length=20)])

        >>> outputs = model.greedy_search(
        ...     input_ids, logits_processor=logits_processor, stopping_criteria=stopping_criteria
        ... )

        >>> tokenizer.batch_decode(outputs, skip_special_tokens=True)
        ["It might be possible to get a better understanding of the nature of the problem, but it's not"]
        ```"""
        # init values
        logits_processor = logits_processor if logits_processor is not None else LogitsProcessorList()
        stopping_criteria = stopping_criteria if stopping_criteria is not None else StoppingCriteriaList()
        if max_length is not None:
            warnings.warn(
                "`max_length` is deprecated in this function, use"
                " `stopping_criteria=StoppingCriteriaList([MaxLengthCriteria(max_length=max_length)])` instead.",
                UserWarning,
            )
            stopping_criteria = validate_stopping_criteria(stopping_criteria, max_length)
<<<<<<< HEAD
        pad_token_id = pad_token_id if pad_token_id is not None else self.config.pad_token_id
        eos_token_id = eos_token_id if eos_token_id is not None else self.config.eos_token_id
        if isinstance(eos_token_id, int):
            eos_token_id = [eos_token_id]
        output_scores = output_scores if output_scores is not None else self.config.output_scores
        output_attentions = output_attentions if output_attentions is not None else self.config.output_attentions
=======
        pad_token_id = pad_token_id if pad_token_id is not None else self.generation_config.pad_token_id
        eos_token_id = eos_token_id if eos_token_id is not None else self.generation_config.eos_token_id
        output_scores = output_scores if output_scores is not None else self.generation_config.output_scores
        output_attentions = (
            output_attentions if output_attentions is not None else self.generation_config.output_attentions
        )
>>>>>>> 17292440
        output_hidden_states = (
            output_hidden_states if output_hidden_states is not None else self.generation_config.output_hidden_states
        )
        return_dict_in_generate = (
            return_dict_in_generate
            if return_dict_in_generate is not None
            else self.generation_config.return_dict_in_generate
        )

        # init attention / hidden states / scores tuples
        scores = () if (return_dict_in_generate and output_scores) else None
        decoder_attentions = () if (return_dict_in_generate and output_attentions) else None
        cross_attentions = () if (return_dict_in_generate and output_attentions) else None
        decoder_hidden_states = () if (return_dict_in_generate and output_hidden_states) else None

        # if model is an encoder-decoder, retrieve encoder attention weights and hidden states
        if return_dict_in_generate and self.config.is_encoder_decoder:
            encoder_attentions = model_kwargs["encoder_outputs"].get("attentions") if output_attentions else None
            encoder_hidden_states = (
                model_kwargs["encoder_outputs"].get("hidden_states") if output_hidden_states else None
            )

        # keep track of which sequences are already finished
        unfinished_sequences = input_ids.new(input_ids.shape[0]).fill_(1)

        this_peer_finished = False  # used by synced_gpus only
        while True:
            if synced_gpus:
                # Under synced_gpus the `forward` call must continue until all gpus complete their sequence.
                # The following logic allows an early break if all peers finished generating their sequence
                this_peer_finished_flag = torch.tensor(0.0 if this_peer_finished else 1.0).to(input_ids.device)
                # send 0.0 if we finished, 1.0 otherwise
                dist.all_reduce(this_peer_finished_flag, op=dist.ReduceOp.SUM)
                # did all peers finish? the reduced sum will be 0.0 then
                if this_peer_finished_flag.item() == 0.0:
                    break

            # prepare model inputs
            model_inputs = self.prepare_inputs_for_generation(input_ids, **model_kwargs)

            # forward pass to get next token
            outputs = self(
                **model_inputs,
                return_dict=True,
                output_attentions=output_attentions,
                output_hidden_states=output_hidden_states,
            )

            if synced_gpus and this_peer_finished:
                continue  # don't waste resources running the code we don't need

            next_token_logits = outputs.logits[:, -1, :]

            # pre-process distribution
            next_tokens_scores = logits_processor(input_ids, next_token_logits)

            # Store scores, attentions and hidden_states when required
            if return_dict_in_generate:
                if output_scores:
                    scores += (next_tokens_scores,)
                if output_attentions:
                    decoder_attentions += (
                        (outputs.decoder_attentions,) if self.config.is_encoder_decoder else (outputs.attentions,)
                    )
                    if self.config.is_encoder_decoder:
                        cross_attentions += (outputs.cross_attentions,)

                if output_hidden_states:
                    decoder_hidden_states += (
                        (outputs.decoder_hidden_states,)
                        if self.config.is_encoder_decoder
                        else (outputs.hidden_states,)
                    )

            # argmax
            next_tokens = torch.argmax(next_tokens_scores, dim=-1)

            # finished sentences should have their next token be a padding token
            if eos_token_id is not None:
                if pad_token_id is None:
                    raise ValueError("If `eos_token_id` is defined, make sure that `pad_token_id` is defined.")
                next_tokens = next_tokens * unfinished_sequences + pad_token_id * (1 - unfinished_sequences)

            # update generated ids, model inputs, and length for next step
            input_ids = torch.cat([input_ids, next_tokens[:, None]], dim=-1)
            model_kwargs = self._update_model_kwargs_for_generation(
                outputs, model_kwargs, is_encoder_decoder=self.config.is_encoder_decoder
            )

            # if eos_token was found in one sentence, set sentence to finished
            if eos_token_id is not None:
                unfinished_sequences = unfinished_sequences.mul((sum(next_tokens == i for i in eos_token_id)).long())

            # stop when each sentence is finished, or if we exceed the maximum length
            if unfinished_sequences.max() == 0 or stopping_criteria(input_ids, scores):
                if not synced_gpus:
                    break
                else:
                    this_peer_finished = True

        if return_dict_in_generate:
            if self.config.is_encoder_decoder:
                return GreedySearchEncoderDecoderOutput(
                    sequences=input_ids,
                    scores=scores,
                    encoder_attentions=encoder_attentions,
                    encoder_hidden_states=encoder_hidden_states,
                    decoder_attentions=decoder_attentions,
                    cross_attentions=cross_attentions,
                    decoder_hidden_states=decoder_hidden_states,
                )
            else:
                return GreedySearchDecoderOnlyOutput(
                    sequences=input_ids,
                    scores=scores,
                    attentions=decoder_attentions,
                    hidden_states=decoder_hidden_states,
                )
        else:
            return input_ids

    def sample(
        self,
        input_ids: torch.LongTensor,
        logits_processor: Optional[LogitsProcessorList] = None,
        stopping_criteria: Optional[StoppingCriteriaList] = None,
        logits_warper: Optional[LogitsProcessorList] = None,
        max_length: Optional[int] = None,
        pad_token_id: Optional[int] = None,
        eos_token_id: Optional[Union[int, List[int]]] = None,
        output_attentions: Optional[bool] = None,
        output_hidden_states: Optional[bool] = None,
        output_scores: Optional[bool] = None,
        return_dict_in_generate: Optional[bool] = None,
        synced_gpus: Optional[bool] = False,
        **model_kwargs,
    ) -> Union[SampleOutput, torch.LongTensor]:
        r"""
        Generates sequences of token ids for models with a language modeling head using **multinomial sampling** and
        can be used for text-decoder, text-to-text, speech-to-text, and vision-to-text models.

        Parameters:
            input_ids (`torch.LongTensor` of shape `(batch_size, sequence_length)`):
                The sequence used as a prompt for the generation.
            logits_processor (`LogitsProcessorList`, *optional*):
                An instance of [`LogitsProcessorList`]. List of instances of class derived from [`LogitsProcessor`]
                used to modify the prediction scores of the language modeling head applied at each generation step.
            stopping_criteria (`StoppingCriteriaList`, *optional*):
                An instance of [`StoppingCriteriaList`]. List of instances of class derived from [`StoppingCriteria`]
                used to tell if the generation loop should stop.
            logits_warper (`LogitsProcessorList`, *optional*):
                An instance of [`LogitsProcessorList`]. List of instances of class derived from [`LogitsWarper`] used
                to warp the prediction score distribution of the language modeling head applied before multinomial
                sampling at each generation step.
            max_length (`int`, *optional*, defaults to 20):
                **DEPRECATED**. Use `logits_processor` or `stopping_criteria` directly to cap the number of generated
                tokens. The maximum length of the sequence to be generated.
            pad_token_id (`int`, *optional*):
                The id of the *padding* token.
            eos_token_id (`int`, *optional*):
                The id of the *end-of-sequence* token.
            output_attentions (`bool`, *optional*, defaults to `False`):
                Whether or not to return the attentions tensors of all attention layers. See `attentions` under
                returned tensors for more details.
            output_hidden_states (`bool`, *optional*, defaults to `False`):
                Whether or not to return the hidden states of all layers. See `hidden_states` under returned tensors
                for more details.
            output_scores (`bool`, *optional*, defaults to `False`):
                Whether or not to return the prediction scores. See `scores` under returned tensors for more details.
            return_dict_in_generate (`bool`, *optional*, defaults to `False`):
                Whether or not to return a [`~utils.ModelOutput`] instead of a plain tuple.
            synced_gpus (`bool`, *optional*, defaults to `False`):
                Whether to continue running the while loop until max_length (needed for ZeRO stage 3)
            model_kwargs:
                Additional model specific kwargs will be forwarded to the `forward` function of the model. If model is
                an encoder-decoder model the kwargs should include `encoder_outputs`.

        Return:
            [`~generation.SampleDecoderOnlyOutput`], [`~generation.SampleEncoderDecoderOutput`] or `torch.LongTensor`:
            A `torch.LongTensor` containing the generated tokens (default behaviour) or a
            [`~generation.SampleDecoderOnlyOutput`] if `model.config.is_encoder_decoder=False` and
            `return_dict_in_generate=True` or a [`~generation.SampleEncoderDecoderOutput`] if
            `model.config.is_encoder_decoder=True`.

        Examples:

        ```python
        >>> from transformers import (
        ...     AutoTokenizer,
        ...     AutoModelForCausalLM,
        ...     LogitsProcessorList,
        ...     MinLengthLogitsProcessor,
        ...     TopKLogitsWarper,
        ...     TemperatureLogitsWarper,
        ...     StoppingCriteriaList,
        ...     MaxLengthCriteria,
        ... )
        >>> import torch

        >>> tokenizer = AutoTokenizer.from_pretrained("gpt2")
        >>> model = AutoModelForCausalLM.from_pretrained("gpt2")

        >>> # set pad_token_id to eos_token_id because GPT2 does not have a EOS token
        >>> model.config.pad_token_id = model.config.eos_token_id
        >>> model.generation_config.pad_token_id = model.config.eos_token_id

        >>> input_prompt = "Today is a beautiful day, and"
        >>> input_ids = tokenizer(input_prompt, return_tensors="pt").input_ids

        >>> # instantiate logits processors
        >>> logits_processor = LogitsProcessorList(
        ...     [
        ...         MinLengthLogitsProcessor(15, eos_token_id=model.generation_config.eos_token_id),
        ...     ]
        ... )
        >>> # instantiate logits processors
        >>> logits_warper = LogitsProcessorList(
        ...     [
        ...         TopKLogitsWarper(50),
        ...         TemperatureLogitsWarper(0.7),
        ...     ]
        ... )

        >>> stopping_criteria = StoppingCriteriaList([MaxLengthCriteria(max_length=20)])

        >>> torch.manual_seed(0)  # doctest: +IGNORE_RESULT
        >>> outputs = model.sample(
        ...     input_ids,
        ...     logits_processor=logits_processor,
        ...     logits_warper=logits_warper,
        ...     stopping_criteria=stopping_criteria,
        ... )

        >>> tokenizer.batch_decode(outputs, skip_special_tokens=True)
        ['Today is a beautiful day, and a wonderful day.\n\nI was lucky enough to meet the']
        ```"""
        # init values
        logits_processor = logits_processor if logits_processor is not None else LogitsProcessorList()
        stopping_criteria = stopping_criteria if stopping_criteria is not None else StoppingCriteriaList()
        if max_length is not None:
            warnings.warn(
                "`max_length` is deprecated in this function, use"
                " `stopping_criteria=StoppingCriteriaList(MaxLengthCriteria(max_length=max_length))` instead.",
                UserWarning,
            )
            stopping_criteria = validate_stopping_criteria(stopping_criteria, max_length)
        logits_warper = logits_warper if logits_warper is not None else LogitsProcessorList()
<<<<<<< HEAD
        pad_token_id = pad_token_id if pad_token_id is not None else self.config.pad_token_id
        eos_token_id = eos_token_id if eos_token_id is not None else self.config.eos_token_id
        if isinstance(eos_token_id, int):
            eos_token_id = [eos_token_id]
        output_scores = output_scores if output_scores is not None else self.config.output_scores
        output_attentions = output_attentions if output_attentions is not None else self.config.output_attentions
=======
        pad_token_id = pad_token_id if pad_token_id is not None else self.generation_config.pad_token_id
        eos_token_id = eos_token_id if eos_token_id is not None else self.generation_config.eos_token_id
        output_scores = output_scores if output_scores is not None else self.generation_config.output_scores
        output_attentions = (
            output_attentions if output_attentions is not None else self.generation_config.output_attentions
        )
>>>>>>> 17292440
        output_hidden_states = (
            output_hidden_states if output_hidden_states is not None else self.generation_config.output_hidden_states
        )
        return_dict_in_generate = (
            return_dict_in_generate
            if return_dict_in_generate is not None
            else self.generation_config.return_dict_in_generate
        )

        # init attention / hidden states / scores tuples
        scores = () if (return_dict_in_generate and output_scores) else None
        decoder_attentions = () if (return_dict_in_generate and output_attentions) else None
        cross_attentions = () if (return_dict_in_generate and output_attentions) else None
        decoder_hidden_states = () if (return_dict_in_generate and output_hidden_states) else None

        # if model is an encoder-decoder, retrieve encoder attention weights and hidden states
        if return_dict_in_generate and self.config.is_encoder_decoder:
            encoder_attentions = model_kwargs["encoder_outputs"].get("attentions") if output_attentions else None
            encoder_hidden_states = (
                model_kwargs["encoder_outputs"].get("hidden_states") if output_hidden_states else None
            )

        # keep track of which sequences are already finished
        unfinished_sequences = input_ids.new(input_ids.shape[0]).fill_(1)

        this_peer_finished = False  # used by synced_gpus only
        # auto-regressive generation
        while True:
            if synced_gpus:
                # Under synced_gpus the `forward` call must continue until all gpus complete their sequence.
                # The following logic allows an early break if all peers finished generating their sequence
                this_peer_finished_flag = torch.tensor(0.0 if this_peer_finished else 1.0).to(input_ids.device)
                # send 0.0 if we finished, 1.0 otherwise
                dist.all_reduce(this_peer_finished_flag, op=dist.ReduceOp.SUM)
                # did all peers finish? the reduced sum will be 0.0 then
                if this_peer_finished_flag.item() == 0.0:
                    break

            # prepare model inputs
            model_inputs = self.prepare_inputs_for_generation(input_ids, **model_kwargs)

            # forward pass to get next token
            outputs = self(
                **model_inputs,
                return_dict=True,
                output_attentions=output_attentions,
                output_hidden_states=output_hidden_states,
            )

            if synced_gpus and this_peer_finished:
                continue  # don't waste resources running the code we don't need

            next_token_logits = outputs.logits[:, -1, :]

            # pre-process distribution
            next_token_scores = logits_processor(input_ids, next_token_logits)
            next_token_scores = logits_warper(input_ids, next_token_scores)

            # Store scores, attentions and hidden_states when required
            if return_dict_in_generate:
                if output_scores:
                    scores += (next_token_scores,)
                if output_attentions:
                    decoder_attentions += (
                        (outputs.decoder_attentions,) if self.config.is_encoder_decoder else (outputs.attentions,)
                    )
                    if self.config.is_encoder_decoder:
                        cross_attentions += (outputs.cross_attentions,)

                if output_hidden_states:
                    decoder_hidden_states += (
                        (outputs.decoder_hidden_states,)
                        if self.config.is_encoder_decoder
                        else (outputs.hidden_states,)
                    )

            # sample
            probs = nn.functional.softmax(next_token_scores, dim=-1)
            next_tokens = torch.multinomial(probs, num_samples=1).squeeze(1)

            # finished sentences should have their next token be a padding token
            if eos_token_id is not None:
                if pad_token_id is None:
                    raise ValueError("If `eos_token_id` is defined, make sure that `pad_token_id` is defined.")
                next_tokens = next_tokens * unfinished_sequences + pad_token_id * (1 - unfinished_sequences)

            # update generated ids, model inputs, and length for next step
            input_ids = torch.cat([input_ids, next_tokens[:, None]], dim=-1)
            model_kwargs = self._update_model_kwargs_for_generation(
                outputs, model_kwargs, is_encoder_decoder=self.config.is_encoder_decoder
            )

            # if eos_token was found in one sentence, set sentence to finished
            if eos_token_id is not None:
                unfinished_sequences = unfinished_sequences.mul((sum(next_tokens == i for i in eos_token_id)).long())

            # stop when each sentence is finished, or if we exceed the maximum length
            if unfinished_sequences.max() == 0 or stopping_criteria(input_ids, scores):
                if not synced_gpus:
                    break
                else:
                    this_peer_finished = True

        if return_dict_in_generate:
            if self.config.is_encoder_decoder:
                return SampleEncoderDecoderOutput(
                    sequences=input_ids,
                    scores=scores,
                    encoder_attentions=encoder_attentions,
                    encoder_hidden_states=encoder_hidden_states,
                    decoder_attentions=decoder_attentions,
                    cross_attentions=cross_attentions,
                    decoder_hidden_states=decoder_hidden_states,
                )
            else:
                return SampleDecoderOnlyOutput(
                    sequences=input_ids,
                    scores=scores,
                    attentions=decoder_attentions,
                    hidden_states=decoder_hidden_states,
                )
        else:
            return input_ids

    def beam_search(
        self,
        input_ids: torch.LongTensor,
        beam_scorer: BeamScorer,
        logits_processor: Optional[LogitsProcessorList] = None,
        stopping_criteria: Optional[StoppingCriteriaList] = None,
        max_length: Optional[int] = None,
        pad_token_id: Optional[int] = None,
        eos_token_id: Optional[Union[int, List[int]]] = None,
        output_attentions: Optional[bool] = None,
        output_hidden_states: Optional[bool] = None,
        output_scores: Optional[bool] = None,
        return_dict_in_generate: Optional[bool] = None,
        synced_gpus: Optional[bool] = False,
        **model_kwargs,
    ) -> Union[BeamSearchOutput, torch.LongTensor]:
        r"""
        Generates sequences of token ids for models with a language modeling head using **beam search decoding** and
        can be used for text-decoder, text-to-text, speech-to-text, and vision-to-text models.

        Parameters:
            input_ids (`torch.LongTensor` of shape `(batch_size, sequence_length)`):
                The sequence used as a prompt for the generation.
            beam_scorer (`BeamScorer`):
                An derived instance of [`BeamScorer`] that defines how beam hypotheses are constructed, stored and
                sorted during generation. For more information, the documentation of [`BeamScorer`] should be read.
            logits_processor (`LogitsProcessorList`, *optional*):
                An instance of [`LogitsProcessorList`]. List of instances of class derived from [`LogitsProcessor`]
                used to modify the prediction scores of the language modeling head applied at each generation step.
            stopping_criteria (`StoppingCriteriaList`, *optional*):
                An instance of [`StoppingCriteriaList`]. List of instances of class derived from [`StoppingCriteria`]
                used to tell if the generation loop should stop.
            max_length (`int`, *optional*, defaults to 20):
                **DEPRECATED**. Use `logits_processor` or `stopping_criteria` directly to cap the number of generated
                tokens. The maximum length of the sequence to be generated.
            pad_token_id (`int`, *optional*):
                The id of the *padding* token.
            eos_token_id (`int`, *optional*):
                The id of the *end-of-sequence* token.
            output_attentions (`bool`, *optional*, defaults to `False`):
                Whether or not to return the attentions tensors of all attention layers. See `attentions` under
                returned tensors for more details.
            output_hidden_states (`bool`, *optional*, defaults to `False`):
                Whether or not to return the hidden states of all layers. See `hidden_states` under returned tensors
                for more details.
            output_scores (`bool`, *optional*, defaults to `False`):
                Whether or not to return the prediction scores. See `scores` under returned tensors for more details.
            return_dict_in_generate (`bool`, *optional*, defaults to `False`):
                Whether or not to return a [`~utils.ModelOutput`] instead of a plain tuple.
            synced_gpus (`bool`, *optional*, defaults to `False`):
                Whether to continue running the while loop until max_length (needed for ZeRO stage 3)
            model_kwargs:
                Additional model specific kwargs will be forwarded to the `forward` function of the model. If model is
                an encoder-decoder model the kwargs should include `encoder_outputs`.

        Return:
            [`generation.BeamSearchDecoderOnlyOutput`], [`~generation.BeamSearchEncoderDecoderOutput`] or
            `torch.LongTensor`: A `torch.LongTensor` containing the generated tokens (default behaviour) or a
            [`~generation.BeamSearchDecoderOnlyOutput`] if `model.config.is_encoder_decoder=False` and
            `return_dict_in_generate=True` or a [`~generation.BeamSearchEncoderDecoderOutput`] if
            `model.config.is_encoder_decoder=True`.


        Examples:

        ```python
        >>> from transformers import (
        ...     AutoTokenizer,
        ...     AutoModelForSeq2SeqLM,
        ...     LogitsProcessorList,
        ...     MinLengthLogitsProcessor,
        ...     BeamSearchScorer,
        ... )
        >>> import torch

        >>> tokenizer = AutoTokenizer.from_pretrained("t5-base")
        >>> model = AutoModelForSeq2SeqLM.from_pretrained("t5-base")

        >>> encoder_input_str = "translate English to German: How old are you?"
        >>> encoder_input_ids = tokenizer(encoder_input_str, return_tensors="pt").input_ids


        >>> # lets run beam search using 3 beams
        >>> num_beams = 3
        >>> # define decoder start token ids
        >>> input_ids = torch.ones((num_beams, 1), device=model.device, dtype=torch.long)
        >>> input_ids = input_ids * model.config.decoder_start_token_id

        >>> # add encoder_outputs to model keyword arguments
        >>> model_kwargs = {
        ...     "encoder_outputs": model.get_encoder()(
        ...         encoder_input_ids.repeat_interleave(num_beams, dim=0), return_dict=True
        ...     )
        ... }

        >>> # instantiate beam scorer
        >>> beam_scorer = BeamSearchScorer(
        ...     batch_size=1,
        ...     num_beams=num_beams,
        ...     device=model.device,
        ... )

        >>> # instantiate logits processors
        >>> logits_processor = LogitsProcessorList(
        ...     [
        ...         MinLengthLogitsProcessor(5, eos_token_id=model.config.eos_token_id),
        ...     ]
        ... )

        >>> outputs = model.beam_search(input_ids, beam_scorer, logits_processor=logits_processor, **model_kwargs)

        >>> tokenizer.batch_decode(outputs, skip_special_tokens=True)
        ['Wie alt bist du?']
        ```"""
        # init values
        logits_processor = logits_processor if logits_processor is not None else LogitsProcessorList()
        stopping_criteria = stopping_criteria if stopping_criteria is not None else StoppingCriteriaList()
        if max_length is not None:
            warnings.warn(
                "`max_length` is deprecated in this function, use"
                " `stopping_criteria=StoppingCriteriaList(MaxLengthCriteria(max_length=max_length))` instead.",
                UserWarning,
            )
            stopping_criteria = validate_stopping_criteria(stopping_criteria, max_length)
        if len(stopping_criteria) == 0:
            warnings.warn("You don't have defined any stopping_criteria, this will likely loop forever", UserWarning)
        pad_token_id = pad_token_id if pad_token_id is not None else self.generation_config.pad_token_id
        eos_token_id = eos_token_id if eos_token_id is not None else self.generation_config.eos_token_id
        output_scores = output_scores if output_scores is not None else self.generation_config.output_scores
        output_attentions = (
            output_attentions if output_attentions is not None else self.generation_config.output_attentions
        )
        output_hidden_states = (
            output_hidden_states if output_hidden_states is not None else self.generation_config.output_hidden_states
        )
        return_dict_in_generate = (
            return_dict_in_generate
            if return_dict_in_generate is not None
            else self.generation_config.return_dict_in_generate
        )

        batch_size = len(beam_scorer._beam_hyps)
        num_beams = beam_scorer.num_beams

        batch_beam_size, cur_len = input_ids.shape

        if num_beams * batch_size != batch_beam_size:
            raise ValueError(
                f"Batch dimension of `input_ids` should be {num_beams * batch_size}, but is {batch_beam_size}."
            )

        # init attention / hidden states / scores tuples
        scores = () if (return_dict_in_generate and output_scores) else None
        beam_indices = (
            tuple(() for _ in range(batch_beam_size)) if (return_dict_in_generate and output_scores) else None
        )
        decoder_attentions = () if (return_dict_in_generate and output_attentions) else None
        cross_attentions = () if (return_dict_in_generate and output_attentions) else None
        decoder_hidden_states = () if (return_dict_in_generate and output_hidden_states) else None

        # if model is an encoder-decoder, retrieve encoder attention weights and hidden states
        if return_dict_in_generate and self.config.is_encoder_decoder:
            encoder_attentions = model_kwargs["encoder_outputs"].get("attentions") if output_attentions else None
            encoder_hidden_states = (
                model_kwargs["encoder_outputs"].get("hidden_states") if output_hidden_states else None
            )

        # initialise score of first beam with 0 and the rest with -1e9. This makes sure that only tokens
        # of the first beam are considered to avoid sampling the exact same tokens across all beams.
        beam_scores = torch.zeros((batch_size, num_beams), dtype=torch.float, device=input_ids.device)
        beam_scores[:, 1:] = -1e9
        beam_scores = beam_scores.view((batch_size * num_beams,))

        this_peer_finished = False  # used by synced_gpus only
        while True:
            if synced_gpus:
                # Under synced_gpus the `forward` call must continue until all gpus complete their sequence.
                # The following logic allows an early break if all peers finished generating their sequence
                this_peer_finished_flag = torch.tensor(0.0 if this_peer_finished else 1.0).to(input_ids.device)
                # send 0.0 if we finished, 1.0 otherwise
                dist.all_reduce(this_peer_finished_flag, op=dist.ReduceOp.SUM)
                # did all peers finish? the reduced sum will be 0.0 then
                if this_peer_finished_flag.item() == 0.0:
                    break

            model_inputs = self.prepare_inputs_for_generation(input_ids, **model_kwargs)

            outputs = self(
                **model_inputs,
                return_dict=True,
                output_attentions=output_attentions,
                output_hidden_states=output_hidden_states,
            )

            if synced_gpus and this_peer_finished:
                cur_len = cur_len + 1
                continue  # don't waste resources running the code we don't need

            next_token_logits = outputs.logits[:, -1, :]
            # hack: adjust tokens for Marian. For Marian we have to make sure that the `pad_token_id`
            # cannot be generated both before and after the `nn.functional.log_softmax` operation.
            next_token_logits = self.adjust_logits_during_generation(next_token_logits, cur_len=cur_len)
            next_token_scores = nn.functional.log_softmax(
                next_token_logits, dim=-1
            )  # (batch_size * num_beams, vocab_size)

            next_token_scores_processed = logits_processor(input_ids, next_token_scores)
            next_token_scores = next_token_scores_processed + beam_scores[:, None].expand_as(next_token_scores)

            # Store scores, attentions and hidden_states when required
            if return_dict_in_generate:
                if output_scores:
                    scores += (next_token_scores_processed,)
                if output_attentions:
                    decoder_attentions += (
                        (outputs.decoder_attentions,) if self.config.is_encoder_decoder else (outputs.attentions,)
                    )
                    if self.config.is_encoder_decoder:
                        cross_attentions += (outputs.cross_attentions,)

                if output_hidden_states:
                    decoder_hidden_states += (
                        (outputs.decoder_hidden_states,)
                        if self.config.is_encoder_decoder
                        else (outputs.hidden_states,)
                    )

            # reshape for beam search
            vocab_size = next_token_scores.shape[-1]
            next_token_scores = next_token_scores.view(batch_size, num_beams * vocab_size)

            # Sample 2 next tokens for each beam (so we have some spare tokens and match output of beam search)
            next_token_scores, next_tokens = torch.topk(
                next_token_scores, 2 * num_beams, dim=1, largest=True, sorted=True
            )

            next_indices = torch_int_div(next_tokens, vocab_size)
            next_tokens = next_tokens % vocab_size

            # stateless
            beam_outputs = beam_scorer.process(
                input_ids,
                next_token_scores,
                next_tokens,
                next_indices,
                pad_token_id=pad_token_id,
                eos_token_id=eos_token_id,
                beam_indices=beam_indices,
            )

            beam_scores = beam_outputs["next_beam_scores"]
            beam_next_tokens = beam_outputs["next_beam_tokens"]
            beam_idx = beam_outputs["next_beam_indices"]

            input_ids = torch.cat([input_ids[beam_idx, :], beam_next_tokens.unsqueeze(-1)], dim=-1)

            model_kwargs = self._update_model_kwargs_for_generation(
                outputs, model_kwargs, is_encoder_decoder=self.config.is_encoder_decoder
            )
            if model_kwargs["past"] is not None:
                model_kwargs["past"] = self._reorder_cache(model_kwargs["past"], beam_idx)

            if return_dict_in_generate and output_scores:
                beam_indices = tuple((beam_indices[beam_idx[i]] + (beam_idx[i],) for i in range(len(beam_indices))))

            # increase cur_len
            cur_len = cur_len + 1

            if beam_scorer.is_done or stopping_criteria(input_ids, scores):
                if not synced_gpus:
                    break
                else:
                    this_peer_finished = True

        sequence_outputs = beam_scorer.finalize(
            input_ids,
            beam_scores,
            next_tokens,
            next_indices,
            pad_token_id=pad_token_id,
            eos_token_id=eos_token_id,
            max_length=stopping_criteria.max_length,
            beam_indices=beam_indices,
        )

        if return_dict_in_generate:
            if not output_scores:
                sequence_outputs["sequence_scores"] = None

            if self.config.is_encoder_decoder:
                return BeamSearchEncoderDecoderOutput(
                    sequences=sequence_outputs["sequences"],
                    sequences_scores=sequence_outputs["sequence_scores"],
                    scores=scores,
                    beam_indices=sequence_outputs["beam_indices"],
                    encoder_attentions=encoder_attentions,
                    encoder_hidden_states=encoder_hidden_states,
                    decoder_attentions=decoder_attentions,
                    cross_attentions=cross_attentions,
                    decoder_hidden_states=decoder_hidden_states,
                )
            else:
                return BeamSearchDecoderOnlyOutput(
                    sequences=sequence_outputs["sequences"],
                    sequences_scores=sequence_outputs["sequence_scores"],
                    scores=scores,
                    beam_indices=sequence_outputs["beam_indices"],
                    attentions=decoder_attentions,
                    hidden_states=decoder_hidden_states,
                )
        else:
            return sequence_outputs["sequences"]

    def beam_sample(
        self,
        input_ids: torch.LongTensor,
        beam_scorer: BeamScorer,
        logits_processor: Optional[LogitsProcessorList] = None,
        stopping_criteria: Optional[StoppingCriteriaList] = None,
        logits_warper: Optional[LogitsProcessorList] = None,
        max_length: Optional[int] = None,
        pad_token_id: Optional[int] = None,
        eos_token_id: Optional[Union[int, List[int]]] = None,
        output_attentions: Optional[bool] = None,
        output_hidden_states: Optional[bool] = None,
        output_scores: Optional[bool] = None,
        return_dict_in_generate: Optional[bool] = None,
        synced_gpus: Optional[bool] = False,
        **model_kwargs,
    ) -> Union[BeamSampleOutput, torch.LongTensor]:
        r"""
        Generates sequences of token ids for models with a language modeling head using **beam search multinomial
        sampling** and can be used for text-decoder, text-to-text, speech-to-text, and vision-to-text models.

        Parameters:
            input_ids (`torch.LongTensor` of shape `(batch_size, sequence_length)`):
                The sequence used as a prompt for the generation.
            beam_scorer (`BeamScorer`):
                A derived instance of [`BeamScorer`] that defines how beam hypotheses are constructed, stored and
                sorted during generation. For more information, the documentation of [`BeamScorer`] should be read.
            logits_processor (`LogitsProcessorList`, *optional*):
                An instance of [`LogitsProcessorList`]. List of instances of class derived from [`LogitsProcessor`]
                used to modify the prediction scores of the language modeling head applied at each generation step.
            stopping_criteria (`StoppingCriteriaList`, *optional*):
                An instance of [`StoppingCriteriaList`]. List of instances of class derived from [`StoppingCriteria`]
                used to tell if the generation loop should stop.
            logits_warper (`LogitsProcessorList`, *optional*):
                An instance of [`LogitsProcessorList`]. List of instances of class derived from [`LogitsWarper`] used
                to warp the prediction score distribution of the language modeling head applied before multinomial
                sampling at each generation step.
            max_length (`int`, *optional*, defaults to 20):
                **DEPRECATED**. Use `logits_processor` or `stopping_criteria` directly to cap the number of generated
                tokens. The maximum length of the sequence to be generated.
            pad_token_id (`int`, *optional*):
                The id of the *padding* token.
            eos_token_id (`int`, *optional*):
                The id of the *end-of-sequence* token.
            output_attentions (`bool`, *optional*, defaults to `False`):
                Whether or not to return the attentions tensors of all attention layers. See `attentions` under
                returned tensors for more details.
            output_hidden_states (`bool`, *optional*, defaults to `False`):
                Whether or not to return the hidden states of all layers. See `hidden_states` under returned tensors
                for more details.
            output_scores (`bool`, *optional*, defaults to `False`):
                Whether or not to return the prediction scores. See `scores` under returned tensors for more details.
            return_dict_in_generate (`bool`, *optional*, defaults to `False`):
                Whether or not to return a [`~utils.ModelOutput`] instead of a plain tuple.
            synced_gpus (`bool`, *optional*, defaults to `False`):
                Whether to continue running the while loop until max_length (needed for ZeRO stage 3)
            model_kwargs:
                Additional model specific kwargs will be forwarded to the `forward` function of the model. If model is
                an encoder-decoder model the kwargs should include `encoder_outputs`.

        Return:
            [`~generation.BeamSampleDecoderOnlyOutput`], [`~generation.BeamSampleEncoderDecoderOutput`] or
            `torch.LongTensor`: A `torch.LongTensor` containing the generated tokens (default behaviour) or a
            [`~generation.BeamSampleDecoderOnlyOutput`] if `model.config.is_encoder_decoder=False` and
            `return_dict_in_generate=True` or a [`~generation.BeamSampleEncoderDecoderOutput`] if
            `model.config.is_encoder_decoder=True`.

        Examples:

        ```python
        >>> from transformers import (
        ...     AutoTokenizer,
        ...     AutoModelForSeq2SeqLM,
        ...     LogitsProcessorList,
        ...     MinLengthLogitsProcessor,
        ...     TopKLogitsWarper,
        ...     TemperatureLogitsWarper,
        ...     BeamSearchScorer,
        ... )
        >>> import torch

        >>> tokenizer = AutoTokenizer.from_pretrained("t5-base")
        >>> model = AutoModelForSeq2SeqLM.from_pretrained("t5-base")

        >>> encoder_input_str = "translate English to German: How old are you?"
        >>> encoder_input_ids = tokenizer(encoder_input_str, return_tensors="pt").input_ids

        >>> # lets run beam search using 3 beams
        >>> num_beams = 3
        >>> # define decoder start token ids
        >>> input_ids = torch.ones((num_beams, 1), device=model.device, dtype=torch.long)
        >>> input_ids = input_ids * model.config.decoder_start_token_id

        >>> # add encoder_outputs to model keyword arguments
        >>> model_kwargs = {
        ...     "encoder_outputs": model.get_encoder()(
        ...         encoder_input_ids.repeat_interleave(num_beams, dim=0), return_dict=True
        ...     )
        ... }

        >>> # instantiate beam scorer
        >>> beam_scorer = BeamSearchScorer(
        ...     batch_size=1,
        ...     max_length=model.config.max_length,
        ...     num_beams=num_beams,
        ...     device=model.device,
        ... )

        >>> # instantiate logits processors
        >>> logits_processor = LogitsProcessorList(
        ...     [MinLengthLogitsProcessor(5, eos_token_id=model.config.eos_token_id)]
        ... )
        >>> # instantiate logits processors
        >>> logits_warper = LogitsProcessorList(
        ...     [
        ...         TopKLogitsWarper(50),
        ...         TemperatureLogitsWarper(0.7),
        ...     ]
        ... )

        >>> outputs = model.beam_sample(
        ...     input_ids, beam_scorer, logits_processor=logits_processor, logits_warper=logits_warper, **model_kwargs
        ... )

        >>> tokenizer.batch_decode(outputs, skip_special_tokens=True)
        ['Wie alt bist du?']
        ```"""
        # init values
        logits_processor = logits_processor if logits_processor is not None else LogitsProcessorList()
        stopping_criteria = stopping_criteria if stopping_criteria is not None else StoppingCriteriaList()
        if max_length is not None:
            warnings.warn(
                "`max_length` is deprecated in this function, use"
                " `stopping_criteria=StoppingCriteriaList(MaxLengthCriteria(max_length=max_length))` instead.",
                UserWarning,
            )
            stopping_criteria = validate_stopping_criteria(stopping_criteria, max_length)
        pad_token_id = pad_token_id if pad_token_id is not None else self.generation_config.pad_token_id
        eos_token_id = eos_token_id if eos_token_id is not None else self.generation_config.eos_token_id
        output_scores = output_scores if output_scores is not None else self.generation_config.output_scores
        output_attentions = (
            output_attentions if output_attentions is not None else self.generation_config.output_attentions
        )
        output_hidden_states = (
            output_hidden_states if output_hidden_states is not None else self.generation_config.output_hidden_states
        )
        return_dict_in_generate = (
            return_dict_in_generate
            if return_dict_in_generate is not None
            else self.generation_config.return_dict_in_generate
        )

        batch_size = len(beam_scorer._beam_hyps)
        num_beams = beam_scorer.num_beams

        batch_beam_size, cur_len = input_ids.shape

        # init attention / hidden states / scores tuples
        scores = () if (return_dict_in_generate and output_scores) else None
        beam_indices = (
            tuple(() for _ in range(batch_beam_size)) if (return_dict_in_generate and output_scores) else None
        )
        decoder_attentions = () if (return_dict_in_generate and output_attentions) else None
        cross_attentions = () if (return_dict_in_generate and output_attentions) else None
        decoder_hidden_states = () if (return_dict_in_generate and output_hidden_states) else None

        # if model is an encoder-decoder, retrieve encoder attention weights and hidden states
        if return_dict_in_generate and self.config.is_encoder_decoder:
            encoder_attentions = model_kwargs["encoder_outputs"].get("attentions") if output_attentions else None
            encoder_hidden_states = (
                model_kwargs["encoder_outputs"].get("hidden_states") if output_hidden_states else None
            )

        beam_scores = torch.zeros((batch_size, num_beams), dtype=torch.float, device=input_ids.device)
        beam_scores = beam_scores.view((batch_size * num_beams,))

        this_peer_finished = False  # used by synced_gpus only
        while True:
            if synced_gpus:
                # Under synced_gpus the `forward` call must continue until all gpus complete their sequence.
                # The following logic allows an early break if all peers finished generating their sequence
                this_peer_finished_flag = torch.tensor(0.0 if this_peer_finished else 1.0).to(input_ids.device)
                # send 0.0 if we finished, 1.0 otherwise
                dist.all_reduce(this_peer_finished_flag, op=dist.ReduceOp.SUM)
                # did all peers finish? the reduced sum will be 0.0 then
                if this_peer_finished_flag.item() == 0.0:
                    break

            model_inputs = self.prepare_inputs_for_generation(input_ids, **model_kwargs)

            outputs = self(
                **model_inputs,
                return_dict=True,
                output_attentions=output_attentions,
                output_hidden_states=output_hidden_states,
            )

            if synced_gpus and this_peer_finished:
                cur_len = cur_len + 1
                continue  # don't waste resources running the code we don't need

            next_token_logits = outputs.logits[:, -1, :]

            # hack: adjust tokens for Marian. For Marian we have to make sure that the `pad_token_id`
            # cannot be generated both before and after the `nn.functional.log_softmax` operation.
            next_token_logits = self.adjust_logits_during_generation(next_token_logits, cur_len=cur_len)
            next_token_scores = nn.functional.log_softmax(
                next_token_logits, dim=-1
            )  # (batch_size * num_beams, vocab_size)

            next_token_scores_processed = logits_processor(input_ids, next_token_scores)
            next_token_scores = next_token_scores_processed + beam_scores[:, None].expand_as(next_token_scores)
            next_token_scores = logits_warper(input_ids, next_token_scores)

            # Store scores, attentions and hidden_states when required
            if return_dict_in_generate:
                if output_scores:
                    scores += (logits_warper(input_ids, next_token_scores_processed),)
                if output_attentions:
                    decoder_attentions += (
                        (outputs.decoder_attentions,) if self.config.is_encoder_decoder else (outputs.attentions,)
                    )
                    if self.config.is_encoder_decoder:
                        cross_attentions += (outputs.cross_attentions,)

                if output_hidden_states:
                    decoder_hidden_states += (
                        (outputs.decoder_hidden_states,)
                        if self.config.is_encoder_decoder
                        else (outputs.hidden_states,)
                    )

            # reshape for beam search
            vocab_size = next_token_scores.shape[-1]
            next_token_scores = next_token_scores.view(batch_size, num_beams * vocab_size)

            probs = nn.functional.softmax(next_token_scores, dim=-1)

            next_tokens = torch.multinomial(probs, num_samples=2 * num_beams)
            next_token_scores = torch.gather(next_token_scores, -1, next_tokens)

            next_token_scores, _indices = torch.sort(next_token_scores, descending=True, dim=1)
            next_tokens = torch.gather(next_tokens, -1, _indices)

            next_indices = torch_int_div(next_tokens, vocab_size)
            next_tokens = next_tokens % vocab_size

            # stateless
            beam_outputs = beam_scorer.process(
                input_ids,
                next_token_scores,
                next_tokens,
                next_indices,
                pad_token_id=pad_token_id,
                eos_token_id=eos_token_id,
                beam_indices=beam_indices,
            )
            beam_scores = beam_outputs["next_beam_scores"]
            beam_next_tokens = beam_outputs["next_beam_tokens"]
            beam_idx = beam_outputs["next_beam_indices"]

            input_ids = torch.cat([input_ids[beam_idx, :], beam_next_tokens.unsqueeze(-1)], dim=-1)

            model_kwargs = self._update_model_kwargs_for_generation(
                outputs, model_kwargs, is_encoder_decoder=self.config.is_encoder_decoder
            )
            if model_kwargs["past"] is not None:
                model_kwargs["past"] = self._reorder_cache(model_kwargs["past"], beam_idx)

            if return_dict_in_generate and output_scores:
                beam_indices = tuple((beam_indices[beam_idx[i]] + (beam_idx[i],) for i in range(len(beam_indices))))

            # increase cur_len
            cur_len = cur_len + 1

            if beam_scorer.is_done or stopping_criteria(input_ids, scores):
                if not synced_gpus:
                    break
                else:
                    this_peer_finished = True

        sequence_outputs = beam_scorer.finalize(
            input_ids,
            beam_scores,
            next_tokens,
            next_indices,
            pad_token_id=pad_token_id,
            eos_token_id=eos_token_id,
            max_length=stopping_criteria.max_length,
            beam_indices=beam_indices,
        )

        if return_dict_in_generate:
            if not output_scores:
                sequence_outputs["sequence_scores"] = None

            if self.config.is_encoder_decoder:
                return BeamSampleEncoderDecoderOutput(
                    sequences=sequence_outputs["sequences"],
                    sequences_scores=sequence_outputs["sequence_scores"],
                    scores=scores,
                    beam_indices=sequence_outputs["beam_indices"],
                    encoder_attentions=encoder_attentions,
                    encoder_hidden_states=encoder_hidden_states,
                    decoder_attentions=decoder_attentions,
                    cross_attentions=cross_attentions,
                    decoder_hidden_states=decoder_hidden_states,
                )
            else:
                return BeamSampleDecoderOnlyOutput(
                    sequences=sequence_outputs["sequences"],
                    sequences_scores=sequence_outputs["sequence_scores"],
                    scores=scores,
                    beam_indices=sequence_outputs["beam_indices"],
                    attentions=decoder_attentions,
                    hidden_states=decoder_hidden_states,
                )
        else:
            return sequence_outputs["sequences"]

    def group_beam_search(
        self,
        input_ids: torch.LongTensor,
        beam_scorer: BeamScorer,
        logits_processor: Optional[LogitsProcessorList] = None,
        stopping_criteria: Optional[StoppingCriteriaList] = None,
        max_length: Optional[int] = None,
        pad_token_id: Optional[int] = None,
        eos_token_id: Optional[Union[int, List[int]]] = None,
        output_attentions: Optional[bool] = None,
        output_hidden_states: Optional[bool] = None,
        output_scores: Optional[bool] = None,
        return_dict_in_generate: Optional[bool] = None,
        synced_gpus: Optional[bool] = False,
        **model_kwargs,
    ):
        r"""
        Generates sequences of token ids for models with a language modeling head using **diverse beam search
        decoding** and can be used for text-decoder, text-to-text, speech-to-text, and vision-to-text models.

        Parameters:
            input_ids (`torch.LongTensor` of shape `(batch_size, sequence_length)`):
                The sequence used as a prompt for the generation.
            beam_scorer (`BeamScorer`):
                An derived instance of [`BeamScorer`] that defines how beam hypotheses are constructed, stored and
                sorted during generation. For more information, the documentation of [`BeamScorer`] should be read.
            logits_processor (`LogitsProcessorList`, *optional*):
                An instance of [`LogitsProcessorList`]. List of instances of class derived from [`LogitsProcessor`]
                used to modify the prediction scores of the language modeling head applied at each generation step.
            stopping_criteria (`StoppingCriteriaList`, *optional*):
                An instance of [`StoppingCriteriaList`]. List of instances of class derived from [`StoppingCriteria`]
                used to tell if the generation loop should stop.
            max_length (`int`, *optional*, defaults to 20):
                **DEPRECATED**. Use `logits_processor` or `stopping_criteria` directly to cap the number of generated
                tokens. The maximum length of the sequence to be generated.
            pad_token_id (`int`, *optional*):
                The id of the *padding* token.
            eos_token_id (`int`, *optional*):
                The id of the *end-of-sequence* token.
            output_attentions (`bool`, *optional*, defaults to `False`):
                Whether or not to return the attentions tensors of all attention layers. See `attentions` under
                returned tensors for more details.
            output_hidden_states (`bool`, *optional*, defaults to `False`):
                Whether or not to return the hidden states of all layers. See `hidden_states` under returned tensors
                for more details.
            output_scores (`bool`, *optional*, defaults to `False`):
                Whether or not to return the prediction scores. See `scores` under returned tensors for more details.
            return_dict_in_generate (`bool`, *optional*, defaults to `False`):
                Whether or not to return a [`~utils.ModelOutput`] instead of a plain tuple.
            synced_gpus (`bool`, *optional*, defaults to `False`):
                Whether to continue running the while loop until max_length (needed for ZeRO stage 3)

            model_kwargs:
                Additional model specific kwargs that will be forwarded to the `forward` function of the model. If
                model is an encoder-decoder model the kwargs should include `encoder_outputs`.

        Return:
            [`~generation.BeamSearchDecoderOnlyOutput`], [`~generation.BeamSearchEncoderDecoderOutput`] or
            `torch.LongTensor`: A `torch.LongTensor` containing the generated tokens (default behaviour) or a
            [`~generation.BeamSearchDecoderOnlyOutput`] if [`~generation.BeamSearchDecoderOnlyOutput`] if
            `model.config.is_encoder_decoder=False` and `return_dict_in_generate=True` or a
            [`~generation.BeamSearchEncoderDecoderOutput`] if `model.config.is_encoder_decoder=True`.

        Examples:

        ```python
        >>> from transformers import (
        ...     AutoTokenizer,
        ...     AutoModelForSeq2SeqLM,
        ...     LogitsProcessorList,
        ...     MinLengthLogitsProcessor,
        ...     HammingDiversityLogitsProcessor,
        ...     BeamSearchScorer,
        ... )
        >>> import torch

        >>> tokenizer = AutoTokenizer.from_pretrained("t5-base")
        >>> model = AutoModelForSeq2SeqLM.from_pretrained("t5-base")

        >>> encoder_input_str = "translate English to German: How old are you?"
        >>> encoder_input_ids = tokenizer(encoder_input_str, return_tensors="pt").input_ids


        >>> # lets run diverse beam search using 6 beams
        >>> num_beams = 6
        >>> # define decoder start token ids
        >>> input_ids = torch.ones((num_beams, 1), device=model.device, dtype=torch.long)
        >>> input_ids = input_ids * model.config.decoder_start_token_id

        >>> # add encoder_outputs to model keyword arguments
        >>> model_kwargs = {
        ...     "encoder_outputs": model.get_encoder()(
        ...         encoder_input_ids.repeat_interleave(num_beams, dim=0), return_dict=True
        ...     )
        ... }

        >>> # instantiate beam scorer
        >>> beam_scorer = BeamSearchScorer(
        ...     batch_size=1,
        ...     max_length=model.config.max_length,
        ...     num_beams=num_beams,
        ...     device=model.device,
        ...     num_beam_groups=3,
        ... )

        >>> # instantiate logits processors
        >>> logits_processor = LogitsProcessorList(
        ...     [
        ...         HammingDiversityLogitsProcessor(5.5, num_beams=6, num_beam_groups=3),
        ...         MinLengthLogitsProcessor(5, eos_token_id=model.config.eos_token_id),
        ...     ]
        ... )

        >>> outputs = model.group_beam_search(
        ...     input_ids, beam_scorer, logits_processor=logits_processor, **model_kwargs
        ... )

        >>> tokenizer.batch_decode(outputs, skip_special_tokens=True)
        ['Wie alt bist du?']
        ```"""
        # init values
        logits_processor = logits_processor if logits_processor is not None else LogitsProcessorList()
        stopping_criteria = stopping_criteria if stopping_criteria is not None else StoppingCriteriaList()
        if max_length is not None:
            warnings.warn(
                "`max_length` is deprecated in this function, use"
                " `stopping_criteria=StoppingCriteriaList(MaxLengthCriteria(max_length=max_length))` instead.",
                UserWarning,
            )
            stopping_criteria = validate_stopping_criteria(stopping_criteria, max_length)
<<<<<<< HEAD
        pad_token_id = pad_token_id if pad_token_id is not None else self.config.pad_token_id
        eos_token_id = eos_token_id if eos_token_id is not None else self.config.eos_token_id
        if isinstance(eos_token_id, int):
            eos_token_id = [eos_token_id]
        output_scores = output_scores if output_scores is not None else self.config.output_scores
        output_attentions = output_attentions if output_attentions is not None else self.config.output_attentions
=======
        pad_token_id = pad_token_id if pad_token_id is not None else self.generation_config.pad_token_id
        eos_token_id = eos_token_id if eos_token_id is not None else self.generation_config.eos_token_id
        output_scores = output_scores if output_scores is not None else self.generation_config.output_scores
        output_attentions = (
            output_attentions if output_attentions is not None else self.generation_config.output_attentions
        )
>>>>>>> 17292440
        output_hidden_states = (
            output_hidden_states if output_hidden_states is not None else self.generation_config.output_hidden_states
        )
        return_dict_in_generate = (
            return_dict_in_generate
            if return_dict_in_generate is not None
            else self.generation_config.return_dict_in_generate
        )

        batch_size = len(beam_scorer._beam_hyps)
        num_beams = beam_scorer.num_beams
        num_beam_groups = beam_scorer.num_beam_groups
        num_sub_beams = num_beams // num_beam_groups
        device = input_ids.device

        batch_beam_size, cur_len = input_ids.shape

        if return_dict_in_generate and output_scores:
            beam_indices = [tuple(() for _ in range(num_sub_beams * batch_size)) for _ in range(num_beam_groups)]
        else:
            beam_indices = None

        if num_beams * batch_size != batch_beam_size:
            raise ValueError(
                f"Batch dimension of `input_ids` should be {num_beams * batch_size}, but is {batch_beam_size}."
            )

        # init attention / hidden states / scores tuples
        scores = () if (return_dict_in_generate and output_scores) else None
        decoder_attentions = () if (return_dict_in_generate and output_attentions) else None
        cross_attentions = () if (return_dict_in_generate and output_attentions) else None
        decoder_hidden_states = () if (return_dict_in_generate and output_hidden_states) else None

        # if model is an encoder-decoder, retrieve encoder attention weights and hidden states
        if return_dict_in_generate and self.config.is_encoder_decoder:
            encoder_attentions = model_kwargs["encoder_outputs"].get("attentions") if output_attentions else None
            encoder_hidden_states = (
                model_kwargs["encoder_outputs"].get("hidden_states") if output_hidden_states else None
            )

        # initialise score of first beam of each group with 0 and the rest with -1e9. This ensures that the beams in
        # the same group don't produce same tokens everytime.
        beam_scores = torch.full((batch_size, num_beams), -1e9, dtype=torch.float, device=device)
        beam_scores[:, ::num_sub_beams] = 0
        beam_scores = beam_scores.view((batch_size * num_beams,))

        this_peer_finished = False  # used by synced_gpus only
        while True:
            if synced_gpus:
                # Under synced_gpus the `forward` call must continue until all gpus complete their sequence.
                # The following logic allows an early break if all peers finished generating their sequence
                this_peer_finished_flag = torch.tensor(0.0 if this_peer_finished else 1.0).to(input_ids.device)
                # send 0.0 if we finished, 1.0 otherwise
                dist.all_reduce(this_peer_finished_flag, op=dist.ReduceOp.SUM)
                # did all peers finish? the reduced sum will be 0.0 then
                if this_peer_finished_flag.item() == 0.0:
                    break

            # predicted tokens in cur_len step
            current_tokens = torch.zeros(batch_size * num_beams, dtype=input_ids.dtype, device=device)

            # indices which will form the beams in the next time step
            reordering_indices = torch.zeros(batch_size * num_beams, dtype=torch.long, device=device)

            # do one decoder step on all beams of all sentences in batch
            model_inputs = self.prepare_inputs_for_generation(input_ids, **model_kwargs)
            outputs = self(
                **model_inputs,
                return_dict=True,
                output_attentions=output_attentions,
                output_hidden_states=output_hidden_states,
            )

            if synced_gpus and this_peer_finished:
                cur_len = cur_len + 1
                continue  # don't waste resources running the code we don't need

            if output_scores:
                processed_score = torch.zeros_like(outputs.logits[:, -1, :])

            for beam_group_idx in range(num_beam_groups):
                group_start_idx = beam_group_idx * num_sub_beams
                group_end_idx = min(group_start_idx + num_sub_beams, num_beams)
                group_size = group_end_idx - group_start_idx

                # indices of beams of current group among all sentences in batch
                batch_group_indices = []

                for batch_idx in range(batch_size):
                    batch_group_indices.extend(
                        [batch_idx * num_beams + idx for idx in range(group_start_idx, group_end_idx)]
                    )
                group_input_ids = input_ids[batch_group_indices]

                # select outputs of beams of current group only
                next_token_logits = outputs.logits[batch_group_indices, -1, :]

                # hack: adjust tokens for Marian. For Marian we have to make sure that the `pad_token_id`
                # cannot be generated both before and after the `nn.functional.log_softmax` operation.
                next_token_logits = self.adjust_logits_during_generation(next_token_logits, cur_len=cur_len)
                next_token_scores = nn.functional.log_softmax(
                    next_token_logits, dim=-1
                )  # (batch_size * group_size, vocab_size)
                vocab_size = next_token_scores.shape[-1]

                next_token_scores_processed = logits_processor(
                    group_input_ids, next_token_scores, current_tokens=current_tokens, beam_group_idx=beam_group_idx
                )
                next_token_scores = next_token_scores_processed + beam_scores[batch_group_indices].unsqueeze(-1)
                next_token_scores = next_token_scores.expand_as(next_token_scores_processed)

                if output_scores:
                    processed_score[batch_group_indices] = next_token_scores_processed

                # reshape for beam search
                next_token_scores = next_token_scores.view(batch_size, group_size * vocab_size)

                # Sample 2 next tokens for each beam (so we have some spare tokens and match output of beam search)
                next_token_scores, next_tokens = torch.topk(
                    next_token_scores, 2 * group_size, dim=1, largest=True, sorted=True
                )

                next_indices = torch_int_div(next_tokens, vocab_size)
                next_tokens = next_tokens % vocab_size

                # stateless
                process_beam_indices = sum(beam_indices, ()) if beam_indices is not None else None
                beam_outputs = beam_scorer.process(
                    group_input_ids,
                    next_token_scores,
                    next_tokens,
                    next_indices,
                    pad_token_id=pad_token_id,
                    eos_token_id=eos_token_id,
                    beam_indices=process_beam_indices,
                )
                beam_scores[batch_group_indices] = beam_outputs["next_beam_scores"]
                beam_next_tokens = beam_outputs["next_beam_tokens"]
                beam_idx = beam_outputs["next_beam_indices"]

                if return_dict_in_generate and output_scores:
                    beam_indices[beam_group_idx] = tuple(
                        beam_indices[beam_group_idx][beam_idx[i]] + (beam_idx[i],) for i in range(len(beam_indices[0]))
                    )

                input_ids[batch_group_indices] = group_input_ids[beam_idx]
                group_input_ids = torch.cat([group_input_ids[beam_idx, :], beam_next_tokens.unsqueeze(-1)], dim=-1)
                current_tokens[batch_group_indices] = group_input_ids[:, -1]

                # (beam_idx // group_size) -> batch_idx
                # (beam_idx % group_size) -> offset of idx inside the group
                reordering_indices[batch_group_indices] = (
                    num_beams * torch_int_div(beam_idx, group_size) + group_start_idx + (beam_idx % group_size)
                )

            # Store scores, attentions and hidden_states when required
            if return_dict_in_generate:
                if output_scores:
                    scores += (processed_score,)
                if output_attentions:
                    decoder_attentions += (
                        (outputs.decoder_attentions,) if self.config.is_encoder_decoder else (outputs.attentions,)
                    )
                    if self.config.is_encoder_decoder:
                        cross_attentions += (outputs.cross_attentions,)

                if output_hidden_states:
                    decoder_hidden_states += (
                        (outputs.decoder_hidden_states,)
                        if self.config.is_encoder_decoder
                        else (outputs.hidden_states,)
                    )

            input_ids = torch.cat([input_ids, current_tokens.unsqueeze(-1)], dim=-1)

            model_kwargs = self._update_model_kwargs_for_generation(
                outputs, model_kwargs, is_encoder_decoder=self.config.is_encoder_decoder
            )
            if model_kwargs["past"] is not None:
                model_kwargs["past"] = self._reorder_cache(model_kwargs["past"], reordering_indices)

            # increase cur_len
            cur_len = cur_len + 1

            if beam_scorer.is_done or stopping_criteria(input_ids, scores):
                if not synced_gpus:
                    break
                else:
                    this_peer_finished = True

        final_beam_indices = sum(beam_indices, ()) if beam_indices is not None else None
        sequence_outputs = beam_scorer.finalize(
            input_ids,
            beam_scores,
            next_tokens,
            next_indices,
            pad_token_id=pad_token_id,
            eos_token_id=eos_token_id,
            max_length=stopping_criteria.max_length,
            beam_indices=final_beam_indices,
        )

        if return_dict_in_generate:
            if not output_scores:
                sequence_outputs["sequence_scores"] = None

            if self.config.is_encoder_decoder:
                return BeamSearchEncoderDecoderOutput(
                    sequences=sequence_outputs["sequences"],
                    sequences_scores=sequence_outputs["sequence_scores"],
                    scores=scores,
                    beam_indices=sequence_outputs["beam_indices"],
                    encoder_attentions=encoder_attentions,
                    encoder_hidden_states=encoder_hidden_states,
                    decoder_attentions=decoder_attentions,
                    cross_attentions=cross_attentions,
                    decoder_hidden_states=decoder_hidden_states,
                )
            else:
                return BeamSearchDecoderOnlyOutput(
                    sequences=sequence_outputs["sequences"],
                    sequences_scores=sequence_outputs["sequence_scores"],
                    scores=scores,
                    beam_indices=sequence_outputs["beam_indices"],
                    attentions=decoder_attentions,
                    hidden_states=decoder_hidden_states,
                )
        else:
            return sequence_outputs["sequences"]

    def constrained_beam_search(
        self,
        input_ids: torch.LongTensor,
        constrained_beam_scorer: ConstrainedBeamSearchScorer,
        logits_processor: Optional[LogitsProcessorList] = None,
        stopping_criteria: Optional[StoppingCriteriaList] = None,
        max_length: Optional[int] = None,
        pad_token_id: Optional[int] = None,
        eos_token_id: Optional[Union[int, List[int]]] = None,
        output_attentions: Optional[bool] = None,
        output_hidden_states: Optional[bool] = None,
        output_scores: Optional[bool] = None,
        return_dict_in_generate: Optional[bool] = None,
        synced_gpus: Optional[bool] = None,
        **model_kwargs,
    ) -> Union[BeamSearchOutput, torch.LongTensor]:
        r"""
        Generates sequences of token ids for models with a language modeling head using **constrained beam search
        decoding** and can be used for text-decoder, text-to-text, speech-to-text, and vision-to-text models.

        Parameters:
            input_ids (`torch.LongTensor` of shape `(batch_size, sequence_length)`):
                The sequence used as a prompt for the generation.
            constrained_beam_scorer (`ConstrainedBeamSearchScorer`):
                A derived instance of [`BeamScorer`] that defines how beam hypotheses are constructed, stored and
                sorted during generation, while satisfying a list of positive constraints. For more information, the
                documentation of [`ConstrainedBeamSearchScorer`] should be read.
            logits_processor (`LogitsProcessorList`, *optional*):
                An instance of [`LogitsProcessorList`]. List of instances of class derived from [`LogitsProcessor`]
                used to modify the prediction scores of the language modeling head applied at each generation step.
            stopping_criteria (`StoppingCriteriaList`, *optional*):
                An instance of [`StoppingCriteriaList`]. List of instances of class derived from [`StoppingCriteria`]
                used to tell if the generation loop should stop.
            logits_warper (`LogitsProcessorList`, *optional*):
                An instance of [`LogitsProcessorList`]. List of instances of class derived from [`LogitsWarper`] used
                to warp the prediction score distribution of the language modeling head applied before multinomial
                sampling at each generation step.
            max_length (`int`, *optional*, defaults to 20):
                **DEPRECATED**. Use `logits_processor` or `stopping_criteria` directly to cap the number of generated
                tokens. The maximum length of the sequence to be generated.
            pad_token_id (`int`, *optional*):
                The id of the *padding* token.
            eos_token_id (`int`, *optional*):
                The id of the *end-of-sequence* token.
            output_attentions (`bool`, *optional*, defaults to `False`):
                Whether or not to return the attentions tensors of all attention layers. See `attentions` under
                returned tensors for more details.
            output_hidden_states (`bool`, *optional*, defaults to `False`):
                Whether or not to return the hidden states of all layers. See `hidden_states` under returned tensors
                for more details.
            output_scores (`bool`, *optional*, defaults to `False`):
                Whether or not to return the prediction scores. See `scores` under returned tensors for more details.
            return_dict_in_generate (`bool`, *optional*, defaults to `False`):
                Whether or not to return a [`~utils.ModelOutput`] instead of a plain tuple.
            synced_gpus (`bool`, *optional*, defaults to `False`):
                Whether to continue running the while loop until max_length (needed for ZeRO stage 3)
            model_kwargs:
                Additional model specific kwargs will be forwarded to the `forward` function of the model. If model is
                an encoder-decoder model the kwargs should include `encoder_outputs`.

        Return:
            [`generation.BeamSearchDecoderOnlyOutput`], [`~generation.BeamSearchEncoderDecoderOutput`] or
            `torch.LongTensor`: A `torch.LongTensor` containing the generated tokens (default behaviour) or a
            [`~generation.BeamSearchDecoderOnlyOutput`] if `model.config.is_encoder_decoder=False` and
            `return_dict_in_generate=True` or a [`~generation.BeamSearchEncoderDecoderOutput`] if
            `model.config.is_encoder_decoder=True`.


        Examples:

        ```python
        >>> from transformers import (
        ...     AutoTokenizer,
        ...     AutoModelForSeq2SeqLM,
        ...     LogitsProcessorList,
        ...     MinLengthLogitsProcessor,
        ...     ConstrainedBeamSearchScorer,
        ...     PhrasalConstraint,
        ... )
        >>> import torch

        >>> tokenizer = AutoTokenizer.from_pretrained("t5-base")
        >>> model = AutoModelForSeq2SeqLM.from_pretrained("t5-base")

        >>> encoder_input_str = "translate English to German: How old are you?"
        >>> encoder_input_ids = tokenizer(encoder_input_str, return_tensors="pt").input_ids


        >>> # lets run beam search using 3 beams
        >>> num_beams = 3
        >>> # define decoder start token ids
        >>> input_ids = torch.ones((num_beams, 1), device=model.device, dtype=torch.long)
        >>> input_ids = input_ids * model.config.decoder_start_token_id

        >>> # add encoder_outputs to model keyword arguments
        >>> model_kwargs = {
        ...     "encoder_outputs": model.get_encoder()(
        ...         encoder_input_ids.repeat_interleave(num_beams, dim=0), return_dict=True
        ...     )
        ... }

        >>> constraint_str = "Sie"
        >>> constraint_token_ids = tokenizer.encode(constraint_str)[:-1]  # slice to remove eos token
        >>> constraints = [PhrasalConstraint(token_ids=constraint_token_ids)]


        >>> # instantiate beam scorer
        >>> beam_scorer = ConstrainedBeamSearchScorer(
        ...     batch_size=1, num_beams=num_beams, device=model.device, constraints=constraints
        ... )

        >>> # instantiate logits processors
        >>> logits_processor = LogitsProcessorList(
        ...     [
        ...         MinLengthLogitsProcessor(5, eos_token_id=model.config.eos_token_id),
        ...     ]
        ... )

        >>> outputs = model.constrained_beam_search(
        ...     input_ids, beam_scorer, constraints=constraints, logits_processor=logits_processor, **model_kwargs
        ... )

        >>> tokenizer.batch_decode(outputs, skip_special_tokens=True)
        ['Wie alt sind Sie?']
        ```"""
        # init values
        logits_processor = logits_processor if logits_processor is not None else LogitsProcessorList()
        stopping_criteria = stopping_criteria if stopping_criteria is not None else StoppingCriteriaList()
        if max_length is not None:
            warnings.warn(
                "`max_length` is deprecated in this function, use"
                " `stopping_criteria=StoppingCriteriaList(MaxLengthCriteria(max_length=max_length))` instead.",
                UserWarning,
            )
            stopping_criteria = validate_stopping_criteria(stopping_criteria, max_length)
        if len(stopping_criteria) == 0:
            warnings.warn("You don't have defined any stopping_criteria, this will likely loop forever", UserWarning)
<<<<<<< HEAD
        pad_token_id = pad_token_id if pad_token_id is not None else self.config.pad_token_id
        eos_token_id = eos_token_id if eos_token_id is not None else self.config.eos_token_id
        if isinstance(eos_token_id, int):
            eos_token_id = [eos_token_id]
        output_scores = output_scores if output_scores is not None else self.config.output_scores
        output_attentions = output_attentions if output_attentions is not None else self.config.output_attentions
=======
        pad_token_id = pad_token_id if pad_token_id is not None else self.generation_config.pad_token_id
        eos_token_id = eos_token_id if eos_token_id is not None else self.generation_config.eos_token_id
        output_scores = output_scores if output_scores is not None else self.generation_config.output_scores
        output_attentions = (
            output_attentions if output_attentions is not None else self.generation_config.output_attentions
        )
>>>>>>> 17292440
        output_hidden_states = (
            output_hidden_states if output_hidden_states is not None else self.generation_config.output_hidden_states
        )
        return_dict_in_generate = (
            return_dict_in_generate
            if return_dict_in_generate is not None
            else self.generation_config.return_dict_in_generate
        )

        # init attention / hidden states / scores tuples
        scores = () if (return_dict_in_generate and output_scores) else None
        decoder_attentions = () if (return_dict_in_generate and output_attentions) else None
        cross_attentions = () if (return_dict_in_generate and output_attentions) else None
        decoder_hidden_states = () if (return_dict_in_generate and output_hidden_states) else None

        # if model is an encoder-decoder, retrieve encoder attention weights and hidden states
        if return_dict_in_generate and self.config.is_encoder_decoder:
            encoder_attentions = model_kwargs["encoder_outputs"].get("attentions") if output_attentions else None
            encoder_hidden_states = (
                model_kwargs["encoder_outputs"].get("hidden_states") if output_hidden_states else None
            )

        batch_size = len(constrained_beam_scorer._beam_hyps)
        num_beams = constrained_beam_scorer.num_beams

        batch_beam_size, cur_len = input_ids.shape

        if num_beams * batch_size != batch_beam_size:
            raise ValueError(
                f"Batch dimension of `input_ids` should be {num_beams * batch_size}, but is {batch_beam_size}."
            )

        # initialise score of first beam with 0 and the rest with -1e9. This makes sure that only tokens
        # of the first beam are considered to avoid sampling the exact same tokens across all beams.
        beam_scores = torch.zeros((batch_size, num_beams), dtype=torch.float, device=input_ids.device)
        beam_scores[:, 1:] = -1e9
        beam_scores = beam_scores.view((batch_size * num_beams,))

        this_peer_finished = False  # used by synced_gpus only
        while True:
            if synced_gpus:
                # Under synced_gpus the `forward` call must continue until all gpus complete their sequence.
                # The following logic allows an early break if all peers finished generating their sequence
                this_peer_finished_flag = torch.tensor(0.0 if this_peer_finished else 1.0).to(input_ids.device)
                # send 0.0 if we finished, 1.0 otherwise
                dist.all_reduce(this_peer_finished_flag, op=dist.ReduceOp.SUM)
                # did all peers finish? the reduced sum will be 0.0 then
                if this_peer_finished_flag.item() == 0.0:
                    break

            model_inputs = self.prepare_inputs_for_generation(input_ids, **model_kwargs)

            outputs = self(
                **model_inputs,
                return_dict=True,
                output_attentions=output_attentions,
                output_hidden_states=output_hidden_states,
            )

            if synced_gpus and this_peer_finished:
                cur_len = cur_len + 1
                continue  # don't waste resources running the code we don't need

            next_token_logits = outputs.logits[:, -1, :]
            # hack: adjust tokens for Marian. For Marian we have to make sure that the `pad_token_id`
            # cannot be generated both before and after the `nn.functional.log_softmax` operation.
            next_token_logits = self.adjust_logits_during_generation(next_token_logits, cur_len=cur_len)
            next_token_scores = nn.functional.log_softmax(
                next_token_logits, dim=-1
            )  # (batch_size * num_beams, vocab_size)

            next_token_scores_processed = logits_processor(input_ids, next_token_scores)

            next_token_scores = next_token_scores_processed + beam_scores[:, None].expand_as(next_token_scores)

            scores_for_all_vocab = next_token_scores.clone()

            # Store scores, attentions and hidden_states when required
            if return_dict_in_generate:
                if output_scores:
                    scores += (next_token_scores,)
                if output_attentions:
                    decoder_attentions += (
                        (outputs.decoder_attentions,) if self.config.is_encoder_decoder else (outputs.attentions,)
                    )
                    if self.config.is_encoder_decoder:
                        cross_attentions += (outputs.cross_attentions,)

                if output_hidden_states:
                    decoder_hidden_states += (
                        (outputs.decoder_hidden_states,)
                        if self.config.is_encoder_decoder
                        else (outputs.hidden_states,)
                    )

            # reshape for beam search
            vocab_size = next_token_scores.shape[-1]
            next_token_scores = next_token_scores.view(batch_size, num_beams * vocab_size)

            # Sample 2 next tokens for each beam (so we have some spare tokens and match output of beam search)
            next_token_scores, next_tokens = torch.topk(
                next_token_scores, 2 * num_beams, dim=1, largest=True, sorted=True
            )

            next_indices = (next_tokens / vocab_size).long()
            next_tokens = next_tokens % vocab_size

            # stateless
            beam_outputs = constrained_beam_scorer.process(
                input_ids,
                next_token_scores,
                next_tokens,
                next_indices,
                scores_for_all_vocab,
                pad_token_id=pad_token_id,
                eos_token_id=eos_token_id,
            )
            beam_scores = beam_outputs["next_beam_scores"]
            beam_next_tokens = beam_outputs["next_beam_tokens"]
            beam_idx = beam_outputs["next_beam_indices"]

            input_ids = torch.cat([input_ids[beam_idx, :], beam_next_tokens.unsqueeze(-1)], dim=-1)
            model_kwargs = self._update_model_kwargs_for_generation(
                outputs, model_kwargs, is_encoder_decoder=self.config.is_encoder_decoder
            )
            if model_kwargs["past"] is not None:
                model_kwargs["past"] = self._reorder_cache(model_kwargs["past"], beam_idx)

            # increase cur_len
            cur_len = cur_len + 1

            if constrained_beam_scorer.is_done or stopping_criteria(input_ids, scores):
                if not synced_gpus:
                    break
                else:
                    this_peer_finished = True

        sequence_outputs = constrained_beam_scorer.finalize(
            input_ids,
            beam_scores,
            next_tokens,
            next_indices,
            pad_token_id=pad_token_id,
            eos_token_id=eos_token_id,
            max_length=stopping_criteria.max_length,
        )

        if return_dict_in_generate:
            if not output_scores:
                sequence_outputs["sequence_scores"] = None
            if self.config.is_encoder_decoder:
                return BeamSearchEncoderDecoderOutput(
                    sequences=sequence_outputs["sequences"],
                    sequences_scores=sequence_outputs["sequence_scores"],
                    scores=scores,
                    encoder_attentions=encoder_attentions,
                    encoder_hidden_states=encoder_hidden_states,
                    decoder_attentions=decoder_attentions,
                    cross_attentions=cross_attentions,
                    decoder_hidden_states=decoder_hidden_states,
                )
            else:
                return BeamSearchDecoderOnlyOutput(
                    sequences=sequence_outputs["sequences"],
                    sequences_scores=sequence_outputs["sequence_scores"],
                    scores=scores,
                    attentions=decoder_attentions,
                    hidden_states=decoder_hidden_states,
                )
        else:
            return sequence_outputs["sequences"]


def top_k_top_p_filtering(
    logits: torch.FloatTensor,
    top_k: int = 0,
    top_p: float = 1.0,
    filter_value: float = -float("Inf"),
    min_tokens_to_keep: int = 1,
) -> torch.FloatTensor:
    """
    Filter a distribution of logits using top-k and/or nucleus (top-p) filtering

    Args:
        logits: logits distribution shape (batch size, vocabulary size)
        top_k (`int`, *optional*, defaults to 0):
            If > 0, only keep the top k tokens with highest probability (top-k filtering)
        top_p (`float`, *optional*, defaults to 1.0):
            If < 1.0, only keep the top tokens with cumulative probability >= top_p (nucleus filtering). Nucleus
            filtering is described in Holtzman et al. (http://arxiv.org/abs/1904.09751)
        min_tokens_to_keep (`int`, *optional*, defaults to 1):
            Minimumber of tokens we keep per batch example in the output.

    From: https://gist.github.com/thomwolf/1a5a29f6962089e871b94cbd09daf317
    """
    if top_k > 0:
        logits = TopKLogitsWarper(top_k=top_k, filter_value=filter_value, min_tokens_to_keep=min_tokens_to_keep)(
            None, logits
        )

    if 0 <= top_p <= 1.0:
        logits = TopPLogitsWarper(top_p=top_p, filter_value=filter_value, min_tokens_to_keep=min_tokens_to_keep)(
            None, logits
        )

    return logits


def _ranking_fast(
    context_hidden: torch.FloatTensor,
    next_hidden: torch.FloatTensor,
    next_top_k_probs: torch.FloatTensor,
    alpha: float,
    beam_width: int,
) -> torch.FloatTensor:
    """
    Reranks the top_k candidates based on a degeneration penalty (cosine similarity with previous tokens), as described
    in the paper "A Contrastive Framework for Neural Text Generation". Returns the index of the best candidate for each
    row in the batch.
    """
    norm_context_hidden = context_hidden / context_hidden.norm(dim=2, keepdim=True)
    norm_next_hidden = next_hidden / next_hidden.norm(dim=2, keepdim=True)
    cosine_matrix = torch.matmul(norm_context_hidden, norm_next_hidden.transpose(1, 2)).squeeze(-1)  # [B*K, S]
    degeneration_penalty, _ = torch.max(cosine_matrix, dim=-1)  # [B*K]
    next_top_k_probs = next_top_k_probs.view(-1)  # [B*K]
    contrastive_score = (1.0 - alpha) * next_top_k_probs - alpha * degeneration_penalty
    contrastive_score = torch.stack(torch.split(contrastive_score, beam_width))  # [B, K]
    _, selected_idx = contrastive_score.max(dim=-1)  # [B]
    return selected_idx<|MERGE_RESOLUTION|>--- conflicted
+++ resolved
@@ -64,7 +64,6 @@
     MaxTimeCriteria,
     StoppingCriteria,
     StoppingCriteriaList,
-    StopTokenIdStoppingCriteria,
     validate_stopping_criteria,
 )
 
@@ -576,13 +575,11 @@
         self,
         inputs: torch.Tensor,
         pad_token_id: Optional[int],
-        eos_token_id: Optional[Union[int, List[int]]],
+        eos_token_id: Optional[int],
     ) -> torch.LongTensor:
         is_input_ids = len(inputs.shape) == 2 and inputs.dtype in [torch.int, torch.long]
         is_pad_token_in_inputs = (pad_token_id is not None) and (pad_token_id in inputs)
-        if isinstance(eos_token_id, int):
-            eos_token_id = [eos_token_id]
-        is_pad_token_not_equal_to_eos_token_id = (eos_token_id is None) or (pad_token_id in eos_token_id)
+        is_pad_token_not_equal_to_eos_token_id = (eos_token_id is None) or (pad_token_id != eos_token_id)
 
         # Check if input is input_ids and padded -> only then is attention_mask defined
         if is_input_ids and is_pad_token_in_inputs and is_pad_token_not_equal_to_eos_token_id:
@@ -764,15 +761,6 @@
         generation_config: GenerationConfig,
         input_ids_seq_length: int,
         encoder_input_ids: torch.LongTensor,
-<<<<<<< HEAD
-        bad_words_ids: List[List[int]],
-        min_length: int,
-        max_length: int,
-        eos_token_id: Union[int, List[int]],
-        forced_bos_token_id: int,
-        forced_eos_token_id: Union[int, List[int]],
-=======
->>>>>>> 17292440
         prefix_allowed_tokens_fn: Callable[[int, torch.Tensor], List[int]],
         logits_processor: Optional[LogitsProcessorList],
     ) -> LogitsProcessorList:
@@ -780,46 +768,6 @@
         This class returns a [`LogitsProcessorList`] list object that contains all relevant [`LogitsProcessor`]
         instances used to modify the scores of the language model head.
         """
-<<<<<<< HEAD
-        processors = LogitsProcessorList()
-
-        # init warp parameters
-        repetition_penalty = repetition_penalty if repetition_penalty is not None else self.config.repetition_penalty
-        no_repeat_ngram_size = (
-            no_repeat_ngram_size if no_repeat_ngram_size is not None else self.config.no_repeat_ngram_size
-        )
-        encoder_no_repeat_ngram_size = (
-            encoder_no_repeat_ngram_size
-            if encoder_no_repeat_ngram_size is not None
-            else self.config.encoder_no_repeat_ngram_size
-        )
-        bad_words_ids = bad_words_ids if bad_words_ids is not None else self.config.bad_words_ids
-        eos_token_id = eos_token_id if eos_token_id is not None else self.config.eos_token_id
-        if isinstance(eos_token_id, int):
-            eos_token_id = [eos_token_id]
-        diversity_penalty = diversity_penalty if diversity_penalty is not None else self.config.diversity_penalty
-        forced_bos_token_id = (
-            forced_bos_token_id if forced_bos_token_id is not None else self.config.forced_bos_token_id
-        )
-        forced_eos_token_id = (
-            forced_eos_token_id if forced_eos_token_id is not None else self.config.forced_eos_token_id
-        )
-        remove_invalid_values = (
-            remove_invalid_values if remove_invalid_values is not None else self.config.remove_invalid_values
-        )
-        exponential_decay_length_penalty = (
-            exponential_decay_length_penalty
-            if exponential_decay_length_penalty is not None
-            else self.config.exponential_decay_length_penalty
-        )
-        suppress_tokens = suppress_tokens if suppress_tokens is not None else self.config.suppress_tokens
-        begin_suppress_tokens = (
-            begin_suppress_tokens if begin_suppress_tokens is not None else self.config.begin_suppress_tokens
-        )
-        if forced_decoder_ids is None and hasattr(self.config, "forced_decoder_ids"):
-            forced_decoder_ids = self.config.forced_decoder_ids
-=======
->>>>>>> 17292440
         # instantiate processors list
         processors = LogitsProcessorList()
 
@@ -907,22 +855,6 @@
         return processors
 
     def _get_stopping_criteria(
-<<<<<<< HEAD
-        self,
-        max_length: Optional[int],
-        max_time: Optional[float],
-        stop_token_ids: Optional[List[int]],
-        stopping_criteria: Optional[StoppingCriteriaList],
-    ) -> StoppingCriteriaList:
-        criteria = StoppingCriteriaList()
-        if max_length is not None:
-            criteria.append(MaxLengthCriteria(max_length=max_length))
-        if max_time is not None:
-            criteria.append(MaxTimeCriteria(max_time=max_time))
-        if stop_token_ids is not None:
-            for stop_token_id in stop_token_ids:
-                criteria.append(StopTokenIdStoppingCriteria(stop_token_id=stop_token_id))
-=======
         self, generation_config: GenerationConfig, stopping_criteria: Optional[StoppingCriteriaList]
     ) -> StoppingCriteriaList:
         criteria = StoppingCriteriaList()
@@ -930,7 +862,6 @@
             criteria.append(MaxLengthCriteria(max_length=generation_config.max_length))
         if generation_config.max_time is not None:
             criteria.append(MaxTimeCriteria(max_time=generation_config.max_time))
->>>>>>> 17292440
         criteria = self._merge_criteria_processor_list(criteria, stopping_criteria)
         return criteria
 
@@ -960,7 +891,7 @@
         sequences: torch.Tensor,
         scores: Tuple[torch.Tensor],
         beam_indices: torch.Tensor,
-        eos_token_id: Union[int, List[int]] = None,
+        eos_token_id: int = None,
     ):
         """compute the transition probabilities of sequences given generation
         scores and beam indices"""
@@ -1048,52 +979,10 @@
     def generate(
         self,
         inputs: Optional[torch.Tensor] = None,
-<<<<<<< HEAD
-        max_length: Optional[int] = None,
-        min_length: Optional[int] = None,
-        do_sample: Optional[bool] = None,
-        early_stopping: Optional[bool] = None,
-        num_beams: Optional[int] = None,
-        temperature: Optional[float] = None,
-        penalty_alpha: Optional[float] = None,
-        top_k: Optional[int] = None,
-        top_p: Optional[float] = None,
-        typical_p: Optional[float] = None,
-        repetition_penalty: Optional[float] = None,
-        bad_words_ids: Optional[Iterable[int]] = None,
-        force_words_ids: Optional[Union[Iterable[int], Iterable[Iterable[int]]]] = None,
-        bos_token_id: Optional[int] = None,
-        pad_token_id: Optional[int] = None,
-        eos_token_id: Optional[Union[int, List[int]]] = None,
-        length_penalty: Optional[float] = None,
-        no_repeat_ngram_size: Optional[int] = None,
-        encoder_no_repeat_ngram_size: Optional[int] = None,
-        num_return_sequences: Optional[int] = None,
-        max_time: Optional[float] = None,
-        max_new_tokens: Optional[int] = None,
-        decoder_start_token_id: Optional[int] = None,
-        use_cache: Optional[bool] = None,
-        num_beam_groups: Optional[int] = None,
-        diversity_penalty: Optional[float] = None,
-        prefix_allowed_tokens_fn: Optional[Callable[[int, torch.Tensor], List[int]]] = None,
-        logits_processor: Optional[LogitsProcessorList] = None,
-        renormalize_logits: Optional[bool] = None,
-        stop_token_ids: Optional[List[int]] = None,
-        stopping_criteria: Optional[StoppingCriteriaList] = None,
-        constraints: Optional[List[Constraint]] = None,
-        output_attentions: Optional[bool] = None,
-        output_hidden_states: Optional[bool] = None,
-        output_scores: Optional[bool] = None,
-        return_dict_in_generate: Optional[bool] = None,
-        forced_bos_token_id: Optional[int] = None,
-        forced_eos_token_id: Optional[Union[int, List[int]]] = None,
-        remove_invalid_values: Optional[bool] = None,
-=======
         generation_config: Optional[GenerationConfig] = None,
         logits_processor: Optional[LogitsProcessorList] = None,
         stopping_criteria: Optional[StoppingCriteriaList] = None,
         prefix_allowed_tokens_fn: Optional[Callable[[int, torch.Tensor], List[int]]] = None,
->>>>>>> 17292440
         synced_gpus: Optional[bool] = False,
         **kwargs,
     ) -> Union[GenerateOutput, torch.LongTensor]:
@@ -1140,45 +1029,6 @@
                 on the batch ID `batch_id` and the previously generated tokens `inputs_ids`. This argument is useful
                 for constrained generation conditioned on the prefix, as described in [Autoregressive Entity
                 Retrieval](https://arxiv.org/abs/2010.00904).
-<<<<<<< HEAD
-            logits_processor (`LogitsProcessorList`, *optional*):
-                 Custom logits processors that complement the default logits processors built from arguments and a
-                 model's config. If a logit processor is passed that is already created with the arguments or a model's
-                 config an error is thrown. This feature is intended for advanced users.
-            renormalize_logits (`bool`, *optional*, defaults to `False`):
-                Whether to renormalize the logits after applying all the logits processors or warpers (including the
-                custom ones). It's highly recommended to set this flag to `True` as the search algorithms suppose the
-                score logits are normalized but some logit processors or warpers break the normalization.
-            stop_token_ids (`List[int]`, *optional*):
-                When specified, the generation will stop at one of the token ids specified.
-            stopping_criteria (`StoppingCriteriaList`, *optional*):
-                 Custom stopping criteria that complement the default stopping criteria built from arguments and a
-                 model's config. If a stopping criteria is passed that is already created with the arguments or a
-                 model's config an error is thrown. This feature is intended for advanced users.
-            constraints (`List[Constraint]`, *optional*):
-                 Custom constraints that can be added to the generation to ensure that the output will contain the use
-                 of certain tokens as defined by `Constraint` objects, in the most sensible way possible.
-            output_attentions (`bool`, *optional*, defaults to `model.config.output_attentions` or `False` if the config does not set any value):
-                Whether or not to return the attentions tensors of all attention layers. See `attentions` under
-                returned tensors for more details.
-            output_hidden_states (`bool`, *optional*, defaults to `model.config.output_hidden_states` or `False` if the config does not set any value):
-                Whether or not to return the hidden states of all layers. See `hidden_states` under returned tensors
-                for more details.
-            output_scores (`bool`, *optional*, defaults to `model.config.output_scores` or `False` if the config does not set any value):
-                Whether or not to return the prediction scores. See `scores` under returned tensors for more details.
-            return_dict_in_generate (`bool`, *optional*, defaults to `model.config.return_dict_in_generate` or `False` if the config does not set any value):
-                Whether or not to return a [`~utils.ModelOutput`] instead of a plain tuple.
-            forced_bos_token_id (`int`, *optional*, defaults to `model.config.forced_bos_token_id`):
-                The id of the token to force as the first generated token after the `decoder_start_token_id`. Useful
-                for multilingual models like [mBART](../model_doc/mbart) where the first generated token needs to be
-                the target language token.
-            forced_eos_token_id (`int`, *optional*, defaults to `model.config.forced_eos_token_id`):
-                The id of the token to force as the last generated token when `max_length` is reached.
-            remove_invalid_values (`bool`, *optional*, defaults to `model.config.remove_invalid_values`):
-                Whether to remove possible *nan* and *inf* outputs of the model to prevent the generation method to
-                crash. Note that using `remove_invalid_values` can slow down generation.
-=======
->>>>>>> 17292440
             synced_gpus (`bool`, *optional*, defaults to `False`):
                 Whether to continue running the while loop until max_length (needed for ZeRO stage 3)
             kwargs:
@@ -1298,44 +1148,16 @@
         logits_processor = logits_processor if logits_processor is not None else LogitsProcessorList()
         stopping_criteria = stopping_criteria if stopping_criteria is not None else StoppingCriteriaList()
 
-<<<<<<< HEAD
-        pad_token_id = pad_token_id if pad_token_id is not None else self.config.pad_token_id
-        eos_token_id = eos_token_id if eos_token_id is not None else self.config.eos_token_id
-
-        if eos_token_id is None and hasattr(self.config, "decoder"):
-            eos_token_id = self.config.decoder.eos_token_id
-
-        if isinstance(eos_token_id, int):
-            eos_token_id = [eos_token_id]
-
-        if pad_token_id is None and eos_token_id is not None:
-=======
         if generation_config.pad_token_id is None and generation_config.eos_token_id is not None:
->>>>>>> 17292440
             if model_kwargs.get("attention_mask", None) is None:
                 logger.warning(
                     "The attention mask and the pad token id were not set. As a consequence, you may observe "
                     "unexpected behavior. Please pass your input's `attention_mask` to obtain reliable results."
                 )
-<<<<<<< HEAD
-            logger.warning(f"Setting `pad_token_id` to `eos_token_id`:{eos_token_id[0]} for open-end generation.")
-            # Setting the first eos_token_id
-            pad_token_id = eos_token_id[0]
-
-        output_scores = output_scores if output_scores is not None else self.config.output_scores
-        output_attentions = output_attentions if output_attentions is not None else self.config.output_attentions
-        output_hidden_states = (
-            output_hidden_states if output_hidden_states is not None else self.config.output_hidden_states
-        )
-        return_dict_in_generate = (
-            return_dict_in_generate if return_dict_in_generate is not None else self.config.return_dict_in_generate
-        )
-=======
             logger.warning(
                 f"Setting `pad_token_id` to `eos_token_id`:{generation_config.eos_token_id} for open-end generation."
             )
             generation_config.pad_token_id = generation_config.eos_token_id
->>>>>>> 17292440
 
         # 3. Define model inputs
         # inputs_tensor has to be defined
@@ -1502,14 +1324,7 @@
 
         # 9. prepare stopping criteria
         stopping_criteria = self._get_stopping_criteria(
-<<<<<<< HEAD
-            max_length=max_length,
-            max_time=max_time,
-            stop_token_ids=stop_token_ids,
-            stopping_criteria=stopping_criteria,
-=======
             generation_config=generation_config, stopping_criteria=stopping_criteria
->>>>>>> 17292440
         )
         # 10. go into different generation modes
         if is_greedy_gen_mode:
@@ -1798,7 +1613,7 @@
         logits_warper: Optional[LogitsProcessorList] = None,
         stopping_criteria: Optional[StoppingCriteriaList] = None,
         pad_token_id: Optional[int] = None,
-        eos_token_id: Optional[Union[int, List[int]]] = None,
+        eos_token_id: Optional[int] = None,
         output_attentions: Optional[bool] = None,
         output_hidden_states: Optional[bool] = None,
         output_scores: Optional[bool] = None,
@@ -1880,21 +1695,12 @@
         logits_processor = logits_processor if logits_processor is not None else LogitsProcessorList()
         logits_warper = logits_warper if logits_warper is not None else LogitsProcessorList()
         stopping_criteria = stopping_criteria if stopping_criteria is not None else StoppingCriteriaList()
-<<<<<<< HEAD
-        pad_token_id = pad_token_id if pad_token_id is not None else self.config.pad_token_id
-        eos_token_id = eos_token_id if eos_token_id is not None else self.config.eos_token_id
-        if isinstance(eos_token_id, int):
-            eos_token_id = [eos_token_id]
-        output_scores = output_scores if output_scores is not None else self.config.output_scores
-        output_attentions = output_attentions if output_attentions is not None else self.config.output_attentions
-=======
         pad_token_id = pad_token_id if pad_token_id is not None else self.generation_config.pad_token_id
         eos_token_id = eos_token_id if eos_token_id is not None else self.generation_config.eos_token_id
         output_scores = output_scores if output_scores is not None else self.generation_config.output_scores
         output_attentions = (
             output_attentions if output_attentions is not None else self.generation_config.output_attentions
         )
->>>>>>> 17292440
         output_hidden_states = (
             output_hidden_states if output_hidden_states is not None else self.generation_config.output_hidden_states
         )
@@ -2113,7 +1919,7 @@
 
             # if eos_token was found in one sentence, set sentence to finished
             if eos_token_id is not None:
-                unfinished_sequences = unfinished_sequences.mul((sum(next_tokens == i for i in eos_token_id)).long())
+                unfinished_sequences = unfinished_sequences.mul((next_tokens != eos_token_id).long())
 
             # stop when each sentence is finished, or if we exceed the maximum length
             if unfinished_sequences.max() == 0 or stopping_criteria(input_ids, scores):
@@ -2150,7 +1956,7 @@
         stopping_criteria: Optional[StoppingCriteriaList] = None,
         max_length: Optional[int] = None,
         pad_token_id: Optional[int] = None,
-        eos_token_id: Optional[Union[int, List[int]]] = None,
+        eos_token_id: Optional[int] = None,
         output_attentions: Optional[bool] = None,
         output_hidden_states: Optional[bool] = None,
         output_scores: Optional[bool] = None,
@@ -2248,21 +2054,12 @@
                 UserWarning,
             )
             stopping_criteria = validate_stopping_criteria(stopping_criteria, max_length)
-<<<<<<< HEAD
-        pad_token_id = pad_token_id if pad_token_id is not None else self.config.pad_token_id
-        eos_token_id = eos_token_id if eos_token_id is not None else self.config.eos_token_id
-        if isinstance(eos_token_id, int):
-            eos_token_id = [eos_token_id]
-        output_scores = output_scores if output_scores is not None else self.config.output_scores
-        output_attentions = output_attentions if output_attentions is not None else self.config.output_attentions
-=======
         pad_token_id = pad_token_id if pad_token_id is not None else self.generation_config.pad_token_id
         eos_token_id = eos_token_id if eos_token_id is not None else self.generation_config.eos_token_id
         output_scores = output_scores if output_scores is not None else self.generation_config.output_scores
         output_attentions = (
             output_attentions if output_attentions is not None else self.generation_config.output_attentions
         )
->>>>>>> 17292440
         output_hidden_states = (
             output_hidden_states if output_hidden_states is not None else self.generation_config.output_hidden_states
         )
@@ -2354,7 +2151,7 @@
 
             # if eos_token was found in one sentence, set sentence to finished
             if eos_token_id is not None:
-                unfinished_sequences = unfinished_sequences.mul((sum(next_tokens == i for i in eos_token_id)).long())
+                unfinished_sequences = unfinished_sequences.mul((next_tokens != eos_token_id).long())
 
             # stop when each sentence is finished, or if we exceed the maximum length
             if unfinished_sequences.max() == 0 or stopping_criteria(input_ids, scores):
@@ -2392,7 +2189,7 @@
         logits_warper: Optional[LogitsProcessorList] = None,
         max_length: Optional[int] = None,
         pad_token_id: Optional[int] = None,
-        eos_token_id: Optional[Union[int, List[int]]] = None,
+        eos_token_id: Optional[int] = None,
         output_attentions: Optional[bool] = None,
         output_hidden_states: Optional[bool] = None,
         output_scores: Optional[bool] = None,
@@ -2510,21 +2307,12 @@
             )
             stopping_criteria = validate_stopping_criteria(stopping_criteria, max_length)
         logits_warper = logits_warper if logits_warper is not None else LogitsProcessorList()
-<<<<<<< HEAD
-        pad_token_id = pad_token_id if pad_token_id is not None else self.config.pad_token_id
-        eos_token_id = eos_token_id if eos_token_id is not None else self.config.eos_token_id
-        if isinstance(eos_token_id, int):
-            eos_token_id = [eos_token_id]
-        output_scores = output_scores if output_scores is not None else self.config.output_scores
-        output_attentions = output_attentions if output_attentions is not None else self.config.output_attentions
-=======
         pad_token_id = pad_token_id if pad_token_id is not None else self.generation_config.pad_token_id
         eos_token_id = eos_token_id if eos_token_id is not None else self.generation_config.eos_token_id
         output_scores = output_scores if output_scores is not None else self.generation_config.output_scores
         output_attentions = (
             output_attentions if output_attentions is not None else self.generation_config.output_attentions
         )
->>>>>>> 17292440
         output_hidden_states = (
             output_hidden_states if output_hidden_states is not None else self.generation_config.output_hidden_states
         )
@@ -2619,7 +2407,7 @@
 
             # if eos_token was found in one sentence, set sentence to finished
             if eos_token_id is not None:
-                unfinished_sequences = unfinished_sequences.mul((sum(next_tokens == i for i in eos_token_id)).long())
+                unfinished_sequences = unfinished_sequences.mul((next_tokens != eos_token_id).long())
 
             # stop when each sentence is finished, or if we exceed the maximum length
             if unfinished_sequences.max() == 0 or stopping_criteria(input_ids, scores):
@@ -2657,7 +2445,7 @@
         stopping_criteria: Optional[StoppingCriteriaList] = None,
         max_length: Optional[int] = None,
         pad_token_id: Optional[int] = None,
-        eos_token_id: Optional[Union[int, List[int]]] = None,
+        eos_token_id: Optional[int] = None,
         output_attentions: Optional[bool] = None,
         output_hidden_states: Optional[bool] = None,
         output_scores: Optional[bool] = None,
@@ -2971,7 +2759,7 @@
         logits_warper: Optional[LogitsProcessorList] = None,
         max_length: Optional[int] = None,
         pad_token_id: Optional[int] = None,
-        eos_token_id: Optional[Union[int, List[int]]] = None,
+        eos_token_id: Optional[int] = None,
         output_attentions: Optional[bool] = None,
         output_hidden_states: Optional[bool] = None,
         output_scores: Optional[bool] = None,
@@ -3290,7 +3078,7 @@
         stopping_criteria: Optional[StoppingCriteriaList] = None,
         max_length: Optional[int] = None,
         pad_token_id: Optional[int] = None,
-        eos_token_id: Optional[Union[int, List[int]]] = None,
+        eos_token_id: Optional[int] = None,
         output_attentions: Optional[bool] = None,
         output_hidden_states: Optional[bool] = None,
         output_scores: Optional[bool] = None,
@@ -3412,21 +3200,12 @@
                 UserWarning,
             )
             stopping_criteria = validate_stopping_criteria(stopping_criteria, max_length)
-<<<<<<< HEAD
-        pad_token_id = pad_token_id if pad_token_id is not None else self.config.pad_token_id
-        eos_token_id = eos_token_id if eos_token_id is not None else self.config.eos_token_id
-        if isinstance(eos_token_id, int):
-            eos_token_id = [eos_token_id]
-        output_scores = output_scores if output_scores is not None else self.config.output_scores
-        output_attentions = output_attentions if output_attentions is not None else self.config.output_attentions
-=======
         pad_token_id = pad_token_id if pad_token_id is not None else self.generation_config.pad_token_id
         eos_token_id = eos_token_id if eos_token_id is not None else self.generation_config.eos_token_id
         output_scores = output_scores if output_scores is not None else self.generation_config.output_scores
         output_attentions = (
             output_attentions if output_attentions is not None else self.generation_config.output_attentions
         )
->>>>>>> 17292440
         output_hidden_states = (
             output_hidden_states if output_hidden_states is not None else self.generation_config.output_hidden_states
         )
@@ -3665,7 +3444,7 @@
         stopping_criteria: Optional[StoppingCriteriaList] = None,
         max_length: Optional[int] = None,
         pad_token_id: Optional[int] = None,
-        eos_token_id: Optional[Union[int, List[int]]] = None,
+        eos_token_id: Optional[int] = None,
         output_attentions: Optional[bool] = None,
         output_hidden_states: Optional[bool] = None,
         output_scores: Optional[bool] = None,
@@ -3794,21 +3573,12 @@
             stopping_criteria = validate_stopping_criteria(stopping_criteria, max_length)
         if len(stopping_criteria) == 0:
             warnings.warn("You don't have defined any stopping_criteria, this will likely loop forever", UserWarning)
-<<<<<<< HEAD
-        pad_token_id = pad_token_id if pad_token_id is not None else self.config.pad_token_id
-        eos_token_id = eos_token_id if eos_token_id is not None else self.config.eos_token_id
-        if isinstance(eos_token_id, int):
-            eos_token_id = [eos_token_id]
-        output_scores = output_scores if output_scores is not None else self.config.output_scores
-        output_attentions = output_attentions if output_attentions is not None else self.config.output_attentions
-=======
         pad_token_id = pad_token_id if pad_token_id is not None else self.generation_config.pad_token_id
         eos_token_id = eos_token_id if eos_token_id is not None else self.generation_config.eos_token_id
         output_scores = output_scores if output_scores is not None else self.generation_config.output_scores
         output_attentions = (
             output_attentions if output_attentions is not None else self.generation_config.output_attentions
         )
->>>>>>> 17292440
         output_hidden_states = (
             output_hidden_states if output_hidden_states is not None else self.generation_config.output_hidden_states
         )
