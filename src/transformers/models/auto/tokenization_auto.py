--- conflicted
+++ resolved
@@ -245,12 +245,8 @@
         (TapasConfig, (TapasTokenizer, None)),
         (LEDConfig, (LEDTokenizer, LEDTokenizerFast)),
         (ConvBertConfig, (ConvBertTokenizer, ConvBertTokenizerFast)),
-<<<<<<< HEAD
-        (Wav2Vec2Config, (Wav2Vec2Tokenizer, None)),
         (IBertConfig, (RobertaTokenizer, RobertaTokenizerFast)),
-=======
         (Wav2Vec2Config, (Wav2Vec2CTCTokenizer, None)),
->>>>>>> cb38ffcc
     ]
 )
 
