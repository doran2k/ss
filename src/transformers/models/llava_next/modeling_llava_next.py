# coding=utf-8
# Copyright 2024 the HuggingFace Inc. team. All rights reserved.
#
# Licensed under the Apache License, Version 2.0 (the "License");
# you may not use this file except in compliance with the License.
# You may obtain a copy of the License at
#
#     http://www.apache.org/licenses/LICENSE-2.0
#
# Unless required by applicable law or agreed to in writing, software
# distributed under the License is distributed on an "AS IS" BASIS,
# WITHOUT WARRANTIES OR CONDITIONS OF ANY KIND, either express or implied.
# See the License for the specific language governing permissions and
# limitations under the License.
"""PyTorch Llava-NeXT model."""

import math
from dataclasses import dataclass
from typing import List, Optional, Tuple, Union

import numpy as np
import torch
import torch.utils.checkpoint
from torch import nn

from ...activations import ACT2FN
from ...generation import GenerationMixin
from ...image_processing_utils import select_best_resolution
from ...modeling_outputs import ModelOutput
from ...modeling_utils import PreTrainedModel
from ...utils import (
    add_start_docstrings,
    add_start_docstrings_to_model_forward,
    logging,
    replace_return_docstrings,
)
from ..auto import AutoModel, AutoModelForCausalLM
from .configuration_llava_next import LlavaNextConfig


logger = logging.get_logger(__name__)

_CONFIG_FOR_DOC = "LlavaNextConfig"


def get_anyres_image_grid_shape(image_size, grid_pinpoints, patch_size):
    """
    Calculate the shape of the image patch grid after the preprocessing for images of any resolution.

    Args:
        image_size (`tuple`):
            The size of the input image in the format (width, height).
        grid_pinpoints (`List`):
            A list containing possible resolutions. Each item in the list should be a tuple or list
            of the form `(height, width)`.
        patch_size (`int`):
            The size of each image patch.

    Returns:
        tuple: The shape of the image patch grid in the format (width, height).
    """
    if not isinstance(grid_pinpoints, list):
        raise TypeError("grid_pinpoints should be a list of tuples or lists")

    # ! VERY IMPORTANT if image_size is tensor, must convert to into tuple, otherwise it will cause wrong calculate
    if not isinstance(image_size, (list, tuple)):
        if not isinstance(image_size, (torch.Tensor, np.ndarray)):
            raise TypeError(
                f"image_size invalid type: {type(image_size)} not valid, should be either list, tuple, np.ndarray or tensor"
            )
        image_size = image_size.tolist()

    height, width = select_best_resolution(image_size, grid_pinpoints)
    return height // patch_size, width // patch_size


def image_size_to_num_patches(image_size, grid_pinpoints, patch_size: int):
    """
    Calculate the number of patches after the preprocessing for images of any resolution.

    Args:
        image_size (`torch.LongTensor` or `np.ndarray` or `Tuple[int, int]`):
            The size of the input image in the format (height, width). ?
        grid_pinpoints (`List`):
            A list containing possible resolutions. Each item in the list should be a tuple or list
            of the form `(height, width)`.
        patch_size (`int`):
            The size of each image patch.

    Returns:
        int: the number of patches
    """
    if not isinstance(grid_pinpoints, list):
        raise TypeError("grid_pinpoints should be a list of tuples or lists")

    # ! VERY IMPORTANT if image_size is tensor, must convert to into tuple, otherwise it will cause wrong calculate
    if not isinstance(image_size, (list, tuple)):
        if not isinstance(image_size, (torch.Tensor, np.ndarray)):
            raise TypeError(f"image_size invalid type {type(image_size)} with value {image_size}")
        image_size = image_size.tolist()

    best_resolution = select_best_resolution(image_size, grid_pinpoints)
    height, width = best_resolution
    num_patches = 0
    # consider change to ceil(height/patch_size)*ceil(width/patch_size) + 1
    for i in range(0, height, patch_size):
        for j in range(0, width, patch_size):
            num_patches += 1
    # add the base patch
    num_patches += 1
    return num_patches


def unpad_image(tensor, original_size):
    """
    Unpads a PyTorch tensor of a padded and resized image.

    Args:
        tensor (`torch.Tensor`):
            The image tensor, assumed to be of shape (num_channels, height, width).
        original_size (`tuple`):
            The original size of the image (height, width).

    Returns:
        `torch.Tensor`: The unpadded image tensor.
    """
    if not isinstance(original_size, (list, tuple)):
        if not isinstance(original_size, (torch.Tensor, np.ndarray)):
            raise TypeError(
                f"image_size invalid type: {type(original_size)} not valid, should be either list, tuple, np.ndarray or tensor"
            )
        original_size = original_size.tolist()
    original_height, original_width = original_size
    current_height, current_width = tensor.shape[1:]

    original_aspect_ratio = original_width / original_height
    current_aspect_ratio = current_width / current_height

    if original_aspect_ratio > current_aspect_ratio:
        scale_factor = current_width / original_width
        new_height = int(round(original_height * scale_factor, 7))
        padding = (current_height - new_height) // 2
        unpadded_tensor = tensor[:, padding : current_height - padding, :]
    else:
        scale_factor = current_height / original_height
        new_width = int(round(original_width * scale_factor, 7))
        padding = (current_width - new_width) // 2
        unpadded_tensor = tensor[:, :, padding : current_width - padding]

    return unpadded_tensor


@dataclass
class LlavaNextCausalLMOutputWithPast(ModelOutput):
    """
    Base class for LlavaNext causal language model (or autoregressive) outputs.

    Args:
        loss (`torch.FloatTensor` of shape `(1,)`, *optional*, returned when `labels` is provided):
            Language modeling loss (for next-token prediction).
        logits (`torch.FloatTensor` of shape `(batch_size, sequence_length, config.vocab_size)`):
            Prediction scores of the language modeling head (scores for each vocabulary token before SoftMax).
        past_key_values (`tuple(tuple(torch.FloatTensor))`, *optional*, returned when `use_cache=True` is passed or when `config.use_cache=True`):
            Tuple of `tuple(torch.FloatTensor)` of length `config.n_layers`, with each tuple having 2 tensors of shape
            `(batch_size, num_heads, sequence_length, embed_size_per_head)`)

            Contains pre-computed hidden-states (key and values in the self-attention blocks) that can be used (see
            `past_key_values` input) to speed up sequential decoding.
        hidden_states (`tuple(torch.FloatTensor)`, *optional*, returned when `output_hidden_states=True` is passed or when `config.output_hidden_states=True`):
            Tuple of `torch.FloatTensor` (one for the output of the embeddings, if the model has an embedding layer, +
            one for the output of each layer) of shape `(batch_size, sequence_length, hidden_size)`.

            Hidden-states of the model at the output of each layer plus the optional initial embedding outputs.
        attentions (`tuple(torch.FloatTensor)`, *optional*, returned when `output_attentions=True` is passed or when `config.output_attentions=True`):
            Tuple of `torch.FloatTensor` (one for each layer) of shape `(batch_size, num_heads, sequence_length,
            sequence_length)`.

            Attentions weights after the attention softmax, used to compute the weighted average in the self-attention
            heads.
        image_hidden_states (`torch.FloatTensor`, *optional*):
            A `torch.FloatTensor` of size (batch_size * num_patches, num_images, sequence_length, hidden_size)`.
            image_hidden_states of the model produced by the vision encoder and after projecting the last hidden state.
    """

    loss: Optional[torch.FloatTensor] = None
    logits: torch.FloatTensor = None
    past_key_values: Optional[List[torch.FloatTensor]] = None
    hidden_states: Optional[Tuple[torch.FloatTensor]] = None
    attentions: Optional[Tuple[torch.FloatTensor]] = None
    image_hidden_states: Optional[torch.FloatTensor] = None


# Copied from transformers.models.llava.modeling_llava.LlavaMultiModalProjector with Llava->LlavaNext
class LlavaNextMultiModalProjector(nn.Module):
    def __init__(self, config: LlavaNextConfig):
        super().__init__()

        self.linear_1 = nn.Linear(config.vision_config.hidden_size, config.text_config.hidden_size, bias=True)
        self.act = ACT2FN[config.projector_hidden_act]
        self.linear_2 = nn.Linear(config.text_config.hidden_size, config.text_config.hidden_size, bias=True)

    def forward(self, image_features):
        hidden_states = self.linear_1(image_features)
        hidden_states = self.act(hidden_states)
        hidden_states = self.linear_2(hidden_states)
        return hidden_states


LLAVA_NEXT_START_DOCSTRING = r"""
    This model inherits from [`PreTrainedModel`]. Check the superclass documentation for the generic methods the
    library implements for all its model (such as downloading or saving, resizing the input embeddings, pruning heads
    etc.)

    This model is also a PyTorch [torch.nn.Module](https://pytorch.org/docs/stable/nn.html#torch.nn.Module) subclass.
    Use it as a regular PyTorch Module and refer to the PyTorch documentation for all matter related to general usage
    and behavior.

    Parameters:
        config ([`LlavaNextConfig`] or [`LlavaNextVisionConfig`]):
            Model configuration class with all the parameters of the model. Initializing with a config file does not
            load the weights associated with the model, only the configuration. Check out the
            [`~PreTrainedModel.from_pretrained`] method to load the model weights.
"""


@add_start_docstrings(
    "The bare LLaMA Model outputting raw hidden-states without any specific head on top.",
    LLAVA_NEXT_START_DOCSTRING,
)
# Copied from transformers.models.llava.modeling_llava.LlavaPreTrainedModel with Llava->LlavaNext,llava->llava_next
class LlavaNextPreTrainedModel(PreTrainedModel):
    config_class = LlavaNextConfig
    base_model_prefix = "model"
    supports_gradient_checkpointing = True
    _no_split_modules = ["LlavaNextVisionAttention"]
    _skip_keys_device_placement = "past_key_values"
    _supports_cache_class = True
    _supports_flash_attn_2 = True
    _supports_sdpa = True

    def _init_weights(self, module):
        # important: this ported version of LlavaNext isn't meant for training from scratch - only
        # inference and fine-tuning - so the proper init weights code has been removed - the original codebase
        # https://github.com/haotian-liu/LLaVA/tree/main/llava_next should serve for that purpose
        std = (
            self.config.initializer_range
            if hasattr(self.config, "initializer_range")
            else self.config.text_config.initializer_range
        )

        if hasattr(module, "class_embedding"):
            module.class_embedding.data.normal_(mean=0.0, std=std)

        if isinstance(module, (nn.Linear, nn.Conv2d)):
            module.weight.data.normal_(mean=0.0, std=std)
            if module.bias is not None:
                module.bias.data.zero_()
        elif isinstance(module, nn.Embedding):
            module.weight.data.normal_(mean=0.0, std=std)
            if module.padding_idx is not None:
                module.weight.data[module.padding_idx].zero_()


LLAVA_NEXT_INPUTS_DOCSTRING = r"""
    Args:
        input_ids (`torch.LongTensor` of shape `(batch_size, sequence_length)`):
            Indices of input sequence tokens in the vocabulary. Padding will be ignored by default should you provide
            it.

            Indices can be obtained using [`AutoTokenizer`]. See [`PreTrainedTokenizer.encode`] and
            [`PreTrainedTokenizer.__call__`] for details.

            [What are input IDs?](../glossary#input-ids)
        pixel_values (`torch.FloatTensor` of shape `(batch_size, num_channels, image_size, image_size)):
            The tensors corresponding to the input images. Pixel values can be obtained using
            [`AutoImageProcessor`]. See [`LlavaNextImageProcessor.__call__`] for details. [`LlavaProcessor`] uses
            [`LlavaNextImageProcessor`] for processing images.
        image_sizes (`torch.LongTensor` of shape `(batch_size, 2)`, *optional*):
            The sizes of the images in the batch, being (height, width) for each image.
        attention_mask (`torch.Tensor` of shape `(batch_size, sequence_length)`, *optional*):
            Mask to avoid performing attention on padding token indices. Mask values selected in `[0, 1]`:

            - 1 for tokens that are **not masked**,
            - 0 for tokens that are **masked**.

            [What are attention masks?](../glossary#attention-mask)

            Indices can be obtained using [`AutoTokenizer`]. See [`PreTrainedTokenizer.encode`] and
            [`PreTrainedTokenizer.__call__`] for details.

            If `past_key_values` is used, optionally only the last `decoder_input_ids` have to be input (see
            `past_key_values`).

            If you want to change padding behavior, you should read [`modeling_opt._prepare_decoder_attention_mask`]
            and modify to your needs. See diagram 1 in [the paper](https://arxiv.org/abs/1910.13461) for more
            information on the default strategy.

            - 1 indicates the head is **not masked**,
            - 0 indicates the head is **masked**.
        position_ids (`torch.LongTensor` of shape `(batch_size, sequence_length)`, *optional*):
            Indices of positions of each input sequence tokens in the position embeddings. Selected in the range `[0,
            config.n_positions - 1]`. [What are position IDs?](../glossary#position-ids)
        past_key_values (`tuple(tuple(torch.FloatTensor))`, *optional*, returned when `use_cache=True` is passed or when `config.use_cache=True`):
            Tuple of `tuple(torch.FloatTensor)` of length `config.n_layers`, with each tuple having 2 tensors of shape
            `(batch_size, num_heads, sequence_length, embed_size_per_head)`) and 2 additional tensors of shape
            `(batch_size, num_heads, encoder_sequence_length, embed_size_per_head)`.

            Contains pre-computed hidden-states (key and values in the self-attention blocks and in the cross-attention
            blocks) that can be used (see `past_key_values` input) to speed up sequential decoding.

            If `past_key_values` are used, the user can optionally input only the last `decoder_input_ids` (those that
            don't have their past key value states given to this model) of shape `(batch_size, 1)` instead of all
            `decoder_input_ids` of shape `(batch_size, sequence_length)`.
        inputs_embeds (`torch.FloatTensor` of shape `(batch_size, sequence_length, hidden_size)`, *optional*):
            Optionally, instead of passing `input_ids` you can choose to directly pass an embedded representation. This
            is useful if you want more control over how to convert `input_ids` indices into associated vectors than the
            model's internal embedding lookup matrix.
        vision_feature_layer (`int`, *optional*, defaults to -2):
            The index of the layer to select the vision feature.
        vision_feature_select_strategy (`str`, *optional*, defaults to `"default"`):
            The feature selection strategy used to select the vision feature from the vision backbone.
            Can be one of `"default"` or `"full"`. If `"default"`, the CLS token is removed from the vision features.
            If `"full"`, the full vision features are used.
        use_cache (`bool`, *optional*):
            If set to `True`, `past_key_values` key value states are returned and can be used to speed up decoding (see
            `past_key_values`).
        output_attentions (`bool`, *optional*):
            Whether or not to return the attentions tensors of all attention layers. See `attentions` under returned
            tensors for more detail.
        output_hidden_states (`bool`, *optional*):
            Whether or not to return the hidden states of all layers. See `hidden_states` under returned tensors for
            more detail.
        return_dict (`bool`, *optional*):
            Whether or not to return a [`~utils.ModelOutput`] instead of a plain tuple.
        cache_position (`torch.LongTensor` of shape `(sequence_length)`, *optional*):
            Indices depicting the position of the input sequence tokens in the sequence. Contrarily to `position_ids`,
            this tensor is not affected by padding. It is used to update the cache in the correct position and to infer
            the complete sequence length.
"""


@add_start_docstrings(
    """The LLAVA-NeXT model which consists of a vision backbone and a language model.""",
    LLAVA_NEXT_START_DOCSTRING,
)
class LlavaNextForConditionalGeneration(LlavaNextPreTrainedModel, GenerationMixin):
    def __init__(self, config: LlavaNextConfig):
        super().__init__(config)
        self.vision_tower = AutoModel.from_config(config.vision_config)

        self.multi_modal_projector = LlavaNextMultiModalProjector(config)
        embed_std = 1 / math.sqrt(config.text_config.hidden_size)
        self.image_newline = nn.Parameter(torch.randn(config.text_config.hidden_size, dtype=self.dtype) * embed_std)

        self.vocab_size = config.text_config.vocab_size
        self.language_model = AutoModelForCausalLM.from_config(config.text_config)
        self.pad_token_id = self.config.pad_token_id if self.config.pad_token_id is not None else -1
        self._padding_side = "left"  # set it to left by default, user can use setter to change padding_sides
        self.post_init()

    @property
    def padding_side(self):
        return self._padding_side

    @padding_side.setter
    def padding_side(self, padding_side: str):
        if padding_side not in ["left", "right"]:
            raise ValueError(f"{padding_side} is not `left` or `right`.")
        self._padding_side = padding_side

    # Copied from transformers.models.llava.modeling_llava.LlavaForConditionalGeneration.get_input_embeddings
    def get_input_embeddings(self):
        return self.language_model.get_input_embeddings()

    # Copied from transformers.models.llava.modeling_llava.LlavaForConditionalGeneration.set_input_embeddings
    def set_input_embeddings(self, value):
        self.language_model.set_input_embeddings(value)

    # Copied from transformers.models.llava.modeling_llava.LlavaForConditionalGeneration.get_output_embeddings
    def get_output_embeddings(self):
        return self.language_model.get_output_embeddings()

    # Copied from transformers.models.llava.modeling_llava.LlavaForConditionalGeneration.set_output_embeddings
    def set_output_embeddings(self, new_embeddings):
        self.language_model.set_output_embeddings(new_embeddings)

    # Copied from transformers.models.llava.modeling_llava.LlavaForConditionalGeneration.set_decoder
    def set_decoder(self, decoder):
        self.language_model.set_decoder(decoder)

    # Copied from transformers.models.llava.modeling_llava.LlavaForConditionalGeneration.get_decoder
    def get_decoder(self):
        return self.language_model.get_decoder()

    # Copied from transformers.models.llava.modeling_llava.LlavaForConditionalGeneration.tie_weights
    def tie_weights(self):
        return self.language_model.tie_weights()

    # Copied from transformers.models.llava.modeling_llava.LlavaForConditionalGeneration.resize_token_embeddings
    def resize_token_embeddings(self, new_num_tokens: Optional[int] = None, pad_to_multiple_of=None) -> nn.Embedding:
        model_embeds = self.language_model.resize_token_embeddings(new_num_tokens, pad_to_multiple_of)
        # update vocab size
        self.config.text_config.vocab_size = model_embeds.num_embeddings
        self.vocab_size = model_embeds.num_embeddings
        return model_embeds

    def _merge_input_ids_with_image_features(
        self,
        image_features,
        feature_lens,
        inputs_embeds,
        input_ids,
        attention_mask,
        position_ids=None,
        labels=None,
        image_token_index=None,
        ignore_index=-100,
    ):
        """
        Merge input_ids with with image features into final embeddings

        Args:
            image_features (`torch.Tensor` of shape `(all_feature_lens, embed_dim)`):
                All vision vectors of all images in the batch
            feature_lens (`torch.LongTensor` of shape `(num_images)`):
                The length of visual embeddings of each image as stacked in `image_features`
            inputs_embeds (`torch.Tensor` of shape `(batch_size, sequence_length, embed_dim)`):
                Token embeddings before merging with visual embeddings
            input_ids (`torch.LongTensor` of shape `(batch_size, sequence_length)`):
                Input_ids of tokens, possibly filled with image token
            attention_mask (`torch.LongTensor` of shape `(batch_size, sequence_length)`):
                Mask to avoid performing attention on padding token indices.
            position_ids (`torch.LongTensor` of shape `(batch_size, sequence_length)`):
                Indices of positions of each input sequence tokens in the position embeddings. Selected in the range `[0,
                config.n_positions - 1]`.
            labels (`torch.Tensor` of shape `(batch_size, sequence_length)`, *optional*)
                :abels need to be recalculated to support training (if provided)
            image_token_index (`int`, *optional*)
                Token id used to indicate the special "image" token. Defaults to `config.image_token_index`
            ignore_index (`int`, *optional*)
                Value that is used to pad `labels` and will be ignored when calculated loss. Default: -100.
        Returns:
            final_embedding, final_attention_mask, position_ids, final_labels

        Explanation:
            each image has variable length embeddings, with length specified by feature_lens
            image_features is concatenation of all visual embed vectors
            task: fill each <image> with the correct number of visual embeddings
            Example:
                X (5 patches), Y (3 patches), Z (8)
                X, Y are in the same sequence (in-context learning)
            if right padding
                input_ids: [
                    a b c d e f X g h i j k Y l m
                    o p q r Z s t u v _ _ _ _ _ _
                ]
                input_ids should be: [
                    a b c d e f X X X X X g h i j k Y Y Y l m
                    o p q r Z Z Z Z Z Z Z Z s t u v _ _ _ _ _
                ]
                labels should be: [
                    a b c d e f _ _ _ _ _ g h i j k _ _ _ l m
                    o p q r _ _ _ _ _ _ _ _ s t u v _ _ _ _ _
                ]
            elif left padding
                input_ids: [
                    a b c d e f X g h i j k Y l m
                    _ _ _ _ _ _ o p q r Z s t u v
                ]
                input_ids should be: [
                    a b c d e f X X X X X g h i j k Y Y Y l m
                    _ _ _ _ _ o p q r Z Z Z Z Z Z Z Z s t u v
                ]
                labels should be: [
                    a b c d e f _ _ _ _ _ g h i j k _ _ _ l m
                    _ _ _ _ _ o p q r _ _ _ _ _ _ _ _ s t u v
                ]
            Edge cases:
                * If tokens are same but image token sizes are different, then cannot infer left or right padding
                ```python
                cat_img = Image.open(requests.get("http://images.cocodataset.org/val2017/000000039769.jpg", stream=True).raw)
                chart_img = Image.open(requests.get("https://github.com/haotian-liu/LLaVA/blob/1a91fc274d7c35a9b50b3cb29c4247ae5837ce39/images/llava_v1_5_radar.jpg?raw=true", stream=True).raw)
                prompts = [
                    "[INST] <image>\nWhat is shown in this image? [/INST]",
                    "[INST] <image>\nWhat is shown in this image? [/INST]",
                ]
                inputs = processor(prompts, [chart_img, cat_img], return_tensors='pt', padding=True).to("cuda")
                    chart_img has 2634 tokens, while cat_img has 2340 tokens
                ```

                input_ids: [
                    a b c d X g h
                    i j Y k l m n
                ]
                where X is 3 tokens while Y is 5, this mean after merge
                if left-padding (batched generation)
                    input_ids should be: [
                        _ _ a b c d X X X g h
                        i j Y Y Y Y Y k l m n
                    ]
                elif (right padding) (training)
                    input_ids should be: [
                        a b c d X X X g h _ _
                        i j Y Y Y Y Y k l m n
                    ]
        """
        image_token_index = image_token_index if image_token_index is not None else self.config.image_token_index
        ignore_index = ignore_index if ignore_index is not None else self.config.ignore_index

        if self.training and self.padding_side == "left":
            logger.warning_once(
                "Padding side is set to 'left' but the model is in training mode. For training "
                "it is recommended to set `model.padding_side='right' and `processor.tokenizer.padding_side='right'`. "
                "If that's intended, ignore this warning"
            )
        if not self.training and self.padding_side == "right":
            logger.warning_once(
                "Padding side is set to 'right' but the model is in inference mode. For correct "
                "generation results, please set `model.padding_side='left'` and `processor.tokenizer.padding_side='left'`. "
                "If that's intended, ignore this warning"
            )

        with torch.no_grad():
            # ! in llava 1.6, number of patches is variable
            num_images = feature_lens.size(0)
            num_image_features, embed_dim = image_features.shape
            if feature_lens.sum() != num_image_features:
                raise ValueError(f"{feature_lens=} / {feature_lens.sum()} != {image_features.shape=}")
            batch_size = input_ids.shape[0]
            _left_padding = torch.any(attention_mask[:, 0] == 0)
            _right_padding = torch.any(attention_mask[:, -1] == 0)

            left_padding = self.padding_side == "left"
            if batch_size > 1:
                if _left_padding and _right_padding:
                    raise ValueError(f"both side of attention_mask has zero, invalid. {attention_mask}")
                elif _right_padding and left_padding:
                    left_padding = False
                elif _left_padding and not left_padding:
                    left_padding = True

            # Whether to turn off right padding
            # 1. Create a mask to know where special image tokens are
            special_image_token_mask = input_ids == image_token_index
            # special_image_token_mask: [bsz, seqlen]
            num_special_image_tokens = torch.sum(special_image_token_mask, dim=-1)
            # num_special_image_tokens: [bsz]
            # Reserve for padding of num_images
            total_num_special_image_tokens = torch.sum(special_image_token_mask)
            if total_num_special_image_tokens != num_images:
                raise ValueError(
                    f"Number of image tokens in input_ids ({total_num_special_image_tokens}) different from num_images ({num_images})."
                )
            # Compute the maximum embed dimension
            # max_image_feature_lens is max_feature_lens per batch
            feature_lens = feature_lens.to(input_ids.device)
            feature_lens_batch = feature_lens.split(num_special_image_tokens.tolist(), dim=0)
            feature_lens_batch_sum = torch.tensor([x.sum() for x in feature_lens_batch], device=input_ids.device)
            embed_sequence_lengths = (
                (attention_mask == 1).long().sum(-1) - num_special_image_tokens + feature_lens_batch_sum
            )
            max_embed_dim = embed_sequence_lengths.max()

            batch_indices, non_image_indices = torch.where((input_ids != image_token_index) & (attention_mask == 1))
            # 2. Compute the positions where text should be written
            # Calculate new positions for text tokens in merged image-text sequence.
            # `special_image_token_mask` identifies image tokens. Each image token will be replaced by `nb_text_tokens_per_images` text tokens.
            # `torch.cumsum` computes how each image token shifts subsequent text token positions.
            # - 1 to adjust for zero-based indexing, as `cumsum` inherently increases indices by one.
            # ! instead of special_image_token_mask * (num_image_patches - 1)
            #   special_image_token_mask * (num_feature_len - 1)
            special_image_token_mask = special_image_token_mask.long()
            special_image_token_mask[special_image_token_mask == 1] = feature_lens - 1
            new_token_positions = torch.cumsum((special_image_token_mask + 1), -1) - 1
            if left_padding:
                # shift right token positions so that they are ending at the same number
                # the below here was incorrect? new_token_positions += new_token_positions[:, -1].max() - new_token_positions[:, -1:]
                new_token_positions += max_embed_dim - 1 - new_token_positions[:, -1:]

            text_to_overwrite = new_token_positions[batch_indices, non_image_indices]

        # 3. Create the full embedding, already padded to the maximum position
        final_embedding = torch.zeros(
            batch_size, max_embed_dim, embed_dim, dtype=inputs_embeds.dtype, device=inputs_embeds.device
        )
        final_attention_mask = torch.zeros(
            batch_size, max_embed_dim, dtype=attention_mask.dtype, device=inputs_embeds.device
        )
        final_input_ids = torch.full(
            (batch_size, max_embed_dim), self.pad_token_id, dtype=input_ids.dtype, device=inputs_embeds.device
        )
        # In case the Vision model or the Language model has been offloaded to CPU, we need to manually
        # set the corresponding tensors into their correct target device.
        target_device = inputs_embeds.device
        batch_indices, non_image_indices, text_to_overwrite = (
            batch_indices.to(target_device),
            non_image_indices.to(target_device),
            text_to_overwrite.to(target_device),
        )
        attention_mask = attention_mask.to(target_device)
        input_ids = input_ids.to(target_device)

        # 4. Fill the embeddings based on the mask. If we have ["hey" "<image>", "how", "are"]
        # we need to index copy on [0, 577, 578, 579] for the text and [1:576] for the image features
        final_embedding[batch_indices, text_to_overwrite] = inputs_embeds[batch_indices, non_image_indices]
        final_attention_mask[batch_indices, text_to_overwrite] = attention_mask[batch_indices, non_image_indices]
        final_input_ids[batch_indices, text_to_overwrite] = input_ids[batch_indices, non_image_indices]
        final_labels = None
        if labels is not None:
            labels = labels.to(target_device)
            final_labels = torch.full_like(final_attention_mask, ignore_index).to(torch.long)
            final_labels[batch_indices, text_to_overwrite] = labels[batch_indices, non_image_indices]

        # 5. Fill the embeddings corresponding to the images. Anything that is not `text_positions` needs filling (#29835)
        with torch.no_grad():
            image_to_overwrite = torch.full(
                (batch_size, max_embed_dim), True, dtype=torch.bool, device=inputs_embeds.device
            )
            image_to_overwrite[batch_indices, text_to_overwrite] = False
            embed_indices = torch.arange(max_embed_dim).unsqueeze(0).to(target_device)
            embed_indices = embed_indices.expand(batch_size, max_embed_dim)
            embed_seq_lens = embed_sequence_lengths[:, None].to(target_device)

            if left_padding:
                # exclude padding on the left
                max_embed_dim = max_embed_dim.to(target_device)
                val = (max_embed_dim - embed_indices) <= embed_seq_lens
            else:
                # exclude padding on the right
                val = embed_indices < embed_seq_lens
            image_to_overwrite &= val

            if image_to_overwrite.sum() != num_image_features:
                raise ValueError(
                    f"{image_to_overwrite.sum()=} != {num_image_features=} The input provided to the model are wrong. "
                    f"The number of image tokens is {torch.sum(special_image_token_mask)} while"
                    f" the number of image given to the model is {num_images}. "
                    f"This prevents correct indexing and breaks batch generation."
                )
        final_embedding[image_to_overwrite] = image_features.contiguous().reshape(-1, embed_dim).to(target_device)
        final_attention_mask |= image_to_overwrite
        position_ids = (final_attention_mask.cumsum(-1) - 1).masked_fill_((final_attention_mask == 0), 1)

        return final_embedding, final_attention_mask, position_ids, final_labels, final_input_ids

    def pack_image_features(self, image_features, image_sizes, vision_feature_select_strategy, image_newline=None):
        """
        Reshape, unpad and then pack each image_feature into a single image_features tensor containing all visual vectors.

        Args:
            image_features (`List[torch.Tensor]` of length num_images, each of shape `(num_patches, image_length, embed_dim)`)
                List of image feature tensor, each contains all the visual feature of all patches.
            image_sizes (`torch.Tensor` of shape `(num_images, 2)`)
                Actual image size of each images (H, W).
            vision_feature_select_strategy (`str`)
                The feature selection strategy used to select the vision feature from the vision backbone.
            image_newline (`torch.Tensor` of shape `(embed_dim)`)
                New line embedding vector.
        Returns:
            image_features (`torch.Tensor` of shape `(all_feat_len, embed_dim)`)
            feature_lens (`List[int]`)
                token length of each image in image_features
        """
        new_image_features = []
        feature_lens = []
        for image_idx, image_feature in enumerate(image_features):
            if image_feature.shape[0] > 1:
                base_image_feature = image_feature[0]
                image_feature = image_feature[1:]
                height = width = self.config.vision_config.image_size // self.config.vision_config.patch_size

                if vision_feature_select_strategy == "default":
                    expected_num_patches = height * width
                elif vision_feature_select_strategy == "full":
                    expected_num_patches = height * width + 1
                if expected_num_patches != base_image_feature.shape[0]:
                    raise ValueError("The number of patches is not consistent with the image size.")

                num_patch_height, num_patch_width = get_anyres_image_grid_shape(
                    image_sizes[image_idx],
                    self.config.image_grid_pinpoints,
                    self.config.vision_config.image_size,
                )
                image_feature = image_feature.view(num_patch_height, num_patch_width, height, width, -1)
                image_feature = image_feature.permute(4, 0, 2, 1, 3).contiguous()
                image_feature = image_feature.flatten(1, 2).flatten(2, 3)
                image_feature = unpad_image(image_feature, image_sizes[image_idx])
                if image_newline is not None:
                    image_feature = torch.cat(
                        (
                            image_feature,
                            image_newline[:, None, None].expand(*image_feature.shape[:-1], 1).to(image_feature.dtype),
                        ),
                        dim=-1,
                    )
                image_feature = image_feature.flatten(1, 2).transpose(0, 1)
                image_feature = torch.cat((base_image_feature, image_feature), dim=0)
            else:
                image_feature = image_feature[0]
                if image_newline is not None:
                    image_feature = torch.cat((image_feature, image_newline[None].to(image_feature)), dim=0)
            new_image_features.append(image_feature)
            feature_lens.append(image_feature.size(0))
        image_features = torch.cat(new_image_features, dim=0)
        feature_lens = torch.tensor(feature_lens, dtype=torch.long, device=image_features.device)
        return image_features, feature_lens

    def get_image_features(
        self,
        pixel_values: torch.FloatTensor,
        image_sizes: torch.Tensor,
        vision_feature_layer: int,
        vision_feature_select_strategy: str,
    ):
        """
        Obtains image last hidden states from the vision tower and apply multimodal projection.

        Args:
            pixel_values (`torch.FloatTensor]` of shape `(batch_size, num_patches, channels, height, width)`)
               The tensors corresponding to the input images.
            image_sizes (`torch.Tensor` of shape `(num_images, 2)`)
                Actual image size of each images (H, W).
            vision_feature_layer (`int`):
                The index of the layer to select the vision feature.
            vision_feature_select_strategy (`str`):
                The feature selection strategy used to select the vision feature from the vision backbone.
                Can be one of `"default"` or `"full"`
        Returns:
            image_features (List[`torch.Tensor`]): List of image feature tensor, each contains all the visual feature of all patches
            and are of shape `(num_patches, image_length, embed_dim)`).
        """
        # ! infer image_num_patches from image_sizes
        image_num_patches = [
            image_size_to_num_patches(
                image_size=imsize,
                grid_pinpoints=self.config.image_grid_pinpoints,
                patch_size=self.config.vision_config.image_size,
            )
            for imsize in image_sizes
        ]
        if pixel_values.dim() == 5:
            # stacked if input is (batch_size, num_patches, num_channels, height, width)
            _pixel_values_list = [pix_val[:num_patch] for pix_val, num_patch in zip(pixel_values, image_num_patches)]
            pixel_values = torch.cat(_pixel_values_list, dim=0)
        elif pixel_values.dim() != 4:
            # otherwise has to be stacked from list of (num_patches, num_channels, height, width)
            raise ValueError(f"pixel_values of shape {pixel_values.shape}, expect to be of 4 or 5 dimensions")

        image_features = self.vision_tower(pixel_values, output_hidden_states=True)
        selected_image_feature = image_features.hidden_states[vision_feature_layer]
        if vision_feature_select_strategy == "default":
            selected_image_feature = selected_image_feature[:, 1:]
        elif vision_feature_select_strategy == "full":
            selected_image_feature = selected_image_feature
        image_features = self.multi_modal_projector(selected_image_feature)
        image_features = torch.split(image_features, image_num_patches, dim=0)
        return image_features

    @add_start_docstrings_to_model_forward(LLAVA_NEXT_INPUTS_DOCSTRING)
    @replace_return_docstrings(output_type=LlavaNextCausalLMOutputWithPast, config_class=_CONFIG_FOR_DOC)
    def forward(
        self,
        input_ids: torch.LongTensor = None,
        pixel_values: torch.FloatTensor = None,
        image_sizes: Optional[torch.LongTensor] = None,
        attention_mask: Optional[torch.Tensor] = None,
        position_ids: Optional[torch.LongTensor] = None,
        past_key_values: Optional[List[torch.FloatTensor]] = None,
        inputs_embeds: Optional[torch.FloatTensor] = None,
        vision_feature_layer: Optional[int] = None,
        vision_feature_select_strategy: Optional[str] = None,
        labels: Optional[torch.LongTensor] = None,
        use_cache: Optional[bool] = None,
        output_attentions: Optional[bool] = None,
        output_hidden_states: Optional[bool] = None,
        return_dict: Optional[bool] = None,
        cache_position: Optional[torch.LongTensor] = None,
        num_logits_to_keep: int = 0,
    ) -> Union[Tuple, LlavaNextCausalLMOutputWithPast]:
        r"""
        Args:
            labels (`torch.LongTensor` of shape `(batch_size, sequence_length)`, *optional*):
                Labels for computing the masked language modeling loss. Indices should either be in `[0, ...,
                config.vocab_size]` or -100 (see `input_ids` docstring). Tokens with indices set to `-100` are ignored
                (masked), the loss is only computed for the tokens with labels in `[0, ..., config.vocab_size]`.

            num_logits_to_keep (`int`, *optional*):
                Calculate logits for the last `num_logits_to_keep` tokens. If `0`, calculate logits for all
                `input_ids` (special case). Only last token logits are needed for generation, and calculating them only for that
                token can save memory, which becomes pretty significant for long sequences or large vocabulary size.

        Returns:

        Example:

        ```python
        >>> from PIL import Image
        >>> import requests
        >>> from transformers import AutoProcessor, LlavaNextForConditionalGeneration

        >>> model = LlavaNextForConditionalGeneration.from_pretrained("llava-hf/llava-v1.6-mistral-7b-hf")
        >>> processor = AutoProcessor.from_pretrained("llava-hf/llava-v1.6-mistral-7b-hf")

        >>> prompt = "[INST] <image>\nWhat is shown in this image? [/INST]"
        >>> url = "https://www.ilankelman.org/stopsigns/australia.jpg"
        >>> image = Image.open(requests.get(url, stream=True).raw)

        >>> inputs = processor(images=image, text=prompt, return_tensors="pt")

        >>> # Generate
        >>> generate_ids = model.generate(**inputs, max_length=30)
        >>> processor.batch_decode(generate_ids, skip_special_tokens=True, clean_up_tokenization_spaces=False)[0]
        "[INST]  \nWhat is shown in this image? [/INST] The image appears to be a radar chart, which is a type of multi-dimensional plot (...)"
        ```"""

        output_attentions = output_attentions if output_attentions is not None else self.config.output_attentions
        output_hidden_states = (
            output_hidden_states if output_hidden_states is not None else self.config.output_hidden_states
        )
        return_dict = return_dict if return_dict is not None else self.config.use_return_dict
        vision_feature_layer = (
            vision_feature_layer if vision_feature_layer is not None else self.config.vision_feature_layer
        )
        vision_feature_select_strategy = (
            vision_feature_select_strategy
            if vision_feature_select_strategy is not None
            else self.config.vision_feature_select_strategy
        )

        if (input_ids is None) ^ (inputs_embeds is not None):
            raise ValueError("You must specify exactly one of input_ids or inputs_embeds")

        if pixel_values is not None and inputs_embeds is not None:
            raise ValueError(
                "You cannot specify both pixel_values and inputs_embeds at the same time, and must specify either one"
            )

        if inputs_embeds is None:
            inputs_embeds = self.get_input_embeddings()(input_ids)

        if pixel_values is not None and pixel_values.size(0) > 0:
            image_features = self.get_image_features(
                pixel_values,
                image_sizes,
                vision_feature_layer=vision_feature_layer,
                vision_feature_select_strategy=vision_feature_select_strategy,
            )

            # NOTE we only support multimodal_patch_merge_type == "spatial_unpad"
            image_features, feature_lens = self.pack_image_features(
                image_features,
                image_sizes,
                vision_feature_select_strategy=vision_feature_select_strategy,
                image_newline=self.image_newline,
            )

<<<<<<< HEAD
=======
        if legacy_processing:
            logger.warning_once(
                "Expanding inputs for image tokens in LLaVa-NeXT should be done in processing. "
                "Please add `patch_size` and `vision_feature_select_strategy` to the model's processing config or set directly "
                "with `processor.patch_size = {{patch_size}}` and processor.vision_feature_select_strategy = {{vision_feature_select_strategy}}`. "
                "Using processors without these attributes in the config is deprecated and will throw an error in v4.50."
            )
            if input_ids.shape[1] != 1:
                inputs_embeds = inputs_embeds.to(image_features.dtype)
                inputs_embeds, attention_mask, position_ids, labels, _ = self._merge_input_ids_with_image_features(
                    image_features,
                    feature_lens,
                    inputs_embeds,
                    input_ids,
                    attention_mask,
                    position_ids,
                    labels=labels,
                )
                cache_position = torch.arange(attention_mask.shape[1], device=attention_mask.device)
            else:
                # Retrieve the first layer to inspect the logits and mask out the hidden states
                # that are set to 0
                first_layer_past_key_value = past_key_values[0][0][:, :, :, 0]

                # Sum all dimensions of head_dim (-2) to avoid random errors such as: https://github.com/huggingface/transformers/pull/28032#issuecomment-1863691941
                batch_index, non_attended_tokens = torch.where(first_layer_past_key_value.float().sum(-2) == 0)

                # Get the target length
                target_length = input_ids.shape[1]
                past_length = first_layer_past_key_value.shape[-1]

                extended_attention_mask = torch.ones(
                    (attention_mask.shape[0], past_length),
                    dtype=attention_mask.dtype,
                    device=attention_mask.device,
                )

                # Filter out only the tokens that can be un-attended, this can happen
                # if one uses Llava + Fused modules where the cache on the
                # first iteration is already big enough, or if one passes custom cache
                valid_indices = non_attended_tokens < extended_attention_mask.size(-1)
                new_batch_index = batch_index[valid_indices]
                new_non_attended_tokens = non_attended_tokens[valid_indices]

                # Zero-out the places where we don't need to attend
                extended_attention_mask[new_batch_index, new_non_attended_tokens] = 0
                attention_mask = torch.cat((extended_attention_mask, attention_mask[:, -target_length:]), dim=1)
                position_ids = torch.sum(attention_mask, dim=1).unsqueeze(-1) - 1
                cache_position = torch.arange(attention_mask.shape[1], device=attention_mask.device)[-target_length:]

        # TODO: @raushan retain only the new behavior after v4.47
        elif image_features is not None:
>>>>>>> 597efd21
            n_image_tokens = (input_ids == self.config.image_token_index).sum().item()
            n_image_features = image_features.shape[0]
            if n_image_tokens != n_image_features:
                raise ValueError(
                    f"Image features and image tokens do not match: tokens: {n_image_tokens}, features {n_image_features}"
                )
            special_image_mask = (
                (input_ids == self.config.image_token_index)
                .unsqueeze(-1)
                .expand_as(inputs_embeds)
                .to(inputs_embeds.device)
            )
            image_features = image_features.to(inputs_embeds.device, inputs_embeds.dtype)
            inputs_embeds = inputs_embeds.masked_scatter(special_image_mask, image_features)

        outputs = self.language_model(
            attention_mask=attention_mask,
            position_ids=position_ids,
            past_key_values=past_key_values,
            inputs_embeds=inputs_embeds,
            use_cache=use_cache,
            output_attentions=output_attentions,
            output_hidden_states=output_hidden_states,
            return_dict=return_dict,
            cache_position=cache_position,
            num_logits_to_keep=num_logits_to_keep,
        )

        logits = outputs[0]

        loss = None
        if labels is not None:
            # Shift so that tokens < n predict n
            if attention_mask is not None:
                # we use the input attention mask to shift the logits and labels, because it is 2D.
                # we also crop attn mask in case it is longer, which happens in PrefixTuning with peft
                shift_attention_mask = attention_mask[:, -(logits.shape[1] - 1) :].to(logits.device)
                shift_logits = logits[..., :-1, :][shift_attention_mask.to(logits.device) != 0].contiguous()
                shift_labels = labels[..., 1:][shift_attention_mask.to(labels.device) != 0].contiguous()
            else:
                shift_logits = logits[..., :-1, :].contiguous()
                shift_labels = labels[..., 1:].contiguous()
            # Flatten the tokens
            loss_fct = nn.CrossEntropyLoss()
            loss = loss_fct(
                shift_logits.view(-1, shift_logits.size(-1)), shift_labels.view(-1).to(shift_logits.device)
            )

        if not return_dict:
            output = (logits,) + outputs[1:]
            return (loss,) + output if loss is not None else output

        return LlavaNextCausalLMOutputWithPast(
            loss=loss,
            logits=logits,
            past_key_values=outputs.past_key_values,
            hidden_states=outputs.hidden_states,
            attentions=outputs.attentions,
            image_hidden_states=image_features if pixel_values is not None else None,
        )

    def prepare_inputs_for_generation(
        self,
        input_ids,
        past_key_values=None,
        inputs_embeds=None,
        pixel_values=None,
        image_sizes=None,
        attention_mask=None,
        cache_position=None,
        num_logits_to_keep=None,
        **kwargs,
    ):
        # Overwritten -- in specific circumstances we don't want to forward image inputs to the model

        model_inputs = self.language_model.prepare_inputs_for_generation(
            input_ids,
            past_key_values=past_key_values,
            inputs_embeds=inputs_embeds,
            attention_mask=attention_mask,
            cache_position=cache_position,
            num_logits_to_keep=num_logits_to_keep,
            **kwargs,
        )

        # If we're in cached decoding stage, pixel values should be None because input ids do not contain special image token anymore
        # Otherwise we need pixel values to be passed to model
        if cache_position[0] == 0:
            model_inputs["pixel_values"] = pixel_values
            model_inputs["image_sizes"] = image_sizes

        return model_inputs<|MERGE_RESOLUTION|>--- conflicted
+++ resolved
@@ -854,61 +854,6 @@
                 image_newline=self.image_newline,
             )
 
-<<<<<<< HEAD
-=======
-        if legacy_processing:
-            logger.warning_once(
-                "Expanding inputs for image tokens in LLaVa-NeXT should be done in processing. "
-                "Please add `patch_size` and `vision_feature_select_strategy` to the model's processing config or set directly "
-                "with `processor.patch_size = {{patch_size}}` and processor.vision_feature_select_strategy = {{vision_feature_select_strategy}}`. "
-                "Using processors without these attributes in the config is deprecated and will throw an error in v4.50."
-            )
-            if input_ids.shape[1] != 1:
-                inputs_embeds = inputs_embeds.to(image_features.dtype)
-                inputs_embeds, attention_mask, position_ids, labels, _ = self._merge_input_ids_with_image_features(
-                    image_features,
-                    feature_lens,
-                    inputs_embeds,
-                    input_ids,
-                    attention_mask,
-                    position_ids,
-                    labels=labels,
-                )
-                cache_position = torch.arange(attention_mask.shape[1], device=attention_mask.device)
-            else:
-                # Retrieve the first layer to inspect the logits and mask out the hidden states
-                # that are set to 0
-                first_layer_past_key_value = past_key_values[0][0][:, :, :, 0]
-
-                # Sum all dimensions of head_dim (-2) to avoid random errors such as: https://github.com/huggingface/transformers/pull/28032#issuecomment-1863691941
-                batch_index, non_attended_tokens = torch.where(first_layer_past_key_value.float().sum(-2) == 0)
-
-                # Get the target length
-                target_length = input_ids.shape[1]
-                past_length = first_layer_past_key_value.shape[-1]
-
-                extended_attention_mask = torch.ones(
-                    (attention_mask.shape[0], past_length),
-                    dtype=attention_mask.dtype,
-                    device=attention_mask.device,
-                )
-
-                # Filter out only the tokens that can be un-attended, this can happen
-                # if one uses Llava + Fused modules where the cache on the
-                # first iteration is already big enough, or if one passes custom cache
-                valid_indices = non_attended_tokens < extended_attention_mask.size(-1)
-                new_batch_index = batch_index[valid_indices]
-                new_non_attended_tokens = non_attended_tokens[valid_indices]
-
-                # Zero-out the places where we don't need to attend
-                extended_attention_mask[new_batch_index, new_non_attended_tokens] = 0
-                attention_mask = torch.cat((extended_attention_mask, attention_mask[:, -target_length:]), dim=1)
-                position_ids = torch.sum(attention_mask, dim=1).unsqueeze(-1) - 1
-                cache_position = torch.arange(attention_mask.shape[1], device=attention_mask.device)[-target_length:]
-
-        # TODO: @raushan retain only the new behavior after v4.47
-        elif image_features is not None:
->>>>>>> 597efd21
             n_image_tokens = (input_ids == self.config.image_token_index).sum().item()
             n_image_features = image_features.shape[0]
             if n_image_tokens != n_image_features:
