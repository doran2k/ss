--- conflicted
+++ resolved
@@ -511,19 +511,6 @@
     )
     def call(
         self,
-<<<<<<< HEAD
-        input_ids=None,
-        attention_mask=None,
-        token_type_ids=None,
-        position_ids=None,
-        head_mask=None,
-        inputs_embeds=None,
-        output_attentions=None,
-        output_hidden_states=None,
-        return_dict=None,
-        training=False,
-    ):
-=======
         input_ids: Optional[TFModelInputType] = None,
         attention_mask: Optional[Union[np.ndarray, tf.Tensor]] = None,
         token_type_ids: Optional[Union[np.ndarray, tf.Tensor]] = None,
@@ -534,9 +521,7 @@
         output_hidden_states: Optional[bool] = None,
         return_dict: Optional[bool] = None,
         training: Optional[bool] = False,
-        **kwargs,
     ) -> Union[Tuple, TFBaseModelOutput]:
->>>>>>> 5fe06b9b
 
         outputs = self.transformer(
             input_ids=input_ids,
@@ -588,20 +573,6 @@
     )
     def call(
         self,
-<<<<<<< HEAD
-        input_ids=None,
-        attention_mask=None,
-        token_type_ids=None,
-        position_ids=None,
-        head_mask=None,
-        inputs_embeds=None,
-        output_attentions=None,
-        output_hidden_states=None,
-        return_dict=None,
-        labels=None,
-        training=False,
-    ):
-=======
         input_ids: Optional[TFModelInputType] = None,
         attention_mask: Optional[Union[np.ndarray, tf.Tensor]] = None,
         token_type_ids: Optional[Union[np.ndarray, tf.Tensor]] = None,
@@ -613,9 +584,7 @@
         return_dict: Optional[bool] = None,
         labels: Optional[Union[np.ndarray, tf.Tensor]] = None,
         training: Optional[bool] = False,
-        **kwargs,
     ) -> Union[Tuple, TFCausalLMOutput]:
->>>>>>> 5fe06b9b
         r"""
         labels (`tf.Tensor` of shape `(batch_size, sequence_length)`, *optional*):
             Labels for computing the cross entropy classification loss. Indices should be in `[0, ...,
@@ -686,20 +655,6 @@
     @replace_return_docstrings(output_type=TFOpenAIGPTDoubleHeadsModelOutput, config_class=_CONFIG_FOR_DOC)
     def call(
         self,
-<<<<<<< HEAD
-        input_ids=None,
-        attention_mask=None,
-        token_type_ids=None,
-        position_ids=None,
-        head_mask=None,
-        inputs_embeds=None,
-        mc_token_ids=None,
-        output_attentions=None,
-        output_hidden_states=None,
-        return_dict=None,
-        training=False,
-    ):
-=======
         input_ids: Optional[TFModelInputType] = None,
         attention_mask: Optional[Union[np.ndarray, tf.Tensor]] = None,
         token_type_ids: Optional[Union[np.ndarray, tf.Tensor]] = None,
@@ -711,9 +666,7 @@
         output_hidden_states: Optional[bool] = None,
         return_dict: Optional[bool] = None,
         training: Optional[bool] = False,
-        **kwargs,
     ) -> Union[Tuple, TFOpenAIGPTDoubleHeadsModelOutput]:
->>>>>>> 5fe06b9b
         r"""
         mc_token_ids (`tf.Tensor` or `Numpy array` of shape `(batch_size, num_choices)`, *optional*, default to index of the last token of the input):
             Index of the classification token in each input sequence. Selected in the range `[0, input_ids.size(-1) -
@@ -845,20 +798,6 @@
     )
     def call(
         self,
-<<<<<<< HEAD
-        input_ids=None,
-        attention_mask=None,
-        token_type_ids=None,
-        position_ids=None,
-        head_mask=None,
-        inputs_embeds=None,
-        output_attentions=None,
-        output_hidden_states=None,
-        return_dict=None,
-        labels=None,
-        training=False,
-    ):
-=======
         input_ids: Optional[TFModelInputType] = None,
         attention_mask: Optional[Union[np.ndarray, tf.Tensor]] = None,
         token_type_ids: Optional[Union[np.ndarray, tf.Tensor]] = None,
@@ -870,9 +809,7 @@
         return_dict: Optional[bool] = None,
         labels: Optional[Union[np.ndarray, tf.Tensor]] = None,
         training: Optional[bool] = False,
-        **kwargs,
     ) -> Union[Tuple, TFSequenceClassifierOutput]:
->>>>>>> 5fe06b9b
         r"""
         labels (`tf.Tensor` of shape `(batch_size, sequence_length)`, *optional*):
             Labels for computing the cross entropy classification loss. Indices should be in `[0, ...,
