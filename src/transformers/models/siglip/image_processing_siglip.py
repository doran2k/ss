# coding=utf-8
# Copyright 2024 The HuggingFace Inc. team. All rights reserved.
#
# Licensed under the Apache License, Version 2.0 (the "License");
# you may not use this file except in compliance with the License.
# You may obtain a copy of the License at
#
#     http://www.apache.org/licenses/LICENSE-2.0
#
# Unless required by applicable law or agreed to in writing, software
# distributed under the License is distributed on an "AS IS" BASIS,
# WITHOUT WARRANTIES OR CONDITIONS OF ANY KIND, either express or implied.
# See the License for the specific language governing permissions and
# limitations under the License.
"""Image processor class for SigLIP."""

from typing import Dict, List, Optional, Union

from ...image_processing_utils import BaseImageProcessor, BatchFeature, get_size_dict
from ...image_transforms import (
    resize,
    to_channel_dimension_format,
)
from ...image_utils import (
    IMAGENET_STANDARD_MEAN,
    IMAGENET_STANDARD_STD,
    ChannelDimension,
    ImageInput,
    PILImageResampling,
    infer_channel_dimension_format,
    is_scaled_image,
    make_list_of_images,
    to_numpy_array,
    valid_images,
<<<<<<< HEAD
    validate_kwargs,
=======
    validate_preprocess_arguments,
>>>>>>> 1c9134f0
)
from ...utils import TensorType, is_vision_available, logging


logger = logging.get_logger(__name__)


if is_vision_available():
    import PIL


class SiglipImageProcessor(BaseImageProcessor):
    r"""
    Constructs a SigLIP image processor.

    Args:
        do_resize (`bool`, *optional*, defaults to `True`):
            Whether to resize the image's (height, width) dimensions to the specified `size`. Can be overridden by
            `do_resize` in the `preprocess` method.
        size (`Dict[str, int]` *optional*, defaults to `{"height": 224, "width": 224}`):
            Size of the image after resizing. Can be overridden by `size` in the `preprocess` method.
        resample (`PILImageResampling`, *optional*, defaults to `Resampling.BICUBIC`):
            Resampling filter to use if resizing the image. Can be overridden by `resample` in the `preprocess` method.
        do_rescale (`bool`, *optional*, defaults to `True`):
            Whether to rescale the image by the specified scale `rescale_factor`. Can be overridden by `do_rescale` in
            the `preprocess` method.
        rescale_factor (`int` or `float`, *optional*, defaults to `1/255`):
            Scale factor to use if rescaling the image. Can be overridden by `rescale_factor` in the `preprocess`
            method.
        do_normalize (`bool`, *optional*, defaults to `True`):
            Whether to normalize the image by the specified mean and standard deviation. Can be overridden by
            `do_normalize` in the `preprocess` method.
        image_mean (`float` or `List[float]`, *optional*, defaults to `[0.5, 0.5, 0.5]`):
            Mean to use if normalizing the image. This is a float or list of floats the length of the number of
            channels in the image. Can be overridden by the `image_mean` parameter in the `preprocess` method.
        image_std (`float` or `List[float]`, *optional*, defaults to `[0.5, 0.5, 0.5]`):
            Standard deviation to use if normalizing the image. This is a float or list of floats the length of the
            number of channels in the image. Can be overridden by the `image_std` parameter in the `preprocess` method.
            Can be overridden by the `image_std` parameter in the `preprocess` method.
    """

    model_input_names = ["pixel_values"]

    def __init__(
        self,
        do_resize: bool = True,
        size: Dict[str, int] = None,
        resample: PILImageResampling = PILImageResampling.BICUBIC,
        do_rescale: bool = True,
        rescale_factor: Union[int, float] = 1 / 255,
        do_normalize: bool = True,
        image_mean: Optional[Union[float, List[float]]] = None,
        image_std: Optional[Union[float, List[float]]] = None,
        **kwargs,
    ) -> None:
        super().__init__(**kwargs)
        size = size if size is not None else {"height": 224, "width": 224}
        image_mean = image_mean if image_mean is not None else IMAGENET_STANDARD_MEAN
        image_std = image_std if image_std is not None else IMAGENET_STANDARD_STD

        self.do_resize = do_resize
        self.size = size
        self.resample = resample
        self.do_rescale = do_rescale
        self.rescale_factor = rescale_factor
        self.do_normalize = do_normalize
        self.image_mean = image_mean
        self.image_std = image_std
        self._valid_processor_keys = [
            "images",
            "do_resize",
            "size",
            "resample",
            "do_rescale",
            "rescale_factor",
            "do_normalize",
            "image_mean",
            "image_std",
            "return_tensors",
            "data_format",
            "input_data_format",
        ]

    def preprocess(
        self,
        images: ImageInput,
        do_resize: bool = None,
        size: Dict[str, int] = None,
        resample: PILImageResampling = None,
        do_rescale: bool = None,
        rescale_factor: float = None,
        do_normalize: bool = None,
        image_mean: Optional[Union[float, List[float]]] = None,
        image_std: Optional[Union[float, List[float]]] = None,
        return_tensors: Optional[Union[str, TensorType]] = None,
        data_format: Optional[ChannelDimension] = ChannelDimension.FIRST,
        input_data_format: Optional[Union[str, ChannelDimension]] = None,
        **kwargs,
    ) -> PIL.Image.Image:
        """
        Preprocess an image or batch of images.

        Args:
            images (`ImageInput`):
                Image to preprocess. Expects a single or batch of images with pixel values ranging from 0 to 255. If
                passing in images with pixel values between 0 and 1, set `do_rescale=False`.
            do_resize (`bool`, *optional*, defaults to `self.do_resize`):
                Whether to resize the image.
            size (`Dict[str, int]`, *optional*, defaults to `self.size`):
                Size of the image after resizing.
            resample (`int`, *optional*, defaults to `self.resample`):
                Resampling filter to use if resizing the image. This can be one of the enum `PILImageResampling`. Only
                has an effect if `do_resize` is set to `True`.
            do_rescale (`bool`, *optional*, defaults to `self.do_rescale`):
                Whether to rescale the image.
            rescale_factor (`float`, *optional*, defaults to `self.rescale_factor`):
                Rescale factor to rescale the image by if `do_rescale` is set to `True`.
            do_normalize (`bool`, *optional*, defaults to `self.do_normalize`):
                Whether to normalize the image.
            image_mean (`float` or `List[float]`, *optional*, defaults to `self.image_mean`):
                Image mean to use for normalization. Only has an effect if `do_normalize` is set to `True`.
            image_std (`float` or `List[float]`, *optional*, defaults to `self.image_std`):
                Image standard deviation to use for normalization. Only has an effect if `do_normalize` is set to
                `True`.
            return_tensors (`str` or `TensorType`, *optional*):
                The type of tensors to return. Can be one of:
                - Unset: Return a list of `np.ndarray`.
                - `TensorType.TENSORFLOW` or `'tf'`: Return a batch of type `tf.Tensor`.
                - `TensorType.PYTORCH` or `'pt'`: Return a batch of type `torch.Tensor`.
                - `TensorType.NUMPY` or `'np'`: Return a batch of type `np.ndarray`.
                - `TensorType.JAX` or `'jax'`: Return a batch of type `jax.numpy.ndarray`.
            data_format (`ChannelDimension` or `str`, *optional*, defaults to `ChannelDimension.FIRST`):
                The channel dimension format for the output image. Can be one of:
                - `"channels_first"` or `ChannelDimension.FIRST`: image in (num_channels, height, width) format.
                - `"channels_last"` or `ChannelDimension.LAST`: image in (height, width, num_channels) format.
                - Unset: Use the channel dimension format of the input image.
            input_data_format (`ChannelDimension` or `str`, *optional*):
                The channel dimension format for the input image. If unset, the channel dimension format is inferred
                from the input image. Can be one of:
                - `"channels_first"` or `ChannelDimension.FIRST`: image in (num_channels, height, width) format.
                - `"channels_last"` or `ChannelDimension.LAST`: image in (height, width, num_channels) format.
                - `"none"` or `ChannelDimension.NONE`: image in (height, width) format.
        """
        do_resize = do_resize if do_resize is not None else self.do_resize
        size = size if size is not None else self.size
        size = get_size_dict(size, param_name="size", default_to_square=False)
        resample = resample if resample is not None else self.resample
        do_rescale = do_rescale if do_rescale is not None else self.do_rescale
        rescale_factor = rescale_factor if rescale_factor is not None else self.rescale_factor
        do_normalize = do_normalize if do_normalize is not None else self.do_normalize
        image_mean = image_mean if image_mean is not None else self.image_mean
        image_std = image_std if image_std is not None else self.image_std

        images = make_list_of_images(images)

        validate_kwargs(captured_kwargs=kwargs.keys(), valid_processor_keys=self._valid_processor_keys)

        if not valid_images(images):
            raise ValueError(
                "Invalid image type. Must be of type PIL.Image.Image, numpy.ndarray, "
                "torch.Tensor, tf.Tensor or jax.ndarray."
            )
        validate_preprocess_arguments(
            do_rescale=do_rescale,
            rescale_factor=rescale_factor,
            do_normalize=do_normalize,
            image_mean=image_mean,
            image_std=image_std,
            do_resize=do_resize,
            size=size,
            resample=resample,
        )
        # All transformations expect numpy arrays.
        images = [to_numpy_array(image) for image in images]

        if is_scaled_image(images[0]) and do_rescale:
            logger.warning_once(
                "It looks like you are trying to rescale already rescaled images. If the input"
                " images have pixel values between 0 and 1, set `do_rescale=False` to avoid rescaling them again."
            )

        if input_data_format is None:
            # We assume that all images have the same channel dimension format.
            input_data_format = infer_channel_dimension_format(images[0])

        if do_resize:
            height, width = size["height"], size["width"]
            images = [
                resize(image=image, size=(height, width), resample=resample, input_data_format=input_data_format)
                for image in images
            ]

        if do_rescale:
            images = [
                self.rescale(image=image, scale=rescale_factor, input_data_format=input_data_format)
                for image in images
            ]

        if do_normalize:
            images = [
                self.normalize(image=image, mean=image_mean, std=image_std, input_data_format=input_data_format)
                for image in images
            ]

        images = [
            to_channel_dimension_format(image, data_format, input_channel_dim=input_data_format) for image in images
        ]

        data = {"pixel_values": images}
        return BatchFeature(data=data, tensor_type=return_tensors)<|MERGE_RESOLUTION|>--- conflicted
+++ resolved
@@ -32,11 +32,8 @@
     make_list_of_images,
     to_numpy_array,
     valid_images,
-<<<<<<< HEAD
     validate_kwargs,
-=======
     validate_preprocess_arguments,
->>>>>>> 1c9134f0
 )
 from ...utils import TensorType, is_vision_available, logging
 
