# coding=utf-8
# Copyright 2024 Google Inc. HuggingFace Inc. team. All rights reserved.
#
#
# Licensed under the Apache License, Version 2.0 (the "License");
# you may not use this file except in compliance with the License.
# You may obtain a copy of the License at
#
#     http://www.apache.org/licenses/LICENSE-2.0
#
# Unless required by applicable law or agreed to in writing, software
# distributed under the License is distributed on an "AS IS" BASIS,
# WITHOUT WARRANTIES OR CONDITIONS OF ANY KIND, either express or implied.
# See the License for the specific language governing permissions and
# limitations under the License.
from typing import Optional, Tuple, Union

import torch
import torch.nn as nn
import torch.utils.checkpoint
from torch.nn import CrossEntropyLoss

from ...activations import ACT2FN
from ...cache_utils import Cache, HybridCache
from ...configuration_utils import PretrainedConfig
from ...modeling_outputs import (
    BaseModelOutputWithPast,
    CausalLMOutputWithPast,
)
from ...utils import (
    is_flash_attn_2_available,
    is_flash_attn_greater_or_equal,
    is_flash_attn_greater_or_equal_2_10,
    logging,
)
from ..gemma.modeling_gemma import (
    GemmaAttention,
    GemmaDecoderLayer,
    GemmaForCausalLM,
    GemmaForSequenceClassification,
    GemmaForTokenClassification,
    GemmaModel,
    GemmaPreTrainedModel,
    GemmaRMSNorm,
    apply_rotary_pos_emb,
    repeat_kv,
)


if is_flash_attn_2_available():
    from ...modeling_flash_attention_utils import _flash_attention_forward


logger = logging.get_logger(__name__)


class Gemma2Config(PretrainedConfig):
    r"""
    This is the configuration class to store the configuration of a [`Gemma2Model`]. It is used to instantiate an Gemma2
    model according to the specified arguments, defining the model architecture. Instantiating a configuration with the
    defaults will yield a similar configuration to that of the Gemma2-7B.
    e.g. [google/gemma2-7b](https://huggingface.co/google/gemma2-7b)
    Configuration objects inherit from [`PretrainedConfig`] and can be used to control the model outputs. Read the
    documentation from [`PretrainedConfig`] for more information.
    Args:
        vocab_size (`int`, *optional*, defaults to 256000):
            Vocabulary size of the Gemma2 model. Defines the number of different tokens that can be represented by the
            `inputs_ids` passed when calling [`Gemma2Model`]
        hidden_size (`int`, *optional*, defaults to 3072):
            Dimension of the hidden representations.
        intermediate_size (`int`, *optional*, defaults to 24576):
            Dimension of the MLP representations.
        num_hidden_layers (`int`, *optional*, defaults to 28):
            Number of hidden layers in the Transformer decoder.
        num_attention_heads (`int`, *optional*, defaults to 16):
            Number of attention heads for each attention layer in the Transformer decoder.
        num_key_value_heads (`int`, *optional*, defaults to 16):
            This is the number of key_value heads that should be used to implement Grouped Query Attention. If
            `num_key_value_heads=num_attention_heads`, the model will use Multi Head Attention (MHA), if
            `num_key_value_heads=1` the model will use Multi Query Attention (MQA) otherwise GQA is used. When
            converting a multi-head checkpoint to a GQA checkpoint, each group key and value head should be constructed
            by meanpooling all the original heads within that group. For more details checkout [this
            paper](https://arxiv.org/pdf/2305.13245.pdf). If it is not specified, will default to
            `num_attention_heads`.
        head_dim (`int`, *optional*, defaults to 256):
            The attention head dimension.
        hidden_activation (`str` or `function`, *optional*, defaults to `"gelu_pytorch_tanh"`):
            The non-linear activation function (function or string) in the decoder. Will default to `"gelu_pytorch_tanh"`
            if not specified. `"gelu_pytorch_tanh"` uses an approximation of the `"gelu"` activation function.
        max_position_embeddings (`int`, *optional*, defaults to 8192):
            The maximum sequence length that this model might ever be used with.
        initializer_range (`float`, *optional*, defaults to 0.02):
            The standard deviation of the truncated_normal_initializer for initializing all weight matrices.
        rms_norm_eps (`float`, *optional*, defaults to 1e-06):
            The epsilon used by the rms normalization layers.
        use_cache (`bool`, *optional*, defaults to `True`):
            Whether or not the model should return the last key/values attentions (not used by all models). Only
            relevant if `config.is_decoder=True`.
        pad_token_id (`int`, *optional*, defaults to 0):
            Padding token id.
        eos_token_id (`int`, *optional*, defaults to 1):
            End of stream token id.
        bos_token_id (`int`, *optional*, defaults to 2):
            Beginning of stream token id.
        tie_word_embeddings (`bool`, *optional*, defaults to `True`):
            Whether to tie weight embeddings
        rope_theta (`float`, *optional*, defaults to 10000.0):
            The base period of the RoPE embeddings.
        attention_bias (`bool`, defaults to `False`, *optional*, defaults to `False`):
            Whether to use a bias in the query, key, value and output projection layers during self-attention.
        attention_dropout (`float`, *optional*, defaults to 0.0):
            The dropout ratio for the attention probabilities.
        query_pre_attn_scalar (`float`, *optional*, defaults to 224): scaling factor used on the attention scores
        sliding_window (`int`, *optional*, defaults to 4096): in Gemma2, every other layer uses sliding window attention. This is the
            size of the sliding window.
        final_logit_softcapping (`float`, *optional*, defaults to 30.0): scaling factor when applying tanh softcapping on the logits.
        attn_logit_softcapping (`float`, *optional*, defaults to 50.0): scaling factor when applying tanh softcapping on the attention scores.
        cache_implementation (`str`, *optional*, defaults to `"hybrid"`): the cache type to be used with `generate`.

    ```python
    >>> from transformers import Gemma2Model, Gemma2Config
    >>> # Initializing a Gemma2 gemma2-7b style configuration
    >>> configuration = Gemma2Config()
    >>> # Initializing a model from the gemma2-7b style configuration
    >>> model = Gemma2Model(configuration)
    >>> # Accessing the model configuration
    >>> configuration = model.config
    ```"""

    model_type = "gemma2"
    keys_to_ignore_at_inference = ["past_key_values"]

    def __init__(
        self,
        vocab_size=256000,
        hidden_size=3072,
        intermediate_size=24576,
        num_hidden_layers=28,
        num_attention_heads=16,
        num_key_value_heads=16,
        head_dim=256,
        hidden_activation="gelu_pytorch_tanh",
        max_position_embeddings=8192,
        initializer_range=0.02,
        rms_norm_eps=1e-6,
        use_cache=True,
        pad_token_id=0,
        eos_token_id=1,
        bos_token_id=2,
        tie_word_embeddings=True,
        rope_theta=10000.0,
        attention_bias=False,
        attention_dropout=0.0,
        query_pre_attn_scalar=224,
        sliding_window=4096,
        final_logit_softcapping=30.0,
        attn_logit_softcapping=50.0,
        cache_implementation="hybrid",
        **kwargs,
    ):
        super().__init__(
            pad_token_id=pad_token_id,
            bos_token_id=bos_token_id,
            eos_token_id=eos_token_id,
            tie_word_embeddings=tie_word_embeddings,
            **kwargs,
        )
        self.vocab_size = vocab_size
        self.max_position_embeddings = max_position_embeddings
        self.hidden_size = hidden_size
        self.intermediate_size = intermediate_size
        self.num_hidden_layers = num_hidden_layers
        self.num_attention_heads = num_attention_heads
        self.head_dim = head_dim
        self.num_key_value_heads = num_key_value_heads
        self.initializer_range = initializer_range
        self.rms_norm_eps = rms_norm_eps
        self.use_cache = use_cache
        self.rope_theta = rope_theta
        self.attention_bias = attention_bias
        self.attention_dropout = attention_dropout
        self.hidden_activation = hidden_activation
        self.query_pre_attn_scalar = query_pre_attn_scalar
        self.sliding_window = sliding_window
        self.final_logit_softcapping = final_logit_softcapping
        self.attn_logit_softcapping = attn_logit_softcapping
        self.cache_implementation = cache_implementation


class Gemma2RMSNorm(GemmaRMSNorm):
    pass


class Gemma2MLP(nn.Module):
    def __init__(self, config):
        super().__init__()
        self.config = config
        self.hidden_size = config.hidden_size
        self.intermediate_size = config.intermediate_size
        self.gate_proj = nn.Linear(self.hidden_size, self.intermediate_size, bias=False)
        self.up_proj = nn.Linear(self.hidden_size, self.intermediate_size, bias=False)
        self.down_proj = nn.Linear(self.intermediate_size, self.hidden_size, bias=False)
        self.act_fn = ACT2FN[config.hidden_activation]

    def forward(self, x):
        return self.down_proj(self.act_fn(self.gate_proj(x)) * self.up_proj(x))


class Gemma2Attention(GemmaAttention):
    """Multi-headed attention from 'Attention Is All You Need' paper"""

    def __init__(self, config: Gemma2Config, layer_idx: Optional[int] = None):
        super().__init__(config, layer_idx)
        self.scaling = config.query_pre_attn_scalar**-0.5
        self.sliding_window = config.sliding_window if not bool(layer_idx % 2) else None

    def forward(
        self,
        hidden_states: torch.Tensor,
        attention_mask: Optional[torch.Tensor] = None,
        position_ids: Optional[torch.LongTensor] = None,
        past_key_value: Optional[Cache] = None,
        output_attentions: bool = False,
        use_cache: bool = False,
        cache_position: Optional[torch.LongTensor] = None,
    ) -> Tuple[torch.Tensor, Optional[torch.Tensor], Optional[Tuple[torch.Tensor]]]:
        bsz, q_len, _ = hidden_states.size()

        query_states = self.q_proj(hidden_states)
        key_states = self.k_proj(hidden_states)
        value_states = self.v_proj(hidden_states)

        query_states = query_states.view(bsz, q_len, self.num_heads, self.head_dim).transpose(1, 2)
        key_states = key_states.view(bsz, q_len, self.num_key_value_heads, self.head_dim).transpose(1, 2)
        value_states = value_states.view(bsz, q_len, self.num_key_value_heads, self.head_dim).transpose(1, 2)

        cos, sin = self.rotary_emb(value_states, position_ids)
        query_states, key_states = apply_rotary_pos_emb(query_states, key_states, cos, sin)

        if past_key_value is not None:
            # sin and cos are specific to RoPE models; cache_position needed for the static cache
            cache_kwargs = {
                "sin": sin,
                "cos": cos,
                "sliding_window": self.sliding_window,
                "cache_position": cache_position,
            }
            key_states, value_states = past_key_value.update(key_states, value_states, self.layer_idx, cache_kwargs)

        key_states = repeat_kv(key_states, self.num_key_value_groups)
        value_states = repeat_kv(value_states, self.num_key_value_groups)

        attn_weights = torch.matmul(query_states, key_states.transpose(2, 3)) * self.scaling

        if self.config.attn_logit_softcapping is not None:
            attn_weights = attn_weights / self.config.attn_logit_softcapping
            attn_weights = torch.tanh(attn_weights)
            attn_weights = attn_weights * self.config.attn_logit_softcapping
        if attention_mask is not None:  # no matter the length, we just slice it
            causal_mask = attention_mask[:, :, :, : key_states.shape[-2]]
            attn_weights = attn_weights + causal_mask

        # upcast attention to fp32
        attn_weights = nn.functional.softmax(attn_weights, dim=-1, dtype=torch.float32).to(query_states.dtype)
        attn_weights = nn.functional.dropout(attn_weights, p=self.attention_dropout, training=self.training)
        attn_output = torch.matmul(attn_weights, value_states)

        if attn_output.size() != (bsz, self.num_heads, q_len, self.head_dim):
            raise ValueError(
                f"`attn_output` should be of size {(bsz, self.num_heads, q_len, self.head_dim)}, but is"
                f" {attn_output.size()}"
            )

        attn_output = attn_output.transpose(1, 2).contiguous()

        attn_output = attn_output.view(bsz, q_len, -1)
        attn_output = self.o_proj(attn_output)

        if not output_attentions:
            attn_weights = None

        return attn_output, attn_weights, past_key_value


class Gemma2FlashAttention2(Gemma2Attention):
    """
    Gemma2 flash attention module. This module inherits from `Gemma2Attention` as the weights of the module stays
    untouched. The only required change would be on the forward pass where it needs to correctly call the public API of
    flash attention and deal with padding tokens in case the input contains any of them.
    """

    def __init__(self, *args, **kwargs):
        super().__init__(*args, **kwargs)

        # TODO: Should be removed once Flash Attention for RoCm is bumped to 2.1.
        # flash_attn<2.1 generates top-left aligned causal mask, while what is needed here is bottom-right alignement, that was made default for flash_attn>=2.1. This attribute is used to handle this difference. Reference: https://github.com/Dao-AILab/flash-attention/releases/tag/v2.1.0.
        # Beware that with flash_attn<2.1, using q_seqlen != k_seqlen (except for the case q_seqlen == 1) produces a wrong mask (top-left).
        self._flash_attn_uses_top_left_mask = not is_flash_attn_greater_or_equal_2_10()

    def forward(
        self,
        hidden_states: torch.Tensor,
        attention_mask: Optional[torch.LongTensor] = None,
        position_ids: Optional[torch.LongTensor] = None,
        past_key_value: Optional[Cache] = None,
        output_attentions: bool = False,
        use_cache: bool = False,
        cache_position: Optional[torch.LongTensor] = None,
    ) -> Tuple[torch.Tensor, Optional[torch.Tensor], Optional[Tuple[torch.Tensor]]]:
        output_attentions = False

        bsz, q_len, _ = hidden_states.size()

        query_states = self.q_proj(hidden_states)
        key_states = self.k_proj(hidden_states)
        value_states = self.v_proj(hidden_states)

        # Flash attention requires the input to have the shape
        # batch_size x seq_length x head_dim x hidden_dim
        # therefore we just need to keep the original shape
        query_states = query_states.view(bsz, q_len, self.num_heads, self.head_dim).transpose(1, 2)
        key_states = key_states.view(bsz, q_len, self.num_key_value_heads, self.head_dim).transpose(1, 2)
        value_states = value_states.view(bsz, q_len, self.num_key_value_heads, self.head_dim).transpose(1, 2)

        cos, sin = self.rotary_emb(value_states, position_ids)
        query_states, key_states = apply_rotary_pos_emb(query_states, key_states, cos, sin)

        if past_key_value is not None:
            # sin and cos are specific to RoPE models; cache_position needed for the static cache
            cache_kwargs = {
                "sin": sin,
                "cos": cos,
                "sliding_window": self.sliding_window,
                "cache_position": cache_position,
            }
            key_states, value_states = past_key_value.update(key_states, value_states, self.layer_idx, cache_kwargs)

        if attention_mask is not None:
            seq_len = attention_mask.shape[1]
            key_states = key_states[:, :, :seq_len]
            value_states = value_states[:, :, :seq_len]

        # TODO: These transpose are quite inefficient but Flash Attention requires the layout [batch_size, sequence_length, num_heads, head_dim]. We would need to refactor the KV cache
        # to be able to avoid many of these transpose/reshape/view.
        query_states = query_states.transpose(1, 2)
        key_states = key_states.transpose(1, 2)
        value_states = value_states.transpose(1, 2)

        dropout_rate = self.attention_dropout if self.training else 0.0

        # In PEFT, usually we cast the layer norms in float32 for training stability reasons
        # therefore the input hidden states gets silently casted in float32. Hence, we need
        # cast them back in the correct dtype just to be sure everything works as expected.
        # This might slowdown training & inference so it is recommended to not cast the LayerNorms
        # in fp32. (Gemma2RMSNorm handles it correctly)

        input_dtype = query_states.dtype
        if input_dtype == torch.float32:
            if torch.is_autocast_enabled():
                target_dtype = torch.get_autocast_gpu_dtype()
            # Handle the case where the model is quantized
            elif hasattr(self.config, "_pre_quantization_dtype"):
                target_dtype = self.config._pre_quantization_dtype
            else:
                target_dtype = self.q_proj.weight.dtype

            logger.warning_once(
                f"The input hidden states seems to be silently casted in float32, this might be related to"
                f" the fact you have upcasted embedding or layer norm layers in float32. We will cast back the input in"
                f" {target_dtype}."
            )

            query_states = query_states.to(target_dtype)
            key_states = key_states.to(target_dtype)
            value_states = value_states.to(target_dtype)

        attn_output = _flash_attention_forward(
            query_states,
            key_states,
            value_states,
            attention_mask,
            q_len,
            dropout=dropout_rate,
            softmax_scale=self.scaling,
            is_causal=self.is_causal,
            sliding_window=self.sliding_window,
            use_top_left_mask=self._flash_attn_uses_top_left_mask,
            softcap=self.config.attn_logit_softcapping if is_flash_attn_greater_or_equal("2.6.0") else None,
        )

        attn_output = attn_output.reshape(bsz, q_len, -1).contiguous()
        attn_output = self.o_proj(attn_output)

        if not output_attentions:
            attn_weights = None

        return attn_output, attn_weights, past_key_value


class Gemma2SdpaAttention(Gemma2Attention):
    """
    Gemma2 attention module using torch.nn.functional.scaled_dot_product_attention. This module inherits from
    `Gemma2Attention` as the weights of the module stays untouched. The only changes are on the forward pass to adapt to
    SDPA API.
    """

    # Adapted from Gemma2Attention.forward
    def forward(
        self,
        hidden_states: torch.Tensor,
        attention_mask: Optional[torch.Tensor] = None,
        position_ids: Optional[torch.LongTensor] = None,
        past_key_value: Optional[Cache] = None,
        output_attentions: bool = False,
        use_cache: bool = False,
        cache_position: Optional[torch.LongTensor] = None,
    ) -> Tuple[torch.Tensor, Optional[torch.Tensor], Optional[Tuple[torch.Tensor]]]:
        if output_attentions:
            # TODO: Improve this warning with e.g. `model.config.attn_implementation = "manual"` once this is implemented.
            logger.warning_once(
                "Gemma2Model is using Gemma2SdpaAttention, but `torch.nn.functional.scaled_dot_product_attention` does not support `output_attentions=True`. Falling back to the manual attention implementation, "
                'but specifying the manual implementation will be required from Transformers version v5.0.0 onwards. This warning can be removed using the argument `attn_implementation="eager"` when loading the model.'
            )
            return super().forward(
                hidden_states=hidden_states,
                attention_mask=attention_mask,
                position_ids=position_ids,
                past_key_value=past_key_value,
                output_attentions=output_attentions,
                use_cache=use_cache,
                cache_position=cache_position,
            )

        bsz, q_len, _ = hidden_states.size()

        query_states = self.q_proj(hidden_states)
        key_states = self.k_proj(hidden_states)
        value_states = self.v_proj(hidden_states)

        query_states = query_states.view(bsz, q_len, self.num_heads, self.head_dim).transpose(1, 2)
        key_states = key_states.view(bsz, q_len, self.num_key_value_heads, self.head_dim).transpose(1, 2)
        value_states = value_states.view(bsz, q_len, self.num_key_value_heads, self.head_dim).transpose(1, 2)

        cos, sin = self.rotary_emb(value_states, position_ids)
        query_states, key_states = apply_rotary_pos_emb(query_states, key_states, cos, sin)

        if past_key_value is not None:
            # sin and cos are specific to RoPE models; cache_position needed for the static cache
            cache_kwargs = {
                "sin": sin,
                "cos": cos,
                "sliding_window": self.sliding_window,
                "cache_position": cache_position,
            }
            key_states, value_states = past_key_value.update(key_states, value_states, self.layer_idx, cache_kwargs)

        key_states = repeat_kv(key_states, self.num_key_value_groups)
        value_states = repeat_kv(value_states, self.num_key_value_groups)

        causal_mask = attention_mask
        if attention_mask is not None:
            causal_mask = causal_mask[:, :, :, : key_states.shape[-2]]

        # SDPA with memory-efficient backend is currently (torch==2.1.2) bugged with non-contiguous inputs with custom attn_mask,
        # Reference: https://github.com/pytorch/pytorch/issues/112577.
        if query_states.device.type == "cuda" and causal_mask is not None:
            query_states = query_states.contiguous()
            key_states = key_states.contiguous()
            value_states = value_states.contiguous()

        # We dispatch to SDPA's Flash Attention or Efficient kernels via this `is_causal` if statement instead of an inline conditional assignment
        # in SDPA to support both torch.compile's dynamic shapes and full graph options. An inline conditional prevents dynamic shapes from compiling.
        is_causal = True if causal_mask is None and q_len > 1 else False

        attn_output = torch.nn.functional.scaled_dot_product_attention(
            query_states,
            key_states,
            value_states,
            attn_mask=causal_mask,
            dropout_p=self.attention_dropout if self.training else 0.0,
            is_causal=is_causal,
            scale=self.scaling,
        )

        attn_output = attn_output.transpose(1, 2).contiguous()
        attn_output = attn_output.view(bsz, q_len, -1)

        attn_output = self.o_proj(attn_output)

        return attn_output, None, past_key_value


class Gemma2DecoderLayer(GemmaDecoderLayer):
    def __init__(self, config: Gemma2Config, layer_idx: int):
        super().__init__(config, layer_idx)
        self.config = config
        self.is_sliding = not bool(layer_idx % 2)
        self.mlp = Gemma2MLP(config)
        self.pre_feedforward_layernorm = Gemma2RMSNorm(config.hidden_size, eps=config.rms_norm_eps)
        self.post_feedforward_layernorm = Gemma2RMSNorm(config.hidden_size, eps=config.rms_norm_eps)
        self.sliding_window = config.sliding_window

    def forward(
        self,
        hidden_states: torch.Tensor,
        attention_mask: Optional[torch.Tensor] = None,
        position_ids: Optional[torch.LongTensor] = None,
        past_key_value: Optional[Cache] = None,
        output_attentions: Optional[bool] = False,
        use_cache: Optional[bool] = False,
        cache_position: Optional[torch.LongTensor] = None,
    ) -> Tuple[torch.FloatTensor, Optional[Tuple[torch.FloatTensor, torch.FloatTensor]]]:
        if self.is_sliding and attention_mask is not None:  # efficient SDPA and no padding
            # Flash-attn is a 2D tensor
            if self.config._attn_implementation == "flash_attention_2":
                if past_key_value is not None:  # when decoding
                    attention_mask = attention_mask[:, -self.sliding_window :]
            else:
                min_dtype = torch.finfo(hidden_states.dtype).min
                sliding_window_mask = torch.tril(
                    torch.ones_like(attention_mask, dtype=torch.bool), diagonal=-self.sliding_window
                )
                attention_mask = torch.where(sliding_window_mask, min_dtype, attention_mask)
                if attention_mask.shape[-1] <= 1:  # when decoding
                    attention_mask = attention_mask[:, :, :, -self.sliding_window :]

        residual = hidden_states

        hidden_states = self.input_layernorm(hidden_states)

        # Self Attention
        hidden_states, self_attn_weights, present_key_value = self.self_attn(
            hidden_states=hidden_states,
            attention_mask=attention_mask,
            position_ids=position_ids,
            past_key_value=past_key_value,
            output_attentions=output_attentions,
            use_cache=use_cache,
            cache_position=cache_position,
        )
        hidden_states = self.post_attention_layernorm(hidden_states)
        hidden_states = residual + hidden_states

        residual = hidden_states
        hidden_states = self.pre_feedforward_layernorm(hidden_states)
        hidden_states = self.mlp(hidden_states)
        hidden_states = self.post_feedforward_layernorm(hidden_states)
        hidden_states = residual + hidden_states

        outputs = (hidden_states,)

        if output_attentions:
            outputs += (self_attn_weights,)

        if use_cache:
            outputs += (present_key_value,)

        return outputs


class Gemma2PreTrainedModel(GemmaPreTrainedModel):
    _supports_quantized_cache = False

    @classmethod
    def _check_and_enable_sdpa(cls, config, hard_check_only: bool = False):
        """
        Overloads `PreTrainedModel._check_and_enable_sdpa` so as to DISABLE torch SDPA by default on Gemma2 models.
        SDPA reduces the model performance on Gemma2 because of the logits softcapping.
        """
        config = super()._check_and_enable_sdpa(config, hard_check_only=hard_check_only)

        # if using the default path -> swap sdpa by eager
        if not hard_check_only and config._attn_implementation == "sdpa":
            config._attn_implementation = "eager"

        return config


class Gemma2Model(GemmaModel, Gemma2PreTrainedModel):
    def __init__(self, config: Gemma2Config):
        super().__init__(config)
        self.layers = nn.ModuleList(
            [Gemma2DecoderLayer(config, layer_idx) for layer_idx in range(config.num_hidden_layers)]
        )
        self.post_init()

    def forward(
        self,
        input_ids: torch.LongTensor = None,
        attention_mask: Optional[torch.Tensor] = None,
        position_ids: Optional[torch.LongTensor] = None,
        past_key_values: Optional[HybridCache] = None,
        inputs_embeds: Optional[torch.FloatTensor] = None,
        use_cache: Optional[bool] = None,
        output_attentions: Optional[bool] = None,
        output_hidden_states: Optional[bool] = None,
        return_dict: Optional[bool] = None,
        cache_position: Optional[torch.LongTensor] = None,
    ) -> Union[Tuple, BaseModelOutputWithPast]:
        output_attentions = output_attentions if output_attentions is not None else self.config.output_attentions
        output_hidden_states = (
            output_hidden_states if output_hidden_states is not None else self.config.output_hidden_states
        )
        use_cache = use_cache if use_cache is not None else self.config.use_cache
        return_dict = return_dict if return_dict is not None else self.config.use_return_dict

        if (input_ids is None) ^ (inputs_embeds is not None):
            raise ValueError("You must specify exactly one of input_ids or inputs_embeds")

        if self.gradient_checkpointing and self.training and use_cache:
            logger.warning_once(
                "`use_cache=True` is incompatible with gradient checkpointing. Setting `use_cache=False`."
            )
            use_cache = False

        if inputs_embeds is None:
            inputs_embeds = self.embed_tokens(input_ids)

        if use_cache and past_key_values is None and not self.training:
            batch_size, seq_len, _ = inputs_embeds.shape
            past_key_values = HybridCache(
                self.config,
                batch_size=batch_size,
                max_cache_len=seq_len,
                device=self.device,
                dtype=inputs_embeds.dtype,
            )

        if cache_position is None:
            past_seen_tokens = past_key_values.get_seq_length() if past_key_values is not None else 0
            cache_position = torch.arange(
                past_seen_tokens, past_seen_tokens + inputs_embeds.shape[1], device=inputs_embeds.device
            )

        if position_ids is None:
            position_ids = cache_position.unsqueeze(0)

        causal_mask = self._update_causal_mask(
            attention_mask, inputs_embeds, cache_position, past_key_values, output_attentions
        )

        # embed positions
        hidden_states = inputs_embeds

        # normalized
        # Gemma2 downcasts the below to float16, causing sqrt(3072)=55.4256 to become 55.5
        # See https://github.com/huggingface/transformers/pull/29402
        normalizer = torch.tensor(self.config.hidden_size**0.5, dtype=hidden_states.dtype)
        hidden_states = hidden_states * normalizer

        # decoder layers
        all_hidden_states = () if output_hidden_states else None
        all_self_attns = () if output_attentions else None

        for decoder_layer in self.layers:
            if output_hidden_states:
                all_hidden_states += (hidden_states,)

            if self.gradient_checkpointing and self.training:
                layer_outputs = self._gradient_checkpointing_func(
                    decoder_layer.__call__,
                    hidden_states,
                    causal_mask,
                    position_ids,
                    past_key_values,
                    output_attentions,
                    use_cache,
                    cache_position,
                )
            else:
                layer_outputs = decoder_layer(
                    hidden_states,
                    attention_mask=causal_mask,
                    position_ids=position_ids,
                    past_key_value=past_key_values,
                    output_attentions=output_attentions,
                    use_cache=use_cache,
                    cache_position=cache_position,
                )

            hidden_states = layer_outputs[0]

            if output_attentions:
                all_self_attns += (layer_outputs[1],)

        hidden_states = self.norm(hidden_states)

        if output_hidden_states:
            all_hidden_states += (hidden_states,)

        next_cache = past_key_values if use_cache else None

        if not return_dict:
            return tuple(v for v in [hidden_states, next_cache, all_hidden_states, all_self_attns] if v is not None)
        return BaseModelOutputWithPast(
            last_hidden_state=hidden_states,
            past_key_values=next_cache,
            hidden_states=all_hidden_states,
            attentions=all_self_attns,
        )

    @torch.no_grad()
    def _update_causal_mask(
        self,
        attention_mask: torch.Tensor,
        input_tensor: torch.Tensor,
        cache_position: torch.Tensor,
        past_key_values: HybridCache,
        output_attentions: bool,
    ):
        # Flash Attention currently doesn't support static cache but Gemma2 work only with static cache.
        # So we will pass in attention mask as is in any case, not only when ther's padding. Then we'll use its shape
        # to cut out keys/values trailing 0 used in static cache. This workaround should be compile compatible
        # as it doesn't cause dynamic control issues.
        if self.config._attn_implementation == "flash_attention_2":
            return attention_mask

        dtype, device = input_tensor.dtype, input_tensor.device
        sequence_length = input_tensor.shape[1]
        if isinstance(past_key_values, HybridCache):
            target_length = past_key_values.get_max_cache_shape()
        else:
            target_length = attention_mask.shape[-1] if attention_mask is not None else input_tensor.shape[1]

        # In case the provided `attention` mask is 2D, we generate a causal mask here (4D).
        causal_mask = self._prepare_4d_causal_attention_mask_with_cache_position(
            attention_mask,
            sequence_length=sequence_length,
            target_length=target_length,
            dtype=dtype,
            device=device,
            cache_position=cache_position,
            batch_size=input_tensor.shape[0],
        )
        return causal_mask


class Gemma2ForCausalLM(GemmaForCausalLM):
    def __init__(self, config):
        super().__init__(config)
        self.model = Gemma2Model(config)
        self.post_init()

    def forward(
        self,
        input_ids: torch.LongTensor = None,
        attention_mask: Optional[torch.Tensor] = None,
        position_ids: Optional[torch.LongTensor] = None,
        past_key_values: Optional[HybridCache] = None,
        inputs_embeds: Optional[torch.FloatTensor] = None,
        labels: Optional[torch.LongTensor] = None,
        use_cache: Optional[bool] = None,
        output_attentions: Optional[bool] = None,
        output_hidden_states: Optional[bool] = None,
        return_dict: Optional[bool] = None,
        cache_position: Optional[torch.LongTensor] = None,
        num_logits_to_keep: int = 0,
    ) -> Union[Tuple, CausalLMOutputWithPast]:
        r"""
        ```python
        >>> from transformers import AutoTokenizer, GemmaForCausalLM

        >>> model = GemmaForCausalLM.from_pretrained("google/gemma-2-9b")
        >>> tokenizer = AutoTokenizer.from_pretrained("google/gemma-2-9b")

        >>> prompt = "What is your favorite condiment?"
        >>> inputs = tokenizer(prompt, return_tensors="pt")

        >>> # Generate
        >>> generate_ids = model.generate(inputs.input_ids, max_length=30)
        >>> tokenizer.batch_decode(generate_ids, skip_special_tokens=True, clean_up_tokenization_spaces=False)[0]
        "What is your favorite condiment?"
        ```"""

        if self.training and self.config._attn_implementation != "eager":
            logger.warning_once(
                "It is strongly recommended to train Gemma2 models with the `eager` attention implementation "
                f"instead of `{self.config._attn_implementation}`. Use `eager` with `AutoModelForCausalLM.from_pretrained('<path-to-checkpoint>', attn_implementation='eager')`."
            )
        output_attentions = output_attentions if output_attentions is not None else self.config.output_attentions
        output_hidden_states = (
            output_hidden_states if output_hidden_states is not None else self.config.output_hidden_states
        )
        return_dict = return_dict if return_dict is not None else self.config.use_return_dict
        # decoder outputs consists of (dec_features, layer_state, dec_hidden, dec_attn)
        outputs = self.model(
            input_ids=input_ids,
            attention_mask=attention_mask,
            position_ids=position_ids,
            past_key_values=past_key_values,
            inputs_embeds=inputs_embeds,
            use_cache=use_cache,
            output_attentions=output_attentions,
            output_hidden_states=output_hidden_states,
            return_dict=return_dict,
            cache_position=cache_position,
        )

        hidden_states = outputs[0]
        # Only compute necessary logits, and do not upcast them to float if we are not computing the loss
        logits = self.lm_head(hidden_states[:, -num_logits_to_keep:, :])
        if self.config.final_logit_softcapping is not None:
            logits = logits / self.config.final_logit_softcapping
            logits = torch.tanh(logits)
            logits = logits * self.config.final_logit_softcapping

        loss = None
        if labels is not None:
            # Upcast to float if we need to compute the loss to avoid potential precision issues
            logits = logits.float()
            # Shift so that tokens < n predict n
            shift_logits = logits[..., :-1, :].contiguous()
            shift_labels = labels[..., 1:].contiguous()
            # Flatten the tokens
            loss_fct = CrossEntropyLoss()
            shift_logits = shift_logits.view(-1, self.config.vocab_size)
            shift_labels = shift_labels.view(-1)
            # Enable model parallelism
            shift_labels = shift_labels.to(shift_logits.device)
            loss = loss_fct(shift_logits, shift_labels)

        if not return_dict:
            output = (logits,) + outputs[1:]
            return (loss,) + output if loss is not None else output

        return CausalLMOutputWithPast(
            loss=loss,
            logits=logits,
            past_key_values=outputs.past_key_values,
            hidden_states=outputs.hidden_states,
            attentions=outputs.attentions,
        )

    def prepare_inputs_for_generation(
        self,
        input_ids,
        past_key_values=None,
        attention_mask=None,
        inputs_embeds=None,
        cache_position=None,
        position_ids=None,
        use_cache=True,
        num_logits_to_keep=None,
        **kwargs,
    ):
        """Different from the base `prepare_inputs_for_generation` because of `HybridCache`."""
        # If we have cache: let's slice `input_ids` through `cache_position`, to keep only the unprocessed tokens
        # Exception 1: when passing input_embeds, input_ids may be missing entries
        # Exception 2: some generation methods do special slicing of input_ids, so we don't need to do it here
        if past_key_values is not None:
            if inputs_embeds is not None:  # Exception 1
                input_ids = input_ids[:, -cache_position.shape[0] :]
            elif input_ids.shape[1] != cache_position.shape[0]:  # Default case (the "else", a no op, is Exception 2)
                input_ids = input_ids[:, cache_position]
        if attention_mask is not None and position_ids is None:
            # create position_ids on the fly for batch generation
            position_ids = attention_mask.long().cumsum(-1) - 1
            position_ids.masked_fill_(attention_mask == 0, 1)
            if past_key_values:
                position_ids = position_ids[:, -input_ids.shape[1] :]
                # This `clone` call is needed to avoid recapturing cuda graphs with `torch.compile`'s
                # `mode="reduce-overhead`, as otherwise the input `position_ids` would have various stride
                # during the decoding. Here, simply using `.contiguous()` is not sufficient as in the
                # batch size = 1 case, `position_ids` is already contiguous but with varying stride
                # which retriggers a capture.
                position_ids = position_ids.clone(memory_format=torch.contiguous_format)

        # if `inputs_embeds` are passed, we only want to use them in the 1st generation step
        if inputs_embeds is not None and cache_position[0] == 0:
            model_inputs = {"inputs_embeds": inputs_embeds, "input_ids": None}
        else:
            # The clone here is for the same reason as for `position_ids`.
            model_inputs = {"input_ids": input_ids.clone(memory_format=torch.contiguous_format), "inputs_embeds": None}

        if (
            isinstance(past_key_values, HybridCache)
            and attention_mask.ndim == 2
            and not self.config._attn_implementation == "flash_attention_2"
        ):
            if model_inputs["inputs_embeds"] is not None:
                batch_size, sequence_length, _ = model_inputs["inputs_embeds"].shape
                device = model_inputs["inputs_embeds"].device
            else:
                batch_size, sequence_length = model_inputs["input_ids"].shape
                device = model_inputs["input_ids"].device

            attention_mask = self.model._prepare_4d_causal_attention_mask_with_cache_position(
                attention_mask,
                sequence_length=sequence_length,
<<<<<<< HEAD
                target_length=past_key_values.get_max_cache_shape(),
                dtype=dtype,
=======
                target_length=past_key_values.get_max_length(),
                dtype=self.lm_head.weight.dtype,
>>>>>>> 612065ef
                device=device,
                cache_position=cache_position,
                batch_size=batch_size,
            )

        if num_logits_to_keep is not None:
            model_inputs["num_logits_to_keep"] = num_logits_to_keep

        model_inputs.update(
            {
                "position_ids": position_ids,
                "cache_position": cache_position,
                "past_key_values": past_key_values,
                "use_cache": use_cache,
                "attention_mask": attention_mask,
            }
        )
        return model_inputs


class Gemma2ForSequenceClassification(GemmaForSequenceClassification):
    def __init__(self, config):
        super().__init__(config)
        self.model = Gemma2Model(config)
        self.post_init()


class Gemma2ForTokenClassification(GemmaForTokenClassification):
    def __init__(self, config):
        super().__init__(config)
        self.model = Gemma2Model(config)
        self.post_init()<|MERGE_RESOLUTION|>--- conflicted
+++ resolved
@@ -887,13 +887,8 @@
             attention_mask = self.model._prepare_4d_causal_attention_mask_with_cache_position(
                 attention_mask,
                 sequence_length=sequence_length,
-<<<<<<< HEAD
                 target_length=past_key_values.get_max_cache_shape(),
-                dtype=dtype,
-=======
-                target_length=past_key_values.get_max_length(),
                 dtype=self.lm_head.weight.dtype,
->>>>>>> 612065ef
                 device=device,
                 cache_position=cache_position,
                 batch_size=batch_size,
