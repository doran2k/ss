--- conflicted
+++ resolved
@@ -133,10 +133,7 @@
         ("idefics", "IdeficsModel"),
         ("idefics2", "Idefics2Model"),
         ("idefics3", "Idefics3Model"),
-<<<<<<< HEAD
-=======
         ("ijepa", "IJepaModel"),
->>>>>>> a928d9c1
         ("imagegpt", "ImageGPTModel"),
         ("informer", "InformerModel"),
         ("jamba", "JambaModel"),
