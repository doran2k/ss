--- conflicted
+++ resolved
@@ -497,13 +497,8 @@
             self.attention = GPTNeoLocalSelfAttention(config)
         else:
             raise NotImplementedError(
-<<<<<<< HEAD
-                f"Only attn layer types 'global' and 'local' exist, but got `config.attention_layers`: {self.attention_layers}."
-                "Select attn layer types from ['global', 'local'] only."
-=======
                 "Only attn layer types 'global' and 'local' exist, but got `config.attention_layers`: "
                 f"{config.attention_layers}. Select attn layer types from ['global', 'local'] only."
->>>>>>> 76800fb8
             )
 
     def forward(
