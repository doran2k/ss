# Copyright 2022 The HuggingFace Team. All rights reserved.
#
# Licensed under the Apache License, Version 2.0 (the "License");
# you may not use this file except in compliance with the License.
# You may obtain a copy of the License at
#
#     http://www.apache.org/licenses/LICENSE-2.0
#
# Unless required by applicable law or agreed to in writing, software
# distributed under the License is distributed on an "AS IS" BASIS,
# WITHOUT WARRANTIES OR CONDITIONS OF ANY KIND, either express or implied.
# See the License for the specific language governing permissions and
# limitations under the License.
"""
Import utilities: Utilities related to imports and our lazy inits.
"""

import importlib.machinery
import importlib.metadata
import importlib.util
import json
import os
import shutil
import subprocess
import sys
import warnings
from collections import OrderedDict
from functools import lru_cache
from itertools import chain
from types import ModuleType
from typing import Any, Dict, FrozenSet, Optional, Set, Tuple, Union

from packaging import version

from . import logging


logger = logging.get_logger(__name__)  # pylint: disable=invalid-name


# TODO: This doesn't work for all packages (`bs4`, `faiss`, etc.) Talk to Sylvain to see how to do with it better.
def _is_package_available(pkg_name: str, return_version: bool = False) -> Union[Tuple[bool, str], bool]:
    # Check if the package spec exists and grab its version to avoid importing a local directory
    package_exists = importlib.util.find_spec(pkg_name) is not None
    package_version = "N/A"
    if package_exists:
        try:
            # Primary method to get the package version
            package_version = importlib.metadata.version(pkg_name)
        except importlib.metadata.PackageNotFoundError:
            # Fallback method: Only for "torch" and versions containing "dev"
            if pkg_name == "torch":
                try:
                    package = importlib.import_module(pkg_name)
                    temp_version = getattr(package, "__version__", "N/A")
                    # Check if the version contains "dev"
                    if "dev" in temp_version:
                        package_version = temp_version
                        package_exists = True
                    else:
                        package_exists = False
                except ImportError:
                    # If the package can't be imported, it's not available
                    package_exists = False
            else:
                # For packages other than "torch", don't attempt the fallback and set as not available
                package_exists = False
        logger.debug(f"Detected {pkg_name} version: {package_version}")
    if return_version:
        return package_exists, package_version
    else:
        return package_exists


ENV_VARS_TRUE_VALUES = {"1", "ON", "YES", "TRUE"}
ENV_VARS_TRUE_AND_AUTO_VALUES = ENV_VARS_TRUE_VALUES.union({"AUTO"})

USE_TF = os.environ.get("USE_TF", "AUTO").upper()
USE_TORCH = os.environ.get("USE_TORCH", "AUTO").upper()
USE_JAX = os.environ.get("USE_FLAX", "AUTO").upper()

# Try to run a native pytorch job in an environment with TorchXLA installed by setting this value to 0.
USE_TORCH_XLA = os.environ.get("USE_TORCH_XLA", "1").upper()

FORCE_TF_AVAILABLE = os.environ.get("FORCE_TF_AVAILABLE", "AUTO").upper()

# `transformers` requires `torch>=1.11` but this variable is exposed publicly, and we can't simply remove it.
# This is the version of torch required to run torch.fx features and torch.onnx with dictionary inputs.
TORCH_FX_REQUIRED_VERSION = version.parse("1.10")

ACCELERATE_MIN_VERSION = "0.26.0"
FSDP_MIN_VERSION = "1.12.0"
GGUF_MIN_VERSION = "0.10.0"
XLA_FSDPV2_MIN_VERSION = "2.2.0"
HQQ_MIN_VERSION = "0.2.1"


_accelerate_available, _accelerate_version = _is_package_available("accelerate", return_version=True)
_apex_available = _is_package_available("apex")
_aqlm_available = _is_package_available("aqlm")
_av_available = importlib.util.find_spec("av") is not None
_bitsandbytes_available = _is_package_available("bitsandbytes")
_eetq_available = _is_package_available("eetq")
_fbgemm_gpu_available = _is_package_available("fbgemm_gpu")
_galore_torch_available = _is_package_available("galore_torch")
_lomo_available = _is_package_available("lomo_optim")
_grokadamw_available = _is_package_available("grokadamw")
_schedulefree_available = _is_package_available("schedulefree")
# `importlib.metadata.version` doesn't work with `bs4` but `beautifulsoup4`. For `importlib.util.find_spec`, reversed.
_bs4_available = importlib.util.find_spec("bs4") is not None
_coloredlogs_available = _is_package_available("coloredlogs")
# `importlib.metadata.util` doesn't work with `opencv-python-headless`.
_cv2_available = importlib.util.find_spec("cv2") is not None
_datasets_available = _is_package_available("datasets")
_detectron2_available = _is_package_available("detectron2")
# We need to check both `faiss` and `faiss-cpu`.
_faiss_available = importlib.util.find_spec("faiss") is not None
try:
    _faiss_version = importlib.metadata.version("faiss")
    logger.debug(f"Successfully imported faiss version {_faiss_version}")
except importlib.metadata.PackageNotFoundError:
    try:
        _faiss_version = importlib.metadata.version("faiss-cpu")
        logger.debug(f"Successfully imported faiss version {_faiss_version}")
    except importlib.metadata.PackageNotFoundError:
        _faiss_available = False
_ftfy_available = _is_package_available("ftfy")
_g2p_en_available = _is_package_available("g2p_en")
_ipex_available, _ipex_version = _is_package_available("intel_extension_for_pytorch", return_version=True)
_jieba_available = _is_package_available("jieba")
_jinja_available = _is_package_available("jinja2")
_kenlm_available = _is_package_available("kenlm")
_keras_nlp_available = _is_package_available("keras_nlp")
_levenshtein_available = _is_package_available("Levenshtein")
_librosa_available = _is_package_available("librosa")
_natten_available = _is_package_available("natten")
_nltk_available = _is_package_available("nltk")
_onnx_available = _is_package_available("onnx")
_openai_available = _is_package_available("openai")
_optimum_available = _is_package_available("optimum")
_auto_gptq_available = _is_package_available("auto_gptq")
# `importlib.metadata.version` doesn't work with `awq`
_auto_awq_available = importlib.util.find_spec("awq") is not None
_quanto_available = _is_package_available("quanto")
_is_optimum_quanto_available = False
try:
    importlib.metadata.version("optimum_quanto")
    _is_optimum_quanto_available = True
except importlib.metadata.PackageNotFoundError:
    _is_optimum_quanto_available = False
# For compressed_tensors, only check spec to allow compressed_tensors-nightly package
_compressed_tensors_available = importlib.util.find_spec("compressed_tensors") is not None
_pandas_available = _is_package_available("pandas")
_peft_available = _is_package_available("peft")
_phonemizer_available = _is_package_available("phonemizer")
_uroman_available = _is_package_available("uroman")
_psutil_available = _is_package_available("psutil")
_py3nvml_available = _is_package_available("py3nvml")
_pyctcdecode_available = _is_package_available("pyctcdecode")
_pygments_available = _is_package_available("pygments")
_pytesseract_available = _is_package_available("pytesseract")
_pytest_available = _is_package_available("pytest")
_pytorch_quantization_available = _is_package_available("pytorch_quantization")
_rjieba_available = _is_package_available("rjieba")
_sacremoses_available = _is_package_available("sacremoses")
_safetensors_available = _is_package_available("safetensors")
_scipy_available = _is_package_available("scipy")
_sentencepiece_available = _is_package_available("sentencepiece")
_is_seqio_available = _is_package_available("seqio")
_is_gguf_available, _gguf_version = _is_package_available("gguf", return_version=True)
_sklearn_available = importlib.util.find_spec("sklearn") is not None
if _sklearn_available:
    try:
        importlib.metadata.version("scikit-learn")
    except importlib.metadata.PackageNotFoundError:
        _sklearn_available = False
_smdistributed_available = importlib.util.find_spec("smdistributed") is not None
_soundfile_available = _is_package_available("soundfile")
_spacy_available = _is_package_available("spacy")
_sudachipy_available, _sudachipy_version = _is_package_available("sudachipy", return_version=True)
_tensorflow_probability_available = _is_package_available("tensorflow_probability")
_tensorflow_text_available = _is_package_available("tensorflow_text")
_tf2onnx_available = _is_package_available("tf2onnx")
_timm_available = _is_package_available("timm")
_tokenizers_available = _is_package_available("tokenizers")
_torchaudio_available = _is_package_available("torchaudio")
_torchao_available = _is_package_available("torchao")
_torchdistx_available = _is_package_available("torchdistx")
_torchvision_available, _torchvision_version = _is_package_available("torchvision", return_version=True)
_mlx_available = _is_package_available("mlx")
_hqq_available, _hqq_version = _is_package_available("hqq", return_version=True)
_tiktoken_available = _is_package_available("tiktoken")
_blobfile_available = _is_package_available("blobfile")
_liger_kernel_available = _is_package_available("liger_kernel")


_torch_version = "N/A"
_torch_available = False
if USE_TORCH in ENV_VARS_TRUE_AND_AUTO_VALUES and USE_TF not in ENV_VARS_TRUE_VALUES:
    _torch_available, _torch_version = _is_package_available("torch", return_version=True)
else:
    logger.info("Disabling PyTorch because USE_TF is set")
    _torch_available = False


_tf_version = "N/A"
_tf_available = False
if FORCE_TF_AVAILABLE in ENV_VARS_TRUE_VALUES:
    _tf_available = True
else:
    if USE_TF in ENV_VARS_TRUE_AND_AUTO_VALUES and USE_TORCH not in ENV_VARS_TRUE_VALUES:
        # Note: _is_package_available("tensorflow") fails for tensorflow-cpu. Please test any changes to the line below
        # with tensorflow-cpu to make sure it still works!
        _tf_available = importlib.util.find_spec("tensorflow") is not None
        if _tf_available:
            candidates = (
                "tensorflow",
                "tensorflow-cpu",
                "tensorflow-gpu",
                "tf-nightly",
                "tf-nightly-cpu",
                "tf-nightly-gpu",
                "tf-nightly-rocm",
                "intel-tensorflow",
                "intel-tensorflow-avx512",
                "tensorflow-rocm",
                "tensorflow-macos",
                "tensorflow-aarch64",
            )
            _tf_version = None
            # For the metadata, we have to look for both tensorflow and tensorflow-cpu
            for pkg in candidates:
                try:
                    _tf_version = importlib.metadata.version(pkg)
                    break
                except importlib.metadata.PackageNotFoundError:
                    pass
            _tf_available = _tf_version is not None
        if _tf_available:
            if version.parse(_tf_version) < version.parse("2"):
                logger.info(
                    f"TensorFlow found but with version {_tf_version}. Transformers requires version 2 minimum."
                )
                _tf_available = False
    else:
        logger.info("Disabling Tensorflow because USE_TORCH is set")


_essentia_available = importlib.util.find_spec("essentia") is not None
try:
    _essentia_version = importlib.metadata.version("essentia")
    logger.debug(f"Successfully imported essentia version {_essentia_version}")
except importlib.metadata.PackageNotFoundError:
    _essentia_version = False


_pretty_midi_available = importlib.util.find_spec("pretty_midi") is not None
try:
    _pretty_midi_version = importlib.metadata.version("pretty_midi")
    logger.debug(f"Successfully imported pretty_midi version {_pretty_midi_version}")
except importlib.metadata.PackageNotFoundError:
    _pretty_midi_available = False


ccl_version = "N/A"
_is_ccl_available = (
    importlib.util.find_spec("torch_ccl") is not None
    or importlib.util.find_spec("oneccl_bindings_for_pytorch") is not None
)
try:
    ccl_version = importlib.metadata.version("oneccl_bind_pt")
    logger.debug(f"Detected oneccl_bind_pt version {ccl_version}")
except importlib.metadata.PackageNotFoundError:
    _is_ccl_available = False


_flax_available = False
if USE_JAX in ENV_VARS_TRUE_AND_AUTO_VALUES:
    _flax_available, _flax_version = _is_package_available("flax", return_version=True)
    if _flax_available:
        _jax_available, _jax_version = _is_package_available("jax", return_version=True)
        if _jax_available:
            logger.info(f"JAX version {_jax_version}, Flax version {_flax_version} available.")
        else:
            _flax_available = _jax_available = False
            _jax_version = _flax_version = "N/A"


_torch_fx_available = False
if _torch_available:
    torch_version = version.parse(_torch_version)
    _torch_fx_available = (torch_version.major, torch_version.minor) >= (
        TORCH_FX_REQUIRED_VERSION.major,
        TORCH_FX_REQUIRED_VERSION.minor,
    )


_torch_xla_available = False
if USE_TORCH_XLA in ENV_VARS_TRUE_VALUES:
    _torch_xla_available, _torch_xla_version = _is_package_available("torch_xla", return_version=True)
    if _torch_xla_available:
        logger.info(f"Torch XLA version {_torch_xla_version} available.")


def is_kenlm_available():
    return _kenlm_available


def is_cv2_available():
    return _cv2_available


def is_torch_available():
    return _torch_available


def is_accelerate_available(min_version: str = ACCELERATE_MIN_VERSION):
    return _accelerate_available and version.parse(_accelerate_version) >= version.parse(min_version)


def is_torch_deterministic():
    """
    Check whether pytorch uses deterministic algorithms by looking if torch.set_deterministic_debug_mode() is set to 1 or 2"
    """
    import torch

    if torch.get_deterministic_debug_mode() == 0:
        return False
    else:
        return True


def is_hqq_available(min_version: str = HQQ_MIN_VERSION):
    return _hqq_available and version.parse(_hqq_version) >= version.parse(min_version)


def is_pygments_available():
    return _pygments_available


def get_torch_version():
    return _torch_version


def is_torch_sdpa_available():
    if not is_torch_available():
        return False
    elif _torch_version == "N/A":
        return False

    # NOTE: We require torch>=2.1 (and not torch>=2.0) to use SDPA in Transformers for two reasons:
    # - Allow the global use of the `scale` argument introduced in https://github.com/pytorch/pytorch/pull/95259
    # - Memory-efficient attention supports arbitrary attention_mask: https://github.com/pytorch/pytorch/pull/104310
    # NOTE: MLU is OK with non-contiguous inputs.
    if is_torch_mlu_available():
        return version.parse(_torch_version) >= version.parse("2.1.0")
    # NOTE: We require torch>=2.1.1 to avoid a numerical issue in SDPA with non-contiguous inputs: https://github.com/pytorch/pytorch/issues/112577
    return version.parse(_torch_version) >= version.parse("2.1.1")


def is_torch_flex_attn_available():
    if not is_torch_available():
        return False
    elif _torch_version == "N/A":
        return False

    # TODO check if some bugs cause push backs on the exact version
    # NOTE: We require torch>=2.5.0 as it is the first release
    return version.parse(_torch_version) >= version.parse("2.5.0")


def is_torchvision_available():
    return _torchvision_available


def is_torchvision_v2_available():
    if not is_torchvision_available():
        return False

    # NOTE: We require torchvision>=0.15 as v2 transforms are available from this version: https://pytorch.org/vision/stable/transforms.html#v1-or-v2-which-one-should-i-use
    return version.parse(_torchvision_version) >= version.parse("0.15")


def is_galore_torch_available():
    return _galore_torch_available


def is_lomo_available():
    return _lomo_available


def is_grokadamw_available():
    return _grokadamw_available


def is_schedulefree_available():
    return _schedulefree_available


def is_pyctcdecode_available():
    return _pyctcdecode_available


def is_librosa_available():
    return _librosa_available


def is_essentia_available():
    return _essentia_available


def is_pretty_midi_available():
    return _pretty_midi_available


def is_torch_cuda_available():
    if is_torch_available():
        import torch

        return torch.cuda.is_available()
    else:
        return False


def is_mamba_ssm_available():
    if is_torch_available():
        import torch

        if not torch.cuda.is_available():
            return False
        else:
            return _is_package_available("mamba_ssm")
    return False


def is_mamba_2_ssm_available():
    if is_torch_available():
        import torch

        if not torch.cuda.is_available():
            return False
        else:
            if _is_package_available("mamba_ssm"):
                import mamba_ssm

                if version.parse(mamba_ssm.__version__) >= version.parse("2.0.4"):
                    return True
    return False


def is_causal_conv1d_available():
    if is_torch_available():
        import torch

        if not torch.cuda.is_available():
            return False
        return _is_package_available("causal_conv1d")
    return False


def is_mambapy_available():
    if is_torch_available():
        return _is_package_available("mambapy")
    return False


def is_torch_mps_available(min_version: Optional[str] = None):
    if is_torch_available():
        import torch

        if hasattr(torch.backends, "mps"):
            backend_available = torch.backends.mps.is_available() and torch.backends.mps.is_built()
            if min_version is not None:
                flag = version.parse(_torch_version) >= version.parse(min_version)
                backend_available = backend_available and flag
            return backend_available
    return False


def is_torch_bf16_gpu_available():
    if not is_torch_available():
        return False

    import torch

    return torch.cuda.is_available() and torch.cuda.is_bf16_supported()


def is_torch_bf16_cpu_available():
    if not is_torch_available():
        return False

    import torch

    try:
        # multiple levels of AttributeError depending on the pytorch version so do them all in one check
        _ = torch.cpu.amp.autocast
    except AttributeError:
        return False

    return True


def is_torch_bf16_available():
    # the original bf16 check was for gpu only, but later a cpu/bf16 combo has emerged so this util
    # has become ambiguous and therefore deprecated
    warnings.warn(
        "The util is_torch_bf16_available is deprecated, please use is_torch_bf16_gpu_available "
        "or is_torch_bf16_cpu_available instead according to whether it's used with cpu or gpu",
        FutureWarning,
    )
    return is_torch_bf16_gpu_available()


@lru_cache()
def is_torch_fp16_available_on_device(device):
    if not is_torch_available():
        return False

    import torch

    try:
        x = torch.zeros(2, 2, dtype=torch.float16).to(device)
        _ = x @ x

        # At this moment, let's be strict of the check: check if `LayerNorm` is also supported on device, because many
        # models use this layer.
        batch, sentence_length, embedding_dim = 3, 4, 5
        embedding = torch.randn(batch, sentence_length, embedding_dim, dtype=torch.float16, device=device)
        layer_norm = torch.nn.LayerNorm(embedding_dim, dtype=torch.float16, device=device)
        _ = layer_norm(embedding)

    except:  # noqa: E722
        # TODO: more precise exception matching, if possible.
        # most backends should return `RuntimeError` however this is not guaranteed.
        return False

    return True


@lru_cache()
def is_torch_bf16_available_on_device(device):
    if not is_torch_available():
        return False

    import torch

    if device == "cuda":
        return is_torch_bf16_gpu_available()

    try:
        x = torch.zeros(2, 2, dtype=torch.bfloat16).to(device)
        _ = x @ x
    except:  # noqa: E722
        # TODO: more precise exception matching, if possible.
        # most backends should return `RuntimeError` however this is not guaranteed.
        return False

    return True


def is_torch_tf32_available():
    if not is_torch_available():
        return False

    import torch

    if not torch.cuda.is_available() or torch.version.cuda is None:
        return False
    if torch.cuda.get_device_properties(torch.cuda.current_device()).major < 8:
        return False
    if int(torch.version.cuda.split(".")[0]) < 11:
        return False
    if version.parse(version.parse(torch.__version__).base_version) < version.parse("1.7"):
        return False

    return True


def is_torch_fx_available():
    return _torch_fx_available


def is_peft_available():
    return _peft_available


def is_bs4_available():
    return _bs4_available


def is_tf_available():
    return _tf_available


def is_coloredlogs_available():
    return _coloredlogs_available


def is_tf2onnx_available():
    return _tf2onnx_available


def is_onnx_available():
    return _onnx_available


def is_openai_available():
    return _openai_available


def is_flax_available():
    return _flax_available


def is_ftfy_available():
    return _ftfy_available


def is_g2p_en_available():
    return _g2p_en_available


@lru_cache()
def is_torch_tpu_available(check_device=True):
    "Checks if `torch_xla` is installed and potentially if a TPU is in the environment"
    warnings.warn(
        "`is_torch_tpu_available` is deprecated and will be removed in 4.41.0. "
        "Please use the `is_torch_xla_available` instead.",
        FutureWarning,
    )

    if not _torch_available:
        return False
    if importlib.util.find_spec("torch_xla") is not None:
        if check_device:
            # We need to check if `xla_device` can be found, will raise a RuntimeError if not
            try:
                import torch_xla.core.xla_model as xm

                _ = xm.xla_device()
                return True
            except RuntimeError:
                return False
        return True
    return False


@lru_cache
def is_torch_xla_available(check_is_tpu=False, check_is_gpu=False):
    """
    Check if `torch_xla` is available. To train a native pytorch job in an environment with torch xla installed, set
    the USE_TORCH_XLA to false.
    """
    assert not (check_is_tpu and check_is_gpu), "The check_is_tpu and check_is_gpu cannot both be true."

    if not _torch_xla_available:
        return False

    import torch_xla

    if check_is_gpu:
        return torch_xla.runtime.device_type() in ["GPU", "CUDA"]
    elif check_is_tpu:
        return torch_xla.runtime.device_type() == "TPU"

    return True


@lru_cache()
def is_torch_neuroncore_available(check_device=True):
    if importlib.util.find_spec("torch_neuronx") is not None:
        return is_torch_xla_available()
    return False


@lru_cache()
def is_torch_npu_available(check_device=False):
    "Checks if `torch_npu` is installed and potentially if a NPU is in the environment"
    if not _torch_available or importlib.util.find_spec("torch_npu") is None:
        return False

    import torch
    import torch_npu  # noqa: F401

    if check_device:
        try:
            # Will raise a RuntimeError if no NPU is found
            _ = torch.npu.device_count()
            return torch.npu.is_available()
        except RuntimeError:
            return False
    return hasattr(torch, "npu") and torch.npu.is_available()


@lru_cache()
def is_torch_mlu_available(check_device=False):
    """
    Checks if `mlu` is available via an `cndev-based` check which won't trigger the drivers and leave mlu
    uninitialized.
    """
    if not _torch_available or importlib.util.find_spec("torch_mlu") is None:
        return False

    import torch
    import torch_mlu  # noqa: F401

    pytorch_cndev_based_mlu_check_previous_value = os.environ.get("PYTORCH_CNDEV_BASED_MLU_CHECK")
    try:
        os.environ["PYTORCH_CNDEV_BASED_MLU_CHECK"] = str(1)
        available = torch.mlu.is_available()
    finally:
        if pytorch_cndev_based_mlu_check_previous_value:
            os.environ["PYTORCH_CNDEV_BASED_MLU_CHECK"] = pytorch_cndev_based_mlu_check_previous_value
        else:
            os.environ.pop("PYTORCH_CNDEV_BASED_MLU_CHECK", None)

    return available


@lru_cache()
def is_torch_musa_available(check_device=False):
    "Checks if `torch_musa` is installed and potentially if a MUSA is in the environment"
    if not _torch_available or importlib.util.find_spec("torch_musa") is None:
        return False

    import torch
    import torch_musa  # noqa: F401

    torch_musa_min_version = "0.33.0"
    if _accelerate_available and version.parse(_accelerate_version) < version.parse(torch_musa_min_version):
        return False

    if check_device:
        try:
            # Will raise a RuntimeError if no MUSA is found
            _ = torch.musa.device_count()
            return torch.musa.is_available()
        except RuntimeError:
            return False
    return hasattr(torch, "musa") and torch.musa.is_available()


def is_torchdynamo_available():
    if not is_torch_available():
        return False

    return version.parse(_torch_version) >= version.parse("2.0.0")


def is_torch_compile_available():
    if not is_torch_available():
        return False

    import torch

    # We don't do any version check here to support nighlies marked as 1.14. Ultimately needs to check version against
    # 2.0 but let's do it later.
    return hasattr(torch, "compile")


def is_torchdynamo_compiling():
    if not is_torch_available():
        return False

    # Importing torch._dynamo causes issues with PyTorch profiler (https://github.com/pytorch/pytorch/issues/130622)
    # hence rather relying on `torch.compiler.is_compiling()` when possible (torch>=2.3)
    try:
        import torch

        return torch.compiler.is_compiling()
    except Exception:
        try:
            import torch._dynamo as dynamo  # noqa: F401

            return dynamo.is_compiling()
        except Exception:
            return False


def is_torch_tensorrt_fx_available():
    if importlib.util.find_spec("torch_tensorrt") is None:
        return False
    return importlib.util.find_spec("torch_tensorrt.fx") is not None


def is_datasets_available():
    return _datasets_available


def is_detectron2_available():
    return _detectron2_available


def is_rjieba_available():
    return _rjieba_available


def is_psutil_available():
    return _psutil_available


def is_py3nvml_available():
    return _py3nvml_available


def is_sacremoses_available():
    return _sacremoses_available


def is_apex_available():
    return _apex_available


def is_aqlm_available():
    return _aqlm_available


def is_av_available():
    return _av_available


def is_ninja_available():
    r"""
    Code comes from *torch.utils.cpp_extension.is_ninja_available()*. Returns `True` if the
    [ninja](https://ninja-build.org/) build system is available on the system, `False` otherwise.
    """
    try:
        subprocess.check_output("ninja --version".split())
    except Exception:
        return False
    else:
        return True


def is_ipex_available():
    def get_major_and_minor_from_version(full_version):
        return str(version.parse(full_version).major) + "." + str(version.parse(full_version).minor)

    if not is_torch_available() or not _ipex_available:
        return False

    torch_major_and_minor = get_major_and_minor_from_version(_torch_version)
    ipex_major_and_minor = get_major_and_minor_from_version(_ipex_version)
    if torch_major_and_minor != ipex_major_and_minor:
        logger.warning(
            f"Intel Extension for PyTorch {ipex_major_and_minor} needs to work with PyTorch {ipex_major_and_minor}.*,"
            f" but PyTorch {_torch_version} is found. Please switch to the matching version and run again."
        )
        return False
    return True


@lru_cache
def is_torch_xpu_available(check_device=False):
    """
    Checks if XPU acceleration is available either via `intel_extension_for_pytorch` or
    via stock PyTorch (>=2.4) and potentially if a XPU is in the environment
    """
    if not is_torch_available():
        return False

    torch_version = version.parse(_torch_version)
    if is_ipex_available():
        import intel_extension_for_pytorch  # noqa: F401
    elif torch_version.major < 2 or (torch_version.major == 2 and torch_version.minor < 4):
        return False

    import torch

    if check_device:
        try:
            # Will raise a RuntimeError if no XPU  is found
            _ = torch.xpu.device_count()
            return torch.xpu.is_available()
        except RuntimeError:
            return False
    return hasattr(torch, "xpu") and torch.xpu.is_available()


@lru_cache()
def is_bitsandbytes_available():
    if not is_torch_available() or not _bitsandbytes_available:
        return False

    import torch

    # `bitsandbytes` versions older than 0.43.1 eagerly require CUDA at import time,
    # so those versions of the library are practically only available when CUDA is too.
    if version.parse(importlib.metadata.version("bitsandbytes")) < version.parse("0.43.1"):
        return torch.cuda.is_available()

    # Newer versions of `bitsandbytes` can be imported on systems without CUDA.
    return True


def is_bitsandbytes_multi_backend_available() -> bool:
    if not is_bitsandbytes_available():
        return False

    import bitsandbytes as bnb

    return "multi_backend" in getattr(bnb, "features", set())


def is_flash_attn_2_available():
    if not is_torch_available():
        return False

    if not _is_package_available("flash_attn"):
        return False

    # Let's add an extra check to see if cuda is available
    import torch

    if not (torch.cuda.is_available() or is_torch_mlu_available()):
        return False

    if torch.version.cuda:
        return version.parse(importlib.metadata.version("flash_attn")) >= version.parse("2.1.0")
    elif torch.version.hip:
        # TODO: Bump the requirement to 2.1.0 once released in https://github.com/ROCmSoftwarePlatform/flash-attention
        return version.parse(importlib.metadata.version("flash_attn")) >= version.parse("2.0.4")
    elif is_torch_mlu_available():
        return version.parse(importlib.metadata.version("flash_attn")) >= version.parse("2.3.3")
    else:
        return False


@lru_cache()
def is_flash_attn_greater_or_equal_2_10():
    if not _is_package_available("flash_attn"):
        return False

    return version.parse(importlib.metadata.version("flash_attn")) >= version.parse("2.1.0")


@lru_cache()
def is_flash_attn_greater_or_equal(library_version: str):
    if not _is_package_available("flash_attn"):
        return False

    return version.parse(importlib.metadata.version("flash_attn")) >= version.parse(library_version)


@lru_cache()
def is_torch_greater_or_equal(library_version: str):
    if not _is_package_available("torch"):
        return False

    return version.parse(importlib.metadata.version("torch")) >= version.parse(library_version)


def is_torchdistx_available():
    return _torchdistx_available


def is_faiss_available():
    return _faiss_available


def is_scipy_available():
    return _scipy_available


def is_sklearn_available():
    return _sklearn_available


def is_sentencepiece_available():
    return _sentencepiece_available


def is_seqio_available():
    return _is_seqio_available


def is_gguf_available(min_version: str = GGUF_MIN_VERSION):
    return _is_gguf_available and version.parse(_gguf_version) >= version.parse(min_version)


def is_protobuf_available():
    if importlib.util.find_spec("google") is None:
        return False
    return importlib.util.find_spec("google.protobuf") is not None


def is_fsdp_available(min_version: str = FSDP_MIN_VERSION):
    return is_torch_available() and version.parse(_torch_version) >= version.parse(min_version)


def is_optimum_available():
    return _optimum_available


def is_auto_awq_available():
    return _auto_awq_available


<<<<<<< HEAD
=======
def is_quanto_available():
    logger.warning_once(
        "Importing from quanto will be deprecated in v4.47. Please install optimum-quanto instead `pip install optimum-quanto`"
    )
    return _quanto_available


>>>>>>> 35447054
def is_optimum_quanto_available():
    # `importlib.metadata.version` doesn't work with `optimum.quanto`, need to put `optimum_quanto`
    return _is_optimum_quanto_available


def is_compressed_tensors_available():
    return _compressed_tensors_available


def is_auto_gptq_available():
    return _auto_gptq_available


def is_eetq_available():
    return _eetq_available


def is_fbgemm_gpu_available():
    return _fbgemm_gpu_available


def is_levenshtein_available():
    return _levenshtein_available


def is_optimum_neuron_available():
    return _optimum_available and _is_package_available("optimum.neuron")


def is_safetensors_available():
    return _safetensors_available


def is_tokenizers_available():
    return _tokenizers_available


@lru_cache
def is_vision_available():
    _pil_available = importlib.util.find_spec("PIL") is not None
    if _pil_available:
        try:
            package_version = importlib.metadata.version("Pillow")
        except importlib.metadata.PackageNotFoundError:
            try:
                package_version = importlib.metadata.version("Pillow-SIMD")
            except importlib.metadata.PackageNotFoundError:
                return False
        logger.debug(f"Detected PIL version {package_version}")
    return _pil_available


def is_pytesseract_available():
    return _pytesseract_available


def is_pytest_available():
    return _pytest_available


def is_spacy_available():
    return _spacy_available


def is_tensorflow_text_available():
    return is_tf_available() and _tensorflow_text_available


def is_keras_nlp_available():
    return is_tensorflow_text_available() and _keras_nlp_available


def is_in_notebook():
    try:
        # Test adapted from tqdm.autonotebook: https://github.com/tqdm/tqdm/blob/master/tqdm/autonotebook.py
        get_ipython = sys.modules["IPython"].get_ipython
        if "IPKernelApp" not in get_ipython().config:
            raise ImportError("console")
        if "VSCODE_PID" in os.environ:
            raise ImportError("vscode")
        if "DATABRICKS_RUNTIME_VERSION" in os.environ and os.environ["DATABRICKS_RUNTIME_VERSION"] < "11.0":
            # Databricks Runtime 11.0 and above uses IPython kernel by default so it should be compatible with Jupyter notebook
            # https://docs.microsoft.com/en-us/azure/databricks/notebooks/ipython-kernel
            raise ImportError("databricks")

        return importlib.util.find_spec("IPython") is not None
    except (AttributeError, ImportError, KeyError):
        return False


def is_pytorch_quantization_available():
    return _pytorch_quantization_available


def is_tensorflow_probability_available():
    return _tensorflow_probability_available


def is_pandas_available():
    return _pandas_available


def is_sagemaker_dp_enabled():
    # Get the sagemaker specific env variable.
    sagemaker_params = os.getenv("SM_FRAMEWORK_PARAMS", "{}")
    try:
        # Parse it and check the field "sagemaker_distributed_dataparallel_enabled".
        sagemaker_params = json.loads(sagemaker_params)
        if not sagemaker_params.get("sagemaker_distributed_dataparallel_enabled", False):
            return False
    except json.JSONDecodeError:
        return False
    # Lastly, check if the `smdistributed` module is present.
    return _smdistributed_available


def is_sagemaker_mp_enabled():
    # Get the sagemaker specific mp parameters from smp_options variable.
    smp_options = os.getenv("SM_HP_MP_PARAMETERS", "{}")
    try:
        # Parse it and check the field "partitions" is included, it is required for model parallel.
        smp_options = json.loads(smp_options)
        if "partitions" not in smp_options:
            return False
    except json.JSONDecodeError:
        return False

    # Get the sagemaker specific framework parameters from mpi_options variable.
    mpi_options = os.getenv("SM_FRAMEWORK_PARAMS", "{}")
    try:
        # Parse it and check the field "sagemaker_distributed_dataparallel_enabled".
        mpi_options = json.loads(mpi_options)
        if not mpi_options.get("sagemaker_mpi_enabled", False):
            return False
    except json.JSONDecodeError:
        return False
    # Lastly, check if the `smdistributed` module is present.
    return _smdistributed_available


def is_training_run_on_sagemaker():
    return "SAGEMAKER_JOB_NAME" in os.environ


def is_soundfile_availble():
    return _soundfile_available


def is_timm_available():
    return _timm_available


def is_natten_available():
    return _natten_available


def is_nltk_available():
    return _nltk_available


def is_torchaudio_available():
    return _torchaudio_available


def is_torchao_available():
    return _torchao_available


def is_speech_available():
    # For now this depends on torchaudio but the exact dependency might evolve in the future.
    return _torchaudio_available


def is_phonemizer_available():
    return _phonemizer_available


def is_uroman_available():
    return _uroman_available


def torch_only_method(fn):
    def wrapper(*args, **kwargs):
        if not _torch_available:
            raise ImportError(
                "You need to install pytorch to use this method or class, "
                "or activate it with environment variables USE_TORCH=1 and USE_TF=0."
            )
        else:
            return fn(*args, **kwargs)

    return wrapper


def is_ccl_available():
    return _is_ccl_available


def is_sudachi_available():
    return _sudachipy_available


def get_sudachi_version():
    return _sudachipy_version


def is_sudachi_projection_available():
    if not is_sudachi_available():
        return False

    # NOTE: We require sudachipy>=0.6.8 to use projection option in sudachi_kwargs for the constructor of BertJapaneseTokenizer.
    # - `projection` option is not supported in sudachipy<0.6.8, see https://github.com/WorksApplications/sudachi.rs/issues/230
    return version.parse(_sudachipy_version) >= version.parse("0.6.8")


def is_jumanpp_available():
    return (importlib.util.find_spec("rhoknp") is not None) and (shutil.which("jumanpp") is not None)


def is_cython_available():
    return importlib.util.find_spec("pyximport") is not None


def is_jieba_available():
    return _jieba_available


def is_jinja_available():
    return _jinja_available


def is_mlx_available():
    return _mlx_available


def is_tiktoken_available():
    return _tiktoken_available and _blobfile_available


def is_liger_kernel_available():
    if not _liger_kernel_available:
        return False

    return version.parse(importlib.metadata.version("liger_kernel")) >= version.parse("0.3.0")


# docstyle-ignore
AV_IMPORT_ERROR = """
{0} requires the PyAv library but it was not found in your environment. You can install it with:
```
pip install av
```
Please note that you may need to restart your runtime after installation.
"""


# docstyle-ignore
CV2_IMPORT_ERROR = """
{0} requires the OpenCV library but it was not found in your environment. You can install it with:
```
pip install opencv-python
```
Please note that you may need to restart your runtime after installation.
"""


# docstyle-ignore
DATASETS_IMPORT_ERROR = """
{0} requires the 🤗 Datasets library but it was not found in your environment. You can install it with:
```
pip install datasets
```
In a notebook or a colab, you can install it by executing a cell with
```
!pip install datasets
```
then restarting your kernel.

Note that if you have a local folder named `datasets` or a local python file named `datasets.py` in your current
working directory, python may try to import this instead of the 🤗 Datasets library. You should rename this folder or
that python file if that's the case. Please note that you may need to restart your runtime after installation.
"""


# docstyle-ignore
TOKENIZERS_IMPORT_ERROR = """
{0} requires the 🤗 Tokenizers library but it was not found in your environment. You can install it with:
```
pip install tokenizers
```
In a notebook or a colab, you can install it by executing a cell with
```
!pip install tokenizers
```
Please note that you may need to restart your runtime after installation.
"""


# docstyle-ignore
SENTENCEPIECE_IMPORT_ERROR = """
{0} requires the SentencePiece library but it was not found in your environment. Checkout the instructions on the
installation page of its repo: https://github.com/google/sentencepiece#installation and follow the ones
that match your environment. Please note that you may need to restart your runtime after installation.
"""


# docstyle-ignore
PROTOBUF_IMPORT_ERROR = """
{0} requires the protobuf library but it was not found in your environment. Checkout the instructions on the
installation page of its repo: https://github.com/protocolbuffers/protobuf/tree/master/python#installation and follow the ones
that match your environment. Please note that you may need to restart your runtime after installation.
"""


# docstyle-ignore
FAISS_IMPORT_ERROR = """
{0} requires the faiss library but it was not found in your environment. Checkout the instructions on the
installation page of its repo: https://github.com/facebookresearch/faiss/blob/master/INSTALL.md and follow the ones
that match your environment. Please note that you may need to restart your runtime after installation.
"""


# docstyle-ignore
PYTORCH_IMPORT_ERROR = """
{0} requires the PyTorch library but it was not found in your environment. Checkout the instructions on the
installation page: https://pytorch.org/get-started/locally/ and follow the ones that match your environment.
Please note that you may need to restart your runtime after installation.
"""


# docstyle-ignore
TORCHVISION_IMPORT_ERROR = """
{0} requires the Torchvision library but it was not found in your environment. Checkout the instructions on the
installation page: https://pytorch.org/get-started/locally/ and follow the ones that match your environment.
Please note that you may need to restart your runtime after installation.
"""

# docstyle-ignore
PYTORCH_IMPORT_ERROR_WITH_TF = """
{0} requires the PyTorch library but it was not found in your environment.
However, we were able to find a TensorFlow installation. TensorFlow classes begin
with "TF", but are otherwise identically named to our PyTorch classes. This
means that the TF equivalent of the class you tried to import would be "TF{0}".
If you want to use TensorFlow, please use TF classes instead!

If you really do want to use PyTorch please go to
https://pytorch.org/get-started/locally/ and follow the instructions that
match your environment.
"""

# docstyle-ignore
TF_IMPORT_ERROR_WITH_PYTORCH = """
{0} requires the TensorFlow library but it was not found in your environment.
However, we were able to find a PyTorch installation. PyTorch classes do not begin
with "TF", but are otherwise identically named to our TF classes.
If you want to use PyTorch, please use those classes instead!

If you really do want to use TensorFlow, please follow the instructions on the
installation page https://www.tensorflow.org/install that match your environment.
"""

# docstyle-ignore
BS4_IMPORT_ERROR = """
{0} requires the Beautiful Soup library but it was not found in your environment. You can install it with pip:
`pip install beautifulsoup4`. Please note that you may need to restart your runtime after installation.
"""


# docstyle-ignore
SKLEARN_IMPORT_ERROR = """
{0} requires the scikit-learn library but it was not found in your environment. You can install it with:
```
pip install -U scikit-learn
```
In a notebook or a colab, you can install it by executing a cell with
```
!pip install -U scikit-learn
```
Please note that you may need to restart your runtime after installation.
"""


# docstyle-ignore
TENSORFLOW_IMPORT_ERROR = """
{0} requires the TensorFlow library but it was not found in your environment. Checkout the instructions on the
installation page: https://www.tensorflow.org/install and follow the ones that match your environment.
Please note that you may need to restart your runtime after installation.
"""


# docstyle-ignore
DETECTRON2_IMPORT_ERROR = """
{0} requires the detectron2 library but it was not found in your environment. Checkout the instructions on the
installation page: https://github.com/facebookresearch/detectron2/blob/master/INSTALL.md and follow the ones
that match your environment. Please note that you may need to restart your runtime after installation.
"""


# docstyle-ignore
FLAX_IMPORT_ERROR = """
{0} requires the FLAX library but it was not found in your environment. Checkout the instructions on the
installation page: https://github.com/google/flax and follow the ones that match your environment.
Please note that you may need to restart your runtime after installation.
"""

# docstyle-ignore
FTFY_IMPORT_ERROR = """
{0} requires the ftfy library but it was not found in your environment. Checkout the instructions on the
installation section: https://github.com/rspeer/python-ftfy/tree/master#installing and follow the ones
that match your environment. Please note that you may need to restart your runtime after installation.
"""

LEVENSHTEIN_IMPORT_ERROR = """
{0} requires the python-Levenshtein library but it was not found in your environment. You can install it with pip: `pip
install python-Levenshtein`. Please note that you may need to restart your runtime after installation.
"""

# docstyle-ignore
G2P_EN_IMPORT_ERROR = """
{0} requires the g2p-en library but it was not found in your environment. You can install it with pip:
`pip install g2p-en`. Please note that you may need to restart your runtime after installation.
"""

# docstyle-ignore
PYTORCH_QUANTIZATION_IMPORT_ERROR = """
{0} requires the pytorch-quantization library but it was not found in your environment. You can install it with pip:
`pip install pytorch-quantization --extra-index-url https://pypi.ngc.nvidia.com`
Please note that you may need to restart your runtime after installation.
"""

# docstyle-ignore
TENSORFLOW_PROBABILITY_IMPORT_ERROR = """
{0} requires the tensorflow_probability library but it was not found in your environment. You can install it with pip as
explained here: https://github.com/tensorflow/probability. Please note that you may need to restart your runtime after installation.
"""

# docstyle-ignore
TENSORFLOW_TEXT_IMPORT_ERROR = """
{0} requires the tensorflow_text library but it was not found in your environment. You can install it with pip as
explained here: https://www.tensorflow.org/text/guide/tf_text_intro.
Please note that you may need to restart your runtime after installation.
"""

# docstyle-ignore
TORCHAUDIO_IMPORT_ERROR = """
{0} requires the torchaudio library but it was not found in your environment. Please install it and restart your
runtime.
"""

# docstyle-ignore
PANDAS_IMPORT_ERROR = """
{0} requires the pandas library but it was not found in your environment. You can install it with pip as
explained here: https://pandas.pydata.org/pandas-docs/stable/getting_started/install.html.
Please note that you may need to restart your runtime after installation.
"""


# docstyle-ignore
PHONEMIZER_IMPORT_ERROR = """
{0} requires the phonemizer library but it was not found in your environment. You can install it with pip:
`pip install phonemizer`. Please note that you may need to restart your runtime after installation.
"""
# docstyle-ignore
UROMAN_IMPORT_ERROR = """
{0} requires the uroman library but it was not found in your environment. You can install it with pip:
`pip install uroman`. Please note that you may need to restart your runtime after installation.
"""


# docstyle-ignore
SACREMOSES_IMPORT_ERROR = """
{0} requires the sacremoses library but it was not found in your environment. You can install it with pip:
`pip install sacremoses`. Please note that you may need to restart your runtime after installation.
"""

# docstyle-ignore
SCIPY_IMPORT_ERROR = """
{0} requires the scipy library but it was not found in your environment. You can install it with pip:
`pip install scipy`. Please note that you may need to restart your runtime after installation.
"""


# docstyle-ignore
SPEECH_IMPORT_ERROR = """
{0} requires the torchaudio library but it was not found in your environment. You can install it with pip:
`pip install torchaudio`. Please note that you may need to restart your runtime after installation.
"""

# docstyle-ignore
TIMM_IMPORT_ERROR = """
{0} requires the timm library but it was not found in your environment. You can install it with pip:
`pip install timm`. Please note that you may need to restart your runtime after installation.
"""

# docstyle-ignore
NATTEN_IMPORT_ERROR = """
{0} requires the natten library but it was not found in your environment. You can install it by referring to:
shi-labs.com/natten . You can also install it with pip (may take longer to build):
`pip install natten`. Please note that you may need to restart your runtime after installation.
"""

NUMEXPR_IMPORT_ERROR = """
{0} requires the numexpr library but it was not found in your environment. You can install it by referring to:
https://numexpr.readthedocs.io/en/latest/index.html.
"""


# docstyle-ignore
NLTK_IMPORT_ERROR = """
{0} requires the NLTK library but it was not found in your environment. You can install it by referring to:
https://www.nltk.org/install.html. Please note that you may need to restart your runtime after installation.
"""


# docstyle-ignore
VISION_IMPORT_ERROR = """
{0} requires the PIL library but it was not found in your environment. You can install it with pip:
`pip install pillow`. Please note that you may need to restart your runtime after installation.
"""


# docstyle-ignore
PYTESSERACT_IMPORT_ERROR = """
{0} requires the PyTesseract library but it was not found in your environment. You can install it with pip:
`pip install pytesseract`. Please note that you may need to restart your runtime after installation.
"""

# docstyle-ignore
PYCTCDECODE_IMPORT_ERROR = """
{0} requires the pyctcdecode library but it was not found in your environment. You can install it with pip:
`pip install pyctcdecode`. Please note that you may need to restart your runtime after installation.
"""

# docstyle-ignore
ACCELERATE_IMPORT_ERROR = """
{0} requires the accelerate library >= {ACCELERATE_MIN_VERSION} it was not found in your environment.
You can install or update it with pip: `pip install --upgrade accelerate`. Please note that you may need to restart your
runtime after installation.
"""

# docstyle-ignore
CCL_IMPORT_ERROR = """
{0} requires the torch ccl library but it was not found in your environment. You can install it with pip:
`pip install oneccl_bind_pt -f https://developer.intel.com/ipex-whl-stable`
Please note that you may need to restart your runtime after installation.
"""

# docstyle-ignore
ESSENTIA_IMPORT_ERROR = """
{0} requires essentia library. But that was not found in your environment. You can install them with pip:
`pip install essentia==2.1b6.dev1034`
Please note that you may need to restart your runtime after installation.
"""

# docstyle-ignore
LIBROSA_IMPORT_ERROR = """
{0} requires thes librosa library. But that was not found in your environment. You can install them with pip:
`pip install librosa`
Please note that you may need to restart your runtime after installation.
"""

# docstyle-ignore
PRETTY_MIDI_IMPORT_ERROR = """
{0} requires thes pretty_midi library. But that was not found in your environment. You can install them with pip:
`pip install pretty_midi`
Please note that you may need to restart your runtime after installation.
"""


CYTHON_IMPORT_ERROR = """
{0} requires the Cython library but it was not found in your environment. You can install it with pip: `pip install
Cython`. Please note that you may need to restart your runtime after installation.
"""

JIEBA_IMPORT_ERROR = """
{0} requires the jieba library but it was not found in your environment. You can install it with pip: `pip install
jieba`. Please note that you may need to restart your runtime after installation.
"""

PEFT_IMPORT_ERROR = """
{0} requires the peft library but it was not found in your environment. You can install it with pip: `pip install
peft`. Please note that you may need to restart your runtime after installation.
"""

JINJA_IMPORT_ERROR = """
{0} requires the jinja library but it was not found in your environment. You can install it with pip: `pip install
jinja2`. Please note that you may need to restart your runtime after installation.
"""

BACKENDS_MAPPING = OrderedDict(
    [
        ("av", (is_av_available, AV_IMPORT_ERROR)),
        ("bs4", (is_bs4_available, BS4_IMPORT_ERROR)),
        ("cv2", (is_cv2_available, CV2_IMPORT_ERROR)),
        ("datasets", (is_datasets_available, DATASETS_IMPORT_ERROR)),
        ("detectron2", (is_detectron2_available, DETECTRON2_IMPORT_ERROR)),
        ("essentia", (is_essentia_available, ESSENTIA_IMPORT_ERROR)),
        ("faiss", (is_faiss_available, FAISS_IMPORT_ERROR)),
        ("flax", (is_flax_available, FLAX_IMPORT_ERROR)),
        ("ftfy", (is_ftfy_available, FTFY_IMPORT_ERROR)),
        ("g2p_en", (is_g2p_en_available, G2P_EN_IMPORT_ERROR)),
        ("pandas", (is_pandas_available, PANDAS_IMPORT_ERROR)),
        ("phonemizer", (is_phonemizer_available, PHONEMIZER_IMPORT_ERROR)),
        ("uroman", (is_uroman_available, UROMAN_IMPORT_ERROR)),
        ("pretty_midi", (is_pretty_midi_available, PRETTY_MIDI_IMPORT_ERROR)),
        ("levenshtein", (is_levenshtein_available, LEVENSHTEIN_IMPORT_ERROR)),
        ("librosa", (is_librosa_available, LIBROSA_IMPORT_ERROR)),
        ("protobuf", (is_protobuf_available, PROTOBUF_IMPORT_ERROR)),
        ("pyctcdecode", (is_pyctcdecode_available, PYCTCDECODE_IMPORT_ERROR)),
        ("pytesseract", (is_pytesseract_available, PYTESSERACT_IMPORT_ERROR)),
        ("sacremoses", (is_sacremoses_available, SACREMOSES_IMPORT_ERROR)),
        ("pytorch_quantization", (is_pytorch_quantization_available, PYTORCH_QUANTIZATION_IMPORT_ERROR)),
        ("sentencepiece", (is_sentencepiece_available, SENTENCEPIECE_IMPORT_ERROR)),
        ("sklearn", (is_sklearn_available, SKLEARN_IMPORT_ERROR)),
        ("speech", (is_speech_available, SPEECH_IMPORT_ERROR)),
        ("tensorflow_probability", (is_tensorflow_probability_available, TENSORFLOW_PROBABILITY_IMPORT_ERROR)),
        ("tf", (is_tf_available, TENSORFLOW_IMPORT_ERROR)),
        ("tensorflow_text", (is_tensorflow_text_available, TENSORFLOW_TEXT_IMPORT_ERROR)),
        ("timm", (is_timm_available, TIMM_IMPORT_ERROR)),
        ("torchaudio", (is_torchaudio_available, TORCHAUDIO_IMPORT_ERROR)),
        ("natten", (is_natten_available, NATTEN_IMPORT_ERROR)),
        ("nltk", (is_nltk_available, NLTK_IMPORT_ERROR)),
        ("tokenizers", (is_tokenizers_available, TOKENIZERS_IMPORT_ERROR)),
        ("torch", (is_torch_available, PYTORCH_IMPORT_ERROR)),
        ("torchvision", (is_torchvision_available, TORCHVISION_IMPORT_ERROR)),
        ("vision", (is_vision_available, VISION_IMPORT_ERROR)),
        ("scipy", (is_scipy_available, SCIPY_IMPORT_ERROR)),
        ("accelerate", (is_accelerate_available, ACCELERATE_IMPORT_ERROR)),
        ("oneccl_bind_pt", (is_ccl_available, CCL_IMPORT_ERROR)),
        ("cython", (is_cython_available, CYTHON_IMPORT_ERROR)),
        ("jieba", (is_jieba_available, JIEBA_IMPORT_ERROR)),
        ("peft", (is_peft_available, PEFT_IMPORT_ERROR)),
        ("jinja", (is_jinja_available, JINJA_IMPORT_ERROR)),
    ]
)


def requires_backends(obj, backends):
    if not isinstance(backends, (list, tuple)):
        backends = [backends]

    name = obj.__name__ if hasattr(obj, "__name__") else obj.__class__.__name__

    # Raise an error for users who might not realize that classes without "TF" are torch-only
    if "torch" in backends and "tf" not in backends and not is_torch_available() and is_tf_available():
        raise ImportError(PYTORCH_IMPORT_ERROR_WITH_TF.format(name))

    # Raise the inverse error for PyTorch users trying to load TF classes
    if "tf" in backends and "torch" not in backends and is_torch_available() and not is_tf_available():
        raise ImportError(TF_IMPORT_ERROR_WITH_PYTORCH.format(name))

    checks = (BACKENDS_MAPPING[backend] for backend in backends)
    failed = [msg.format(name) for available, msg in checks if not available()]
    if failed:
        raise ImportError("".join(failed))


class DummyObject(type):
    """
    Metaclass for the dummy objects. Any class inheriting from it will return the ImportError generated by
    `requires_backend` each time a user tries to access any method of that class.
    """

    def __getattribute__(cls, key):
        if key.startswith("_") and key != "_from_config":
            return super().__getattribute__(key)
        requires_backends(cls, cls._backends)


def is_torch_fx_proxy(x):
    if is_torch_fx_available():
        import torch.fx

        return isinstance(x, torch.fx.Proxy)
    return False


BACKENDS_T = FrozenSet[str]
IMPORT_STRUCTURE_T = Dict[BACKENDS_T, Dict[str, Set[str]]]


class _LazyModule(ModuleType):
    """
    Module class that surfaces all objects but only performs associated imports when the objects are requested.
    """

    # Very heavily inspired by optuna.integration._IntegrationModule
    # https://github.com/optuna/optuna/blob/master/optuna/integration/__init__.py
    def __init__(
        self,
        name: str,
        module_file: str,
        import_structure: IMPORT_STRUCTURE_T,
        module_spec: importlib.machinery.ModuleSpec = None,
        extra_objects: Dict[str, object] = None,
    ):
        super().__init__(name)

        self._object_missing_backend = {}
        if any(isinstance(key, frozenset) for key in import_structure.keys()):
            self._modules = set()
            self._class_to_module = {}
            self.__all__ = []

            _import_structure = {}

            for backends, module in import_structure.items():
                missing_backends = []
                for backend in backends:
                    if backend not in BACKENDS_MAPPING:
                        raise ValueError(
                            f"Error: the following backend: '{backend}' was specified around object {module} but isn't specified in the backends mapping."
                        )
                    callable, error = BACKENDS_MAPPING[backend]
                    if not callable():
                        missing_backends.append(backend)
                self._modules = self._modules.union(set(module.keys()))

                for key, values in module.items():
                    if len(missing_backends):
                        self._object_missing_backend[key] = missing_backends

                    for value in values:
                        self._class_to_module[value] = key
                        if len(missing_backends):
                            self._object_missing_backend[value] = missing_backends
                    _import_structure.setdefault(key, []).extend(values)

                # Needed for autocompletion in an IDE
                self.__all__.extend(list(module.keys()) + list(chain(*module.values())))

            self.__file__ = module_file
            self.__spec__ = module_spec
            self.__path__ = [os.path.dirname(module_file)]
            self._objects = {} if extra_objects is None else extra_objects
            self._name = name
            self._import_structure = _import_structure

        # This can be removed once every exportable object has a `export()` export.
        else:
            self._modules = set(import_structure.keys())
            self._class_to_module = {}
            for key, values in import_structure.items():
                for value in values:
                    self._class_to_module[value] = key
            # Needed for autocompletion in an IDE
            self.__all__ = list(import_structure.keys()) + list(chain(*import_structure.values()))
            self.__file__ = module_file
            self.__spec__ = module_spec
            self.__path__ = [os.path.dirname(module_file)]
            self._objects = {} if extra_objects is None else extra_objects
            self._name = name
            self._import_structure = import_structure

    # Needed for autocompletion in an IDE
    def __dir__(self):
        result = super().__dir__()
        # The elements of self.__all__ that are submodules may or may not be in the dir already, depending on whether
        # they have been accessed or not. So we only add the elements of self.__all__ that are not already in the dir.
        for attr in self.__all__:
            if attr not in result:
                result.append(attr)
        return result

    def __getattr__(self, name: str) -> Any:
        if name in self._objects:
            return self._objects[name]
        if name in self._object_missing_backend.keys():
            missing_backends = self._object_missing_backend[name]

            class Placeholder(metaclass=DummyObject):
                _backends = missing_backends

                def __init__(self, *args, **kwargs):
                    requires_backends(self, missing_backends)

            Placeholder.__name__ = name
            Placeholder.__module__ = self.__spec__

            value = Placeholder
        elif name in self._class_to_module.keys():
            module = self._get_module(self._class_to_module[name])
            value = getattr(module, name)
        elif name in self._modules:
            value = self._get_module(name)
        else:
            raise AttributeError(f"module {self.__name__} has no attribute {name}")

        setattr(self, name, value)
        return value

    def _get_module(self, module_name: str):
        try:
            return importlib.import_module("." + module_name, self.__name__)
        except Exception as e:
            raise RuntimeError(
                f"Failed to import {self.__name__}.{module_name} because of the following error (look up to see its"
                f" traceback):\n{e}"
            ) from e

    def __reduce__(self):
        return (self.__class__, (self._name, self.__file__, self._import_structure))


class OptionalDependencyNotAvailable(BaseException):
    """Internally used error class for signalling an optional dependency was not found."""


def direct_transformers_import(path: str, file="__init__.py") -> ModuleType:
    """Imports transformers directly

    Args:
        path (`str`): The path to the source file
        file (`str`, *optional*): The file to join with the path. Defaults to "__init__.py".

    Returns:
        `ModuleType`: The resulting imported module
    """
    name = "transformers"
    location = os.path.join(path, file)
    spec = importlib.util.spec_from_file_location(name, location, submodule_search_locations=[path])
    module = importlib.util.module_from_spec(spec)
    spec.loader.exec_module(module)
    module = sys.modules[name]
    return module


def export(*, backends=()):
    """
    This decorator enables two things:
    - Attaching a `__backends` tuple to an object to see what are the necessary backends for it
      to execute correctly without instantiating it
    - The '@export' string is used to dynamically import objects
    """
    for backend in backends:
        if backend not in BACKENDS_MAPPING:
            raise ValueError(f"Backend should be defined in the BACKENDS_MAPPING. Offending backend: {backend}")

    if not isinstance(backends, tuple):
        raise ValueError("Backends should be a tuple.")

    def inner_fn(fun):
        fun.__backends = backends
        return fun

    return inner_fn


BASE_FILE_REQUIREMENTS = {
    lambda e: "modeling_tf_" in e: ("tf",),
    lambda e: "modeling_flax_" in e: ("flax",),
    lambda e: "modeling_" in e: ("torch",),
    lambda e: e.startswith("tokenization_") and e.endswith("_fast"): ("tokenizers",),
}


def fetch__all__(file_content):
    """
    Returns the content of the __all__ variable in the file content.
    Returns None if not defined, otherwise returns a list of strings.
    """

    if "__all__" not in file_content:
        return []

    lines = file_content.splitlines()
    for index, line in enumerate(lines):
        if line.startswith("__all__"):
            start_index = index

    lines = lines[start_index:]

    if not lines[0].startswith("__all__"):
        raise ValueError(
            "fetch__all__ accepts a list of lines, with the first line being the __all__ variable declaration"
        )

    # __all__ is defined on a single line
    if lines[0].endswith("]"):
        return [obj.strip("\"' ") for obj in lines[0].split("=")[1].strip(" []").split(",")]

    # __all__ is defined on multiple lines
    else:
        _all = []
        for __all__line_index in range(1, len(lines)):
            if lines[__all__line_index].strip() == "]":
                return _all
            else:
                _all.append(lines[__all__line_index].strip("\"', "))

        return _all


@lru_cache()
def create_import_structure_from_path(module_path):
    """
    This method takes the path to a file/a folder and returns the import structure.
    If a file is given, it will return the import structure of the parent folder.

    Import structures are designed to be digestible by `_LazyModule` objects. They are
    created from the __all__ definitions in each files as well as the `@export` decorators
    above methods and objects.

    The import structure allows explicit display of the required backends for a given object.
    These backends are specified in two ways:

    1. Through their `@export`, if they are exported with that decorator. This `@export` decorator
       accepts a `backend` tuple kwarg mentioning which backends are required to run this object.

    2. If an object is defined in a file with "default" backends, it will have, at a minimum, this
       backend specified. The default backends are defined according to the filename:

       - If a file is named like `modeling_*.py`, it will have a `torch` backend
       - If a file is named like `modeling_tf_*.py`, it will have a `tf` backend
       - If a file is named like `modeling_flax_*.py`, it will have a `flax` backend
       - If a file is named like `tokenization_*_fast.py`, it will have a `tokenizers` backend

    Backends serve the purpose of displaying a clear error message to the user in case the backends are not installed.
    Should an object be imported without its required backends being in the environment, any attempt to use the
    object will raise an error mentioning which backend(s) should be added to the environment in order to use
    that object.

    Here's an example of an input import structure at the src.transformers.models level:

    {
        'albert': {
            frozenset(): {
                'configuration_albert': {'AlbertConfig', 'AlbertOnnxConfig'}
            },
            frozenset({'tokenizers'}): {
                'tokenization_albert_fast': {'AlbertTokenizerFast'}
            },
        },
        'align': {
            frozenset(): {
                'configuration_align': {'AlignConfig', 'AlignTextConfig', 'AlignVisionConfig'},
                'processing_align': {'AlignProcessor'}
            },
        },
        'altclip': {
            frozenset(): {
                'configuration_altclip': {'AltCLIPConfig', 'AltCLIPTextConfig', 'AltCLIPVisionConfig'},
                'processing_altclip': {'AltCLIPProcessor'},
            }
        }
    }
    """
    import_structure = {}
    if os.path.isdir(module_path):
        directory = module_path
        adjacent_modules = []

        for f in os.listdir(module_path):
            if f != "__pycache__" and os.path.isdir(os.path.join(module_path, f)):
                import_structure[f] = create_import_structure_from_path(os.path.join(module_path, f))

            elif not os.path.isdir(os.path.join(directory, f)):
                adjacent_modules.append(f)

    else:
        directory = os.path.dirname(module_path)
        adjacent_modules = [f for f in os.listdir(directory) if not os.path.isdir(os.path.join(directory, f))]

    # We're only taking a look at files different from __init__.py
    # We could theoretically export things directly from the __init__.py
    # files, but this is not supported at this time.
    if "__init__.py" in adjacent_modules:
        adjacent_modules.remove("__init__.py")

    # Modular files should not be imported
    def find_substring(substring, list_):
        return any(substring in x for x in list_)

    if find_substring("modular_", adjacent_modules) and find_substring("modeling_", adjacent_modules):
        adjacent_modules = [module for module in adjacent_modules if "modular_" not in module]

    module_requirements = {}
    for module_name in adjacent_modules:
        # Only modules ending in `.py` are accepted here.
        if not module_name.endswith(".py"):
            continue

        with open(os.path.join(directory, module_name), encoding="utf-8") as f:
            file_content = f.read()

        # Remove the .py suffix
        module_name = module_name[:-3]

        previous_line = ""
        previous_index = 0

        # Some files have some requirements by default.
        # For example, any file named `modeling_tf_xxx.py`
        # should have TensorFlow as a required backend.
        base_requirements = ()
        for string_check, requirements in BASE_FILE_REQUIREMENTS.items():
            if string_check(module_name):
                base_requirements = requirements
                break

        # Objects that have a `@export` assigned to them will get exported
        # with the backends specified in the decorator as well as the file backends.
        exported_objects = set()
        if "@export" in file_content:
            lines = file_content.split("\n")
            for index, line in enumerate(lines):
                # This allows exporting items with other decorators. We'll take a look
                # at the line that follows at the same indentation level.
                if line.startswith((" ", "\t", "@", ")")) and not line.startswith("@export"):
                    continue

                # Skipping line enables putting whatever we want between the
                # export() call and the actual class/method definition.
                # This is what enables having # Copied from statements, docs, etc.
                skip_line = False

                if "@export" in previous_line:
                    skip_line = False

                    # Backends are defined on the same line as export
                    if "backends" in previous_line:
                        backends_string = previous_line.split("backends=")[1].split("(")[1].split(")")[0]
                        backends = tuple(sorted([b.strip("'\",") for b in backends_string.split(", ") if b]))

                    # Backends are defined in the lines following export, for example such as:
                    # @export(
                    #     backends=(
                    #             "sentencepiece",
                    #             "torch",
                    #             "tf",
                    #     )
                    # )
                    #
                    # or
                    #
                    # @export(
                    #     backends=(
                    #             "sentencepiece", "tf"
                    #     )
                    # )
                    elif "backends" in lines[previous_index + 1]:
                        backends = []
                        for backend_line in lines[previous_index:index]:
                            if "backends" in backend_line:
                                backend_line = backend_line.split("=")[1]
                            if '"' in backend_line or "'" in backend_line:
                                if ", " in backend_line:
                                    backends.extend(backend.strip("()\"', ") for backend in backend_line.split(", "))
                                else:
                                    backends.append(backend_line.strip("()\"', "))

                            # If the line is only a ')', then we reached the end of the backends and we break.
                            if backend_line.strip() == ")":
                                break
                        backends = tuple(backends)

                    # No backends are registered for export
                    else:
                        backends = ()

                    backends = frozenset(backends + base_requirements)
                    if backends not in module_requirements:
                        module_requirements[backends] = {}
                    if module_name not in module_requirements[backends]:
                        module_requirements[backends][module_name] = set()

                    if not line.startswith("class") and not line.startswith("def"):
                        skip_line = True
                    else:
                        start_index = 6 if line.startswith("class") else 4
                        object_name = line[start_index:].split("(")[0].strip(":")
                        module_requirements[backends][module_name].add(object_name)
                        exported_objects.add(object_name)

                if not skip_line:
                    previous_line = line
                    previous_index = index

        # All objects that are in __all__ should be exported by default.
        # These objects are exported with the file backends.
        if "__all__" in file_content:
            for _all_object in fetch__all__(file_content):
                if _all_object not in exported_objects:
                    backends = frozenset(base_requirements)
                    if backends not in module_requirements:
                        module_requirements[backends] = {}
                    if module_name not in module_requirements[backends]:
                        module_requirements[backends][module_name] = set()

                    module_requirements[backends][module_name].add(_all_object)

    import_structure = {**module_requirements, **import_structure}
    return import_structure


def spread_import_structure(nested_import_structure):
    """
    This method takes as input an unordered import structure and brings the required backends at the top-level,
    aggregating modules and objects under their required backends.

    Here's an example of an input import structure at the src.transformers.models level:

    {
        'albert': {
            frozenset(): {
                'configuration_albert': {'AlbertConfig', 'AlbertOnnxConfig'}
            },
            frozenset({'tokenizers'}): {
                'tokenization_albert_fast': {'AlbertTokenizerFast'}
            },
        },
        'align': {
            frozenset(): {
                'configuration_align': {'AlignConfig', 'AlignTextConfig', 'AlignVisionConfig'},
                'processing_align': {'AlignProcessor'}
            },
        },
        'altclip': {
            frozenset(): {
                'configuration_altclip': {'AltCLIPConfig', 'AltCLIPTextConfig', 'AltCLIPVisionConfig'},
                'processing_altclip': {'AltCLIPProcessor'},
            }
        }
    }

    Here's an example of an output import structure at the src.transformers.models level:

    {
        frozenset({'tokenizers'}): {
            'albert.tokenization_albert_fast': {'AlbertTokenizerFast'}
        },
        frozenset(): {
            'albert.configuration_albert': {'AlbertConfig', 'AlbertOnnxConfig'},
            'align.processing_align': {'AlignProcessor'},
            'align.configuration_align': {'AlignConfig', 'AlignTextConfig', 'AlignVisionConfig'},
            'altclip.configuration_altclip': {'AltCLIPConfig', 'AltCLIPTextConfig', 'AltCLIPVisionConfig'},
            'altclip.processing_altclip': {'AltCLIPProcessor'}
        }
    }

    """

    def propagate_frozenset(unordered_import_structure):
        tuple_first_import_structure = {}
        for _key, _value in unordered_import_structure.items():
            if not isinstance(_value, dict):
                tuple_first_import_structure[_key] = _value

            elif any(isinstance(v, frozenset) for v in _value.keys()):
                # Here we want to switch around key and v
                for k, v in _value.items():
                    if isinstance(k, frozenset):
                        if k not in tuple_first_import_structure:
                            tuple_first_import_structure[k] = {}
                        tuple_first_import_structure[k][_key] = v

            else:
                tuple_first_import_structure[_key] = propagate_frozenset(_value)

        return tuple_first_import_structure

    def flatten_dict(_dict, previous_key=None):
        items = []
        for _key, _value in _dict.items():
            _key = f"{previous_key}.{_key}" if previous_key is not None else _key
            if isinstance(_value, dict):
                items.extend(flatten_dict(_value, _key).items())
            else:
                items.append((_key, _value))
        return dict(items)

    # The tuples contain the necessary backends. We want these first, so we propagate them up the
    # import structure.
    ordered_import_structure = nested_import_structure

    # 6 is a number that gives us sufficient depth to go through all files and foreseeable folder depths
    # while not taking too long to parse.
    for i in range(6):
        ordered_import_structure = propagate_frozenset(ordered_import_structure)

    # We then flatten the dict so that it references a module path.
    flattened_import_structure = {}
    for key, value in ordered_import_structure.copy().items():
        if isinstance(key, str):
            del ordered_import_structure[key]
        else:
            flattened_import_structure[key] = flatten_dict(value)

    return flattened_import_structure


def define_import_structure(module_path: str) -> IMPORT_STRUCTURE_T:
    """
    This method takes a module_path as input and creates an import structure digestible by a _LazyModule.

    Here's an example of an output import structure at the src.transformers.models level:

    {
        frozenset({'tokenizers'}): {
            'albert.tokenization_albert_fast': {'AlbertTokenizerFast'}
        },
        frozenset(): {
            'albert.configuration_albert': {'AlbertConfig', 'AlbertOnnxConfig'},
            'align.processing_align': {'AlignProcessor'},
            'align.configuration_align': {'AlignConfig', 'AlignTextConfig', 'AlignVisionConfig'},
            'altclip.configuration_altclip': {'AltCLIPConfig', 'AltCLIPTextConfig', 'AltCLIPVisionConfig'},
            'altclip.processing_altclip': {'AltCLIPProcessor'}
        }
    }

    The import structure is a dict defined with frozensets as keys, and dicts of strings to sets of objects.
    """
    import_structure = create_import_structure_from_path(module_path)
    return spread_import_structure(import_structure)<|MERGE_RESOLUTION|>--- conflicted
+++ resolved
@@ -997,16 +997,6 @@
     return _auto_awq_available
 
 
-<<<<<<< HEAD
-=======
-def is_quanto_available():
-    logger.warning_once(
-        "Importing from quanto will be deprecated in v4.47. Please install optimum-quanto instead `pip install optimum-quanto`"
-    )
-    return _quanto_available
-
-
->>>>>>> 35447054
 def is_optimum_quanto_available():
     # `importlib.metadata.version` doesn't work with `optimum.quanto`, need to put `optimum_quanto`
     return _is_optimum_quanto_available
