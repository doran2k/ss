--- conflicted
+++ resolved
@@ -73,11 +73,8 @@
         ("cpmant", "CpmAntConfig"),
         ("ctrl", "CTRLConfig"),
         ("cvt", "CvtConfig"),
-<<<<<<< HEAD
         ("dab-detr", "DABDETRConfig"),
-=======
         ("dac", "DacConfig"),
->>>>>>> 0a7af19f
         ("data2vec-audio", "Data2VecAudioConfig"),
         ("data2vec-text", "Data2VecTextConfig"),
         ("data2vec-vision", "Data2VecVisionConfig"),
@@ -359,11 +356,8 @@
         ("cpmant", "CPM-Ant"),
         ("ctrl", "CTRL"),
         ("cvt", "CvT"),
-<<<<<<< HEAD
         ("dab-detr", "DAB-DETR"),
-=======
         ("dac", "DAC"),
->>>>>>> 0a7af19f
         ("data2vec-audio", "Data2VecAudio"),
         ("data2vec-text", "Data2VecText"),
         ("data2vec-vision", "Data2VecVision"),
