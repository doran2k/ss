--- conflicted
+++ resolved
@@ -13,10 +13,7 @@
 # limitations under the License.
 "AWQ (Activation aware Weight Quantization) integration file"
 from ..activations import ACT2FN
-<<<<<<< HEAD
-=======
 from ..modeling_utils import PreTrainedModel
->>>>>>> cd37d323
 from ..utils import is_auto_awq_available, is_torch_available
 from ..utils.quantization_config import AwqBackendPackingMethod, AWQLinearVersion
 
@@ -126,11 +123,7 @@
     return model, has_been_replaced
 
 
-<<<<<<< HEAD
-def get_fusing_mapping(model, quantization_config):
-=======
 def get_modules_to_fuse(model, quantization_config):
->>>>>>> cd37d323
     """
     Returns the fusing mapping given the quantization config and the model
 
@@ -140,18 +133,12 @@
         quantization_config (`~transformers.quantization_config.AWQConfig`):
             The quantization configuration to use.
     """
-<<<<<<< HEAD
-    # Always default to `quantization_config.fusing_mapping`
-    if quantization_config.fusing_mapping is not None:
-        current_fused_mapping = quantization_config.fusing_mapping
-=======
     if not isinstance(model, PreTrainedModel):
         raise ValueError(f"The model should be an instance of `PreTrainedModel`, got {model.__class__.__name__}")
 
     # Always default to `quantization_config.modules_to_fuse`
     if quantization_config.modules_to_fuse is not None:
         current_fused_mapping = quantization_config.modules_to_fuse
->>>>>>> cd37d323
         current_fused_mapping["max_seq_len"] = quantization_config.fuse_max_seq_len
     elif model.config.model_type in AWQ_FUSED_MAPPINGS:
         current_fused_mapping = AWQ_FUSED_MAPPINGS[model.config.model_type]
@@ -161,10 +148,7 @@
         num_attention_heads = model.config.num_attention_heads
         num_key_value_heads = getattr(model.config, "num_key_value_heads", num_attention_heads)
 
-<<<<<<< HEAD
-=======
         # Fill `current_fused_mapping` with the expected values
->>>>>>> cd37d323
         current_fused_mapping["hidden_size"] = hidden_size
         current_fused_mapping["num_attention_heads"] = num_attention_heads
         current_fused_mapping["num_key_value_heads"] = num_key_value_heads
@@ -188,109 +172,17 @@
             The quantization configuration to use.
     """
     backend = quantization_config.backend
-<<<<<<< HEAD
-    fusing_mapping = get_fusing_mapping(model, quantization_config)
-=======
     modules_to_fuse = get_modules_to_fuse(model, quantization_config)
->>>>>>> cd37d323
 
     if backend == AwqBackendPackingMethod.AUTOAWQ:
         from awq.modules.fused.attn import QuantAttentionFused
         from awq.modules.fused.mlp import QuantFusedMLP
         from awq.modules.fused.norm import FasterTransformerRMSNorm
-<<<<<<< HEAD
-        from awq.modules.linear import WQLinear_GEMM, WQLinear_GEMV
-=======
->>>>>>> cd37d323
     else:
         raise ValueError("Fusing is only supported for the AutoAWQ backend")
 
     for name, module in model.named_modules():
         # Replace layer norms
-<<<<<<< HEAD
-        for module_name in fusing_mapping["layernorm"]:
-            if hasattr(module, module_name):
-                old_module = getattr(module, module_name)
-                module._modules[module_name] = FasterTransformerRMSNorm(
-                    old_module.weight,
-                    old_module.variance_epsilon,
-                ).to(old_module.weight.device)
-                del old_module
-        # Replace MLP layers
-        if hasattr(module, fusing_mapping["mlp"][0]):
-            gate_proj = getattr(module, fusing_mapping["mlp"][0])
-            up_proj = getattr(module, fusing_mapping["mlp"][1])
-            down_proj = getattr(module, fusing_mapping["mlp"][2])
-
-            previous_device = gate_proj.qweight.device
-            activation_fn = ACT2FN[model.config.hidden_act]
-            new_module = QuantFusedMLP(gate_proj, down_proj, up_proj, activation_fn)
-
-            parent_name, child_name = name.rsplit(".", 1)
-            parent = model.get_submodule(parent_name)
-            setattr(parent, child_name, new_module.to(previous_device))
-
-            del gate_proj, up_proj, down_proj
-
-        # Replace attention layers
-        # inside fusing_mapping["attention"] we should have (in correct order): q, k, v, o layer
-        if hasattr(module, fusing_mapping["attention"][0]):
-            # First, we pack the QKV layers together
-            q_proj = getattr(module, fusing_mapping["attention"][0])
-            previous_device = q_proj.qweight.device
-
-            if isinstance(q_proj, WQLinear_GEMV):
-                target_cls = WQLinear_GEMV
-                cat_dim = 0
-            else:
-                target_cls = WQLinear_GEMM
-                cat_dim = 1
-
-            k_proj = getattr(module, fusing_mapping["attention"][1])
-            v_proj = getattr(module, fusing_mapping["attention"][2])
-            o_proj = getattr(module, fusing_mapping["attention"][3])
-
-            bias = torch.cat([q_proj.bias, k_proj.bias, v_proj.bias], dim=0) if q_proj.bias is not None else None
-
-            qkv_layer = target_cls(
-                q_proj.w_bit,
-                q_proj.group_size,
-                q_proj.in_features,
-                q_proj.out_features + k_proj.out_features + v_proj.out_features,
-                q_proj.bias is not None,
-                next(iter(module.state_dict().values())).device,
-            )
-
-            qkv_layer.qweight = torch.cat([q_proj.qweight, k_proj.qweight, v_proj.qweight], dim=cat_dim)
-            qkv_layer.qzeros = torch.cat([q_proj.qzeros, k_proj.qzeros, v_proj.qzeros], dim=cat_dim)
-            qkv_layer.scales = torch.cat([q_proj.scales, k_proj.scales, v_proj.scales], dim=cat_dim)
-
-            if isinstance(qkv_layer, WQLinear_GEMV):
-                qkv_layer.split_k_iters = q_proj.split_k_iters
-
-            qkv_layer.bias = bias
-
-            fused_attention_layer = QuantAttentionFused(
-                fusing_mapping["hidden_size"],
-                fusing_mapping["num_attention_heads"],
-                fusing_mapping["num_key_value_heads"],
-                qkv_layer,
-                o_proj,
-                previous_device,
-                fusing_mapping["max_seq_len"],
-                use_alibi=fusing_mapping["use_alibi"],
-            )
-
-            fused_attention_layer.is_hf_transformers = True
-
-            parent_name, child_name = name.rsplit(".", 1)
-            parent = model.get_submodule(parent_name)
-            setattr(parent, child_name, fused_attention_layer.to(previous_device))
-
-            del q_proj, k_proj, v_proj, o_proj
-
-    return model
-=======
         _fuse_awq_layernorm(modules_to_fuse["layernorm"], module, FasterTransformerRMSNorm)
 
         # Replace MLP layers
@@ -439,5 +331,4 @@
         parent = model.get_submodule(parent_name)
         setattr(parent, child_name, fused_attention_layer.to(previous_device))
 
-        del q_proj, k_proj, v_proj, o_proj
->>>>>>> cd37d323
+        del q_proj, k_proj, v_proj, o_proj