--- conflicted
+++ resolved
@@ -2071,11 +2071,7 @@
             return len(token_ids_0) * [0]
         return [0] * len(token_ids_0) + [1] * len(token_ids_1)
 
-<<<<<<< HEAD
-    def build_inputs_with_special_tokens(self, token_ids_0, token_ids_1=None) -> List[int]:
-=======
     def build_inputs_with_special_tokens(self, token_ids_0: List, token_ids_1: Optional[List] = None) -> List:
->>>>>>> a21d4fa4
         """
         Build model inputs from a sequence or a pair of sequence for sequence classification tasks
         by concatenating and adding special tokens.
