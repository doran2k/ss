# Copyright 2023 The HuggingFace Team. All rights reserved.
#
# Licensed under the Apache License, Version 2.0 (the "License");
# you may not use this file except in compliance with the License.
# You may obtain a copy of the License at
#
#     http://www.apache.org/licenses/LICENSE-2.0
#
# Unless required by applicable law or agreed to in writing, software
# distributed under the License is distributed on an "AS IS" BASIS,
# WITHOUT WARRANTIES OR CONDITIONS OF ANY KIND, either express or implied.
# See the License for the specific language governing permissions and
# limitations under the License.
from typing import TYPE_CHECKING

from ..utils import _LazyModule


_import_structure = {
    "aqlm": ["replace_with_aqlm_linear"],
    "awq": [
        "fuse_awq_modules",
        "post_init_awq_exllama_modules",
        "replace_quantization_scales",
        "replace_with_awq_linear",
    ],
    "bitsandbytes": [
        "get_keys_to_not_convert",
        "replace_8bit_linear",
        "replace_with_bnb_linear",
        "set_module_8bit_tensor_to_device",
        "set_module_quantized_tensor_to_device",
    ],
    "deepspeed": [
        "HfDeepSpeedConfig",
        "HfTrainerDeepSpeedConfig",
        "deepspeed_config",
        "deepspeed_init",
        "deepspeed_load_checkpoint",
        "deepspeed_optim_sched",
        "is_deepspeed_available",
        "is_deepspeed_zero3_enabled",
        "set_hf_deepspeed_config",
        "unset_hf_deepspeed_config",
    ],
    "eetq": ["replace_with_eetq_linear"],
<<<<<<< HEAD
    "ggml": [
        "GGUF_CONFIG_MAPPING",
        "GGUF_TENSOR_MAPPING",
        "GGUF_TOKENIZER_MAPPING",
        "_gguf_parse_value",
        "load_dequant_gguf_tensor",
        "load_gguf",
    ],
=======
    "hqq": ["prepare_for_hqq_linear"],
>>>>>>> f823fec5
    "integration_utils": [
        "INTEGRATION_TO_CALLBACK",
        "AzureMLCallback",
        "ClearMLCallback",
        "CodeCarbonCallback",
        "CometCallback",
        "DagsHubCallback",
        "DVCLiveCallback",
        "FlyteCallback",
        "MLflowCallback",
        "NeptuneCallback",
        "NeptuneMissingConfiguration",
        "TensorBoardCallback",
        "WandbCallback",
        "get_available_reporting_integrations",
        "get_reporting_integration_callbacks",
        "hp_params",
        "is_azureml_available",
        "is_clearml_available",
        "is_codecarbon_available",
        "is_comet_available",
        "is_dagshub_available",
        "is_dvclive_available",
        "is_flyte_deck_standard_available",
        "is_flytekit_available",
        "is_mlflow_available",
        "is_neptune_available",
        "is_optuna_available",
        "is_ray_available",
        "is_ray_tune_available",
        "is_sigopt_available",
        "is_tensorboard_available",
        "is_wandb_available",
        "rewrite_logs",
        "run_hp_search_optuna",
        "run_hp_search_ray",
        "run_hp_search_sigopt",
        "run_hp_search_wandb",
    ],
    "peft": ["PeftAdapterMixin"],
    "quanto": ["replace_with_quanto_layers"],
}

if TYPE_CHECKING:
    from .aqlm import replace_with_aqlm_linear
    from .awq import (
        fuse_awq_modules,
        post_init_awq_exllama_modules,
        replace_quantization_scales,
        replace_with_awq_linear,
    )
    from .bitsandbytes import (
        get_keys_to_not_convert,
        replace_8bit_linear,
        replace_with_bnb_linear,
        set_module_8bit_tensor_to_device,
        set_module_quantized_tensor_to_device,
    )
    from .deepspeed import (
        HfDeepSpeedConfig,
        HfTrainerDeepSpeedConfig,
        deepspeed_config,
        deepspeed_init,
        deepspeed_load_checkpoint,
        deepspeed_optim_sched,
        is_deepspeed_available,
        is_deepspeed_zero3_enabled,
        set_hf_deepspeed_config,
        unset_hf_deepspeed_config,
    )
    from .eetq import replace_with_eetq_linear
<<<<<<< HEAD
    from .ggml import (
        GGUF_CONFIG_MAPPING,
        GGUF_TENSOR_MAPPING,
        GGUF_TOKENIZER_MAPPING,
        _gguf_parse_value,
        load_dequant_gguf_tensor,
        load_gguf,
    )
=======
    from .hqq import prepare_for_hqq_linear
>>>>>>> f823fec5
    from .integration_utils import (
        INTEGRATION_TO_CALLBACK,
        AzureMLCallback,
        ClearMLCallback,
        CodeCarbonCallback,
        CometCallback,
        DagsHubCallback,
        DVCLiveCallback,
        FlyteCallback,
        MLflowCallback,
        NeptuneCallback,
        NeptuneMissingConfiguration,
        TensorBoardCallback,
        WandbCallback,
        get_available_reporting_integrations,
        get_reporting_integration_callbacks,
        hp_params,
        is_azureml_available,
        is_clearml_available,
        is_codecarbon_available,
        is_comet_available,
        is_dagshub_available,
        is_dvclive_available,
        is_flyte_deck_standard_available,
        is_flytekit_available,
        is_mlflow_available,
        is_neptune_available,
        is_optuna_available,
        is_ray_available,
        is_ray_tune_available,
        is_sigopt_available,
        is_tensorboard_available,
        is_wandb_available,
        rewrite_logs,
        run_hp_search_optuna,
        run_hp_search_ray,
        run_hp_search_sigopt,
        run_hp_search_wandb,
    )
    from .peft import PeftAdapterMixin
    from .quanto import replace_with_quanto_layers
else:
    import sys

    sys.modules[__name__] = _LazyModule(__name__, globals()["__file__"], _import_structure, module_spec=__spec__)<|MERGE_RESOLUTION|>--- conflicted
+++ resolved
@@ -44,7 +44,6 @@
         "unset_hf_deepspeed_config",
     ],
     "eetq": ["replace_with_eetq_linear"],
-<<<<<<< HEAD
     "ggml": [
         "GGUF_CONFIG_MAPPING",
         "GGUF_TENSOR_MAPPING",
@@ -53,9 +52,7 @@
         "load_dequant_gguf_tensor",
         "load_gguf",
     ],
-=======
     "hqq": ["prepare_for_hqq_linear"],
->>>>>>> f823fec5
     "integration_utils": [
         "INTEGRATION_TO_CALLBACK",
         "AzureMLCallback",
@@ -127,7 +124,6 @@
         unset_hf_deepspeed_config,
     )
     from .eetq import replace_with_eetq_linear
-<<<<<<< HEAD
     from .ggml import (
         GGUF_CONFIG_MAPPING,
         GGUF_TENSOR_MAPPING,
@@ -136,9 +132,7 @@
         load_dequant_gguf_tensor,
         load_gguf,
     )
-=======
     from .hqq import prepare_for_hqq_linear
->>>>>>> f823fec5
     from .integration_utils import (
         INTEGRATION_TO_CALLBACK,
         AzureMLCallback,
