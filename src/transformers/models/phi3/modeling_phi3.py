--- conflicted
+++ resolved
@@ -905,11 +905,8 @@
     _skip_keys_device_placement = "past_key_values"
     _supports_flash_attn_2 = True
     _supports_sdpa = False
-<<<<<<< HEAD
-=======
     _supports_cache_class = True
 
->>>>>>> 481a9578
     _version = "0.0.5"
 
     def _init_weights(self, module):
