--- conflicted
+++ resolved
@@ -43,20 +43,12 @@
     all_model_classes = (
         (
             AlbertModel,
-<<<<<<< HEAD
-            AlbertForMaskedLM,
-            AlbertForPreTraining,
-            AlbertForQuestionAnswering,
-            AlbertForSequenceClassification,
-            AlbertForTokenClassification,
-=======
             AlbertForPreTraining,
             AlbertForMaskedLM,
             AlbertForMultipleChoice,
             AlbertForSequenceClassification,
             AlbertForTokenClassification,
             AlbertForQuestionAnswering,
->>>>>>> ca5e1cdf
         )
         if is_torch_available()
         else ()
