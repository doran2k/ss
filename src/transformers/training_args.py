--- conflicted
+++ resolved
@@ -114,17 +114,14 @@
             at the next training step under the keyword argument ``mems``.
         run_name (:obj:`str`, `optional`):
             A descriptor for the run. Notably used for wandb logging.
-<<<<<<< HEAD
         disable_tqdm (:obj:`bool`, `optional`):
             Whether or not to disable the tqdm progress bars. Will default to :obj:`True` if the logging level is set
             to warn or lower (default), :obj:`False` otherwise.
-=======
         remove_unused_columns (:obj:`bool`, `optional`, defaults to :obj:`True`):
             If using `nlp.Dataset` datasets, whether or not to automatically remove the columns unused by the model
             forward method.
 
             (Note: this behavior is not implemented for :class:`~transformers.TFTrainer` yet.)
->>>>>>> d329c9b0
     """
 
     output_dir: str = field(
