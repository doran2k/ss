--- conflicted
+++ resolved
@@ -1115,11 +1115,7 @@
 
         # parse from dict to load nested QuantizationScheme objects
         if config_groups or kv_cache_scheme:
-<<<<<<< HEAD
             self.quantization_config = QuantizationConfigHFQuantizer.parse_obj(
-=======
-            self.quantization_config = QuantizationConfig.parse_obj(
->>>>>>> e80a65ba
                 {
                     "config_groups": config_groups,
                     "quant_method": quant_method,
