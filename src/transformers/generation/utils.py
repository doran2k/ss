# coding=utf-8
# Copyright 2020 The Google AI Language Team Authors, Facebook AI Research authors and The HuggingFace Inc. team.
# Copyright (c) 2020, NVIDIA CORPORATION.  All rights reserved.
#
# Licensed under the Apache License, Version 2.0 (the "License");
# you may not use this file except in compliance with the License.
# You may obtain a copy of the License at
#
#     http://www.apache.org/licenses/LICENSE-2.0
#
# Unless required by applicable law or agreed to in writing, software
# distributed under the License is distributed on an "AS IS" BASIS,
# WITHOUT WARRANTIES OR CONDITIONS OF ANY KIND, either express or implied.
# See the License for the specific language governing permissions and
# limitations under the License.

import copy
import inspect
import warnings
from dataclasses import dataclass
from typing import TYPE_CHECKING, Any, Callable, Dict, List, Optional, Tuple, Union

import numpy as np
import torch
import torch.distributed as dist
from torch import nn
from torch.nn import functional as F

from ..cache_utils import (
    Cache,
    DynamicCache,
    EncoderDecoderCache,
    HQQQuantizedCache,
    HybridCache,
    QuantizedCacheConfig,
    QuantoQuantizedCache,
    SlidingWindowCache,
    StaticCache,
)
from ..integrations.deepspeed import is_deepspeed_zero3_enabled
from ..modeling_outputs import CausalLMOutputWithPast, Seq2SeqLMOutput
from ..models.auto import (
    MODEL_FOR_CAUSAL_IMAGE_MODELING_MAPPING,
    MODEL_FOR_CAUSAL_LM_MAPPING,
    MODEL_FOR_SEQ_TO_SEQ_CAUSAL_LM_MAPPING,
    MODEL_FOR_SPEECH_SEQ_2_SEQ_MAPPING,
    MODEL_FOR_VISION_2_SEQ_MAPPING,
)
from ..tokenization_utils import ExtensionsTrie
from ..utils import (
    ModelOutput,
    is_accelerate_available,
    is_hqq_available,
    is_quanto_available,
    is_torchdynamo_compiling,
    logging,
)
from .beam_constraints import DisjunctiveConstraint, PhrasalConstraint
from .beam_search import BeamScorer, BeamSearchScorer, ConstrainedBeamSearchScorer
from .candidate_generator import (
    AssistedCandidateGenerator,
    CandidateGenerator,
    PromptLookupCandidateGenerator,
    _crop_past_key_values,
    _prepare_attention_mask,
    _prepare_token_type_ids,
)
from .configuration_utils import GenerationConfig, GenerationMode
from .logits_process import (
    EncoderNoRepeatNGramLogitsProcessor,
    EncoderRepetitionPenaltyLogitsProcessor,
    EpsilonLogitsWarper,
    EtaLogitsWarper,
    ExponentialDecayLengthPenalty,
    ForcedBOSTokenLogitsProcessor,
    ForcedEOSTokenLogitsProcessor,
    ForceTokensLogitsProcessor,
    HammingDiversityLogitsProcessor,
    InfNanRemoveLogitsProcessor,
    LogitNormalization,
    LogitsProcessorList,
    MinLengthLogitsProcessor,
    MinNewTokensLengthLogitsProcessor,
    MinPLogitsWarper,
    NoBadWordsLogitsProcessor,
    NoRepeatNGramLogitsProcessor,
    PrefixConstrainedLogitsProcessor,
    RepetitionPenaltyLogitsProcessor,
    SequenceBiasLogitsProcessor,
    SuppressTokensAtBeginLogitsProcessor,
    SuppressTokensLogitsProcessor,
    TemperatureLogitsWarper,
    TopKLogitsWarper,
    TopPLogitsWarper,
    TypicalLogitsWarper,
    UnbatchedClassifierFreeGuidanceLogitsProcessor,
    WatermarkLogitsProcessor,
)
from .stopping_criteria import (
    EosTokenCriteria,
    MaxLengthCriteria,
    MaxTimeCriteria,
    StoppingCriteria,
    StoppingCriteriaList,
    StopStringCriteria,
)


if TYPE_CHECKING:
    from ..modeling_utils import PreTrainedModel
    from ..tokenization_utils_base import PreTrainedTokenizerBase
    from .streamers import BaseStreamer

logger = logging.get_logger(__name__)

if is_accelerate_available():
    from accelerate.hooks import AlignDevicesHook, add_hook_to_module

NEED_SETUP_CACHE_CLASSES_MAPPING = {"static": StaticCache, "sliding_window": SlidingWindowCache, "hybrid": HybridCache}
QUANT_BACKEND_CLASSES_MAPPING = {"quanto": QuantoQuantizedCache, "HQQ": HQQQuantizedCache}


@dataclass
class GenerateDecoderOnlyOutput(ModelOutput):
    """
    Outputs of decoder-only generation models, when using non-beam methods.

    Args:
        sequences (`torch.LongTensor` of shape `(batch_size, sequence_length)`):
            The generated sequences. The second dimension (sequence_length) is either equal to `max_length` or shorter
            if all batches finished early due to the `eos_token_id`.
        scores (`tuple(torch.FloatTensor)` *optional*, returned when `output_scores=True` is passed or when `config.output_scores=True`):
            Processed prediction scores of the language modeling head (scores for each vocabulary token before SoftMax)
            at each generation step. Tuple of `torch.FloatTensor` with up to `max_new_tokens` elements (one element for
            each generated token), with each tensor of shape `(batch_size, config.vocab_size)`.
        logits (`tuple(torch.FloatTensor)` *optional*, returned when `output_logits=True` is passed or when `config.output_logits=True`):
            Unprocessed prediction scores of the language modeling head (scores for each vocabulary token before SoftMax)
            at each generation step. Tuple of `torch.FloatTensor` with up to `max_new_tokens` elements (one element for
            each generated token), with each tensor of shape `(batch_size, config.vocab_size)`.
        attentions (`tuple(tuple(torch.FloatTensor))`, *optional*, returned when `output_attentions=True` is passed or `config.output_attentions=True`):
            Tuple (one element for each generated token) of tuples (one element for each layer of the decoder) of
            `torch.FloatTensor` of shape `(batch_size, num_heads, generated_length, sequence_length)`.
        hidden_states (`tuple(tuple(torch.FloatTensor))`, *optional*, returned when `output_hidden_states=True` is passed or when `config.output_hidden_states=True`):
            Tuple (one element for each generated token) of tuples (one element for each layer of the decoder) of
            `torch.FloatTensor` of shape `(batch_size, generated_length, hidden_size)`.
        past_key_values (`tuple(tuple(torch.FloatTensor)))`, *optional*, returned when `use_cache=True` is passed or when `config.use_cache=True`):
            NOTE: some models have a different `past_key_values` format, confirm with the model's documentation.
            Usually a Tuple (one element for each layer of the decoder) of tuples (two elements, key tensor and value
            tensor). The first Tuple is of length `config.n_layers`, with each tuple having 2 tensors of shape
            `(batch_size, num_heads, sequence_length, embed_size_per_head)`) and optionally if
            `config.is_encoder_decoder=True` 2 additional tensors of shape `(batch_size, num_heads,
            encoder_sequence_length, embed_size_per_head)`.
    """

    sequences: torch.LongTensor = None
    scores: Optional[Tuple[torch.FloatTensor]] = None
    logits: Optional[Tuple[torch.FloatTensor]] = None
    attentions: Optional[Tuple[Tuple[torch.FloatTensor]]] = None
    hidden_states: Optional[Tuple[Tuple[torch.FloatTensor]]] = None
    past_key_values: Optional[Tuple[Tuple[Tuple[torch.FloatTensor]]]] = None


@dataclass
class GenerateEncoderDecoderOutput(ModelOutput):
    """
    Outputs of encoder-decoder generation models, when using non-beam methods.

    Args:
        sequences (`torch.LongTensor` of shape `(batch_size*num_return_sequences, sequence_length)`):
            The generated sequences. The second dimension (sequence_length) is either equal to `max_length` or shorter
            if all batches finished early due to the `eos_token_id`.
        scores (`tuple(torch.FloatTensor)` *optional*, returned when `output_scores=True` is passed or when `config.output_scores=True`):
            Processed prediction scores of the language modeling head (scores for each vocabulary token before SoftMax)
            at each generation step. Tuple of `torch.FloatTensor` with up to `max_new_tokens` elements (one element for
            each generated token), with each tensor of shape `(batch_size, config.vocab_size)`.
        logits (`tuple(torch.FloatTensor)` *optional*, returned when `output_logits=True` is passed or when `config.output_logits=True`):
            Unprocessed prediction scores of the language modeling head (scores for each vocabulary token before SoftMax)
            at each generation step. Tuple of `torch.FloatTensor` with up to `max_new_tokens` elements (one element for
            each generated token), with each tensor of shape `(batch_size, config.vocab_size)`.
        encoder_attentions (`tuple(torch.FloatTensor)`, *optional*, returned when `output_attentions=True` is passed or `config.output_attentions=True`):
            Tuple of `torch.FloatTensor` (one for each layer of the decoder) of shape `(batch_size, num_heads,
            sequence_length, sequence_length)`.
        encoder_hidden_states (`tuple(torch.FloatTensor)`, *optional*, returned when `output_hidden_states=True` is passed or when `config.output_hidden_states=True`):
            Tuple of `torch.FloatTensor` (one for the output of the embeddings + one for the output of each layer) of
            shape `(batch_size, sequence_length, hidden_size)`.
        decoder_attentions (`tuple(tuple(torch.FloatTensor))`, *optional*, returned when `output_attentions=True` is passed or `config.output_attentions=True`):
            Tuple (one element for each generated token) of tuples (one element for each layer of the decoder) of
            `torch.FloatTensor` of shape `(batch_size, num_heads, generated_length, sequence_length)`.
        cross_attentions (`tuple(tuple(torch.FloatTensor))`, *optional*, returned when `output_attentions=True` is passed or `config.output_attentions=True`):
            Tuple (one element for each generated token) of tuples (one element for each layer of the decoder) of
            `torch.FloatTensor` of shape `(batch_size, num_heads, generated_length, sequence_length)`.
        decoder_hidden_states (`tuple(tuple(torch.FloatTensor))`, *optional*, returned when `output_hidden_states=True` is passed or when `config.output_hidden_states=True`):
            Tuple (one element for each generated token) of tuples (one element for each layer of the decoder) of
            `torch.FloatTensor` of shape `(batch_size, generated_length, hidden_size)`.
        past_key_values (`tuple(tuple(torch.FloatTensor)))`, *optional*, returned when `use_cache=True` is passed or when `config.use_cache=True`):
            NOTE: some models have a different `past_key_values` format, confirm with the model's documentation.
            Usually a Tuple (one element for each layer of the decoder) of tuples (two elements, key tensor and value
            tensor). The first Tuple is of length `config.n_layers`, with each tuple having 2 tensors of shape
            `(batch_size, num_heads, sequence_length, embed_size_per_head)`) and optionally if
            `config.is_encoder_decoder=True` 2 additional tensors of shape `(batch_size, num_heads,
            encoder_sequence_length, embed_size_per_head)`.
    """

    sequences: torch.LongTensor = None
    scores: Optional[Tuple[torch.FloatTensor]] = None
    logits: Optional[Tuple[torch.FloatTensor]] = None
    encoder_attentions: Optional[Tuple[torch.FloatTensor]] = None
    encoder_hidden_states: Optional[Tuple[torch.FloatTensor]] = None
    decoder_attentions: Optional[Tuple[Tuple[torch.FloatTensor]]] = None
    cross_attentions: Optional[Tuple[Tuple[torch.FloatTensor]]] = None
    decoder_hidden_states: Optional[Tuple[Tuple[torch.FloatTensor]]] = None
    past_key_values: Optional[Tuple[Tuple[Tuple[torch.FloatTensor]]]] = None


@dataclass
class GenerateBeamDecoderOnlyOutput(ModelOutput):
    """
    Outputs of decoder-only generation models, when using beam methods.

    Args:
        sequences (`torch.LongTensor` of shape `(batch_size*num_return_sequences, sequence_length)`):
            The generated sequences. The second dimension (sequence_length) is either equal to `max_length` or shorter
            if all batches finished early due to the `eos_token_id`.
        sequences_scores (`torch.FloatTensor` of shape `(batch_size*num_return_sequences)`, *optional*, returned when `output_scores=True` is passed or when `config.output_scores=True`):
            Final beam scores of the generated `sequences`.
        scores (`tuple(torch.FloatTensor)` *optional*, returned when `output_scores=True` is passed or when `config.output_scores=True`):
            Beam transition scores for each vocabulary token at each generation step. Beam transition scores consisting
            of log probabilities of tokens conditioned on log softmax of previously generated tokens in this beam.
            Tuple of `torch.FloatTensor` with up to `max_new_tokens` elements (one element for each generated token),
            with each tensor of shape `(batch_size*num_beams, config.vocab_size)`.
        logits (`tuple(torch.FloatTensor)` *optional*, returned when `output_logits=True` is passed or when `config.output_logits=True`):
            Unprocessed prediction scores of the language modeling head (scores for each vocabulary token before SoftMax)
            at each generation step. Tuple of `torch.FloatTensor` with up to `max_new_tokens` elements (one element for
            each generated token), with each tensor of shape `(batch_size, config.vocab_size)`.
        beam_indices (`torch.LongTensor`, *optional*, returned when `output_scores=True` is passed or when `config.output_scores=True`):
            Beam indices of generated token id at each generation step. `torch.LongTensor` of shape
            `(batch_size*num_return_sequences, sequence_length)`.
        attentions (`tuple(tuple(torch.FloatTensor))`, *optional*, returned when `output_attentions=True` is passed or `config.output_attentions=True`):
            Tuple (one element for each generated token) of tuples (one element for each layer of the decoder) of
            `torch.FloatTensor` of shape `(batch_size*num_beams, num_heads, generated_length, sequence_length)`.
        hidden_states (`tuple(tuple(torch.FloatTensor))`, *optional*, returned when `output_hidden_states=True` is passed or when `config.output_hidden_states=True`):
            Tuple (one element for each generated token) of tuples (one element for each layer of the decoder) of
            `torch.FloatTensor` of shape `(batch_size*num_beams*num_return_sequences, generated_length, hidden_size)`.
        past_key_values (`tuple(tuple(torch.FloatTensor)))`, *optional*, returned when `use_cache=True` is passed or when `config.use_cache=True`):
            NOTE: some models have a different `past_key_values` format, confirm with the model's documentation.
            Usually a Tuple (one element for each layer of the decoder) of tuples (two elements, key tensor and value
            tensor). The first Tuple is of length `config.n_layers`, with each tuple having 2 tensors of shape
            `(batch_size, num_heads, sequence_length, embed_size_per_head)`) and optionally if
            `config.is_encoder_decoder=True` 2 additional tensors of shape `(batch_size, num_heads,
            encoder_sequence_length, embed_size_per_head)`.
    """

    sequences: torch.LongTensor = None
    sequences_scores: Optional[torch.FloatTensor] = None
    scores: Optional[Tuple[torch.FloatTensor]] = None
    logits: Optional[Tuple[torch.FloatTensor]] = None
    beam_indices: Optional[torch.LongTensor] = None
    attentions: Optional[Tuple[Tuple[torch.FloatTensor]]] = None
    hidden_states: Optional[Tuple[Tuple[torch.FloatTensor]]] = None
    past_key_values: Optional[Tuple[Tuple[Tuple[torch.FloatTensor]]]] = None


@dataclass
class GenerateBeamEncoderDecoderOutput(ModelOutput):
    """
    Outputs of encoder-decoder generation models, when using beam methods.

    Args:
        sequences (`torch.LongTensor` of shape `(batch_size*num_return_sequences, sequence_length)`):
            The generated sequences. The second dimension (sequence_length) is either equal to `max_length` or shorter
            if all batches finished early due to the `eos_token_id`.
        sequences_scores (`torch.FloatTensor` of shape `(batch_size*num_return_sequences)`, *optional*, returned when `output_scores=True` is passed or when `config.output_scores=True`):
            Final beam scores of the generated `sequences`.
        scores (`tuple(torch.FloatTensor)` *optional*, returned when `output_scores=True` is passed or when `config.output_scores=True`):
            Beam transition scores for each vocabulary token at each generation step. Beam transition scores consisting
            of log probabilities of tokens conditioned on log softmax of previously generated tokens in this beam.
            Tuple of `torch.FloatTensor` with up to `max_new_tokens` elements (one element for each generated token),
            with each tensor of shape `(batch_size*num_beams, config.vocab_size)`.
        logits (`tuple(torch.FloatTensor)` *optional*, returned when `output_logits=True` is passed or when `config.output_logits=True`):
            Unprocessed prediction scores of the language modeling head (scores for each vocabulary token before SoftMax)
            at each generation step. Tuple of `torch.FloatTensor` with up to `max_new_tokens` elements (one element for
            each generated token), with each tensor of shape `(batch_size, config.vocab_size)`.
        beam_indices (`torch.LongTensor`, *optional*, returned when `output_scores=True` is passed or when `config.output_scores=True`):
            Beam indices of generated token id at each generation step. `torch.LongTensor` of shape
            `(batch_size*num_return_sequences, sequence_length)`.
        encoder_attentions (`tuple(torch.FloatTensor)`, *optional*, returned when `output_attentions=True` is passed or `config.output_attentions=True`):
            Tuple of `torch.FloatTensor` (one for each layer of the decoder) of shape `(batch_size, num_heads,
            sequence_length, sequence_length)`.
        encoder_hidden_states (`tuple(torch.FloatTensor)`, *optional*, returned when `output_hidden_states=True` is passed or when `config.output_hidden_states=True`):
            Tuple of `torch.FloatTensor` (one for the output of the embeddings + one for the output of each layer) of
            shape `(batch_size*num_beams*num_return_sequences, sequence_length, hidden_size)`.
        decoder_attentions (`tuple(tuple(torch.FloatTensor))`, *optional*, returned when `output_attentions=True` is passed or `config.output_attentions=True`):
            Tuple (one element for each generated token) of tuples (one element for each layer of the decoder) of
            `torch.FloatTensor` of shape `(batch_size*num_beams*num_return_sequences, num_heads, generated_length,
            sequence_length)`.
        cross_attentions (`tuple(tuple(torch.FloatTensor))`, *optional*, returned when `output_attentions=True` is passed or `config.output_attentions=True`):
            Tuple (one element for each generated token) of tuples (one element for each layer of the decoder) of
            `torch.FloatTensor` of shape `(batch_size, num_heads, generated_length, sequence_length)`.
        decoder_hidden_states (`tuple(tuple(torch.FloatTensor))`, *optional*, returned when `output_hidden_states=True` is passed or when `config.output_hidden_states=True`):
            Tuple (one element for each generated token) of tuples (one element for each layer of the decoder) of
            `torch.FloatTensor` of shape `(batch_size*num_beams*num_return_sequences, generated_length, hidden_size)`.
        past_key_values (`tuple(tuple(torch.FloatTensor)))`, *optional*, returned when `use_cache=True` is passed or when `config.use_cache=True`):
            NOTE: some models have a different `past_key_values` format, confirm with the model's documentation.
            Usually a Tuple (one element for each layer of the decoder) of tuples (two elements, key tensor and value
            tensor). The first Tuple is of length `config.n_layers`, with each tuple having 2 tensors of shape
            `(batch_size, num_heads, sequence_length, embed_size_per_head)`) and optionally if
            `config.is_encoder_decoder=True` 2 additional tensors of shape `(batch_size, num_heads,
            encoder_sequence_length, embed_size_per_head)`.
    """

    sequences: torch.LongTensor = None
    sequences_scores: Optional[torch.FloatTensor] = None
    scores: Optional[Tuple[torch.FloatTensor]] = None
    logits: Optional[Tuple[torch.FloatTensor]] = None
    beam_indices: Optional[torch.LongTensor] = None
    encoder_attentions: Optional[Tuple[torch.FloatTensor]] = None
    encoder_hidden_states: Optional[Tuple[torch.FloatTensor]] = None
    decoder_attentions: Optional[Tuple[Tuple[torch.FloatTensor]]] = None
    cross_attentions: Optional[Tuple[Tuple[torch.FloatTensor]]] = None
    decoder_hidden_states: Optional[Tuple[Tuple[torch.FloatTensor]]] = None
    past_key_values: Optional[Tuple[Tuple[Tuple[torch.FloatTensor]]]] = None


# Equivalent classes (kept for retrocompatibility purposes)
GreedySearchDecoderOnlyOutput = GenerateDecoderOnlyOutput
ContrastiveSearchDecoderOnlyOutput = GenerateDecoderOnlyOutput
SampleDecoderOnlyOutput = GenerateDecoderOnlyOutput

ContrastiveSearchEncoderDecoderOutput = GenerateEncoderDecoderOutput
GreedySearchEncoderDecoderOutput = GenerateEncoderDecoderOutput
SampleEncoderDecoderOutput = GenerateEncoderDecoderOutput

BeamSearchDecoderOnlyOutput = GenerateBeamDecoderOnlyOutput
BeamSampleDecoderOnlyOutput = GenerateBeamDecoderOnlyOutput

BeamSearchEncoderDecoderOutput = GenerateBeamEncoderDecoderOutput
BeamSampleEncoderDecoderOutput = GenerateBeamEncoderDecoderOutput

GreedySearchOutput = Union[GreedySearchEncoderDecoderOutput, GreedySearchDecoderOnlyOutput]
SampleOutput = Union[SampleEncoderDecoderOutput, SampleDecoderOnlyOutput]
BeamSearchOutput = Union[BeamSearchEncoderDecoderOutput, BeamSearchDecoderOnlyOutput]
BeamSampleOutput = Union[BeamSampleEncoderDecoderOutput, BeamSampleDecoderOnlyOutput]
ContrastiveSearchOutput = Union[ContrastiveSearchEncoderDecoderOutput, ContrastiveSearchDecoderOnlyOutput]

# Typing shortcuts
GenerateNonBeamOutput = Union[GenerateDecoderOnlyOutput, GenerateEncoderDecoderOutput]
GenerateBeamOutput = Union[GenerateBeamDecoderOnlyOutput, GenerateBeamEncoderDecoderOutput]
GenerateOutput = Union[GenerateNonBeamOutput, GenerateBeamOutput]


class GenerationMixin:
    """
    A class containing all functions for auto-regressive text generation, to be used as a mixin in [`PreTrainedModel`].

    The class exposes [`~generation.GenerationMixin.generate`], which can be used for:
        - *greedy decoding* if `num_beams=1` and `do_sample=False`
        - *contrastive search* if `penalty_alpha>0` and `top_k>1`
        - *multinomial sampling* if `num_beams=1` and `do_sample=True`
        - *beam-search decoding* if `num_beams>1` and `do_sample=False`
        - *beam-search multinomial sampling* if `num_beams>1` and `do_sample=True`
        - *diverse beam-search decoding* if `num_beams>1` and `num_beam_groups>1`
        - *constrained beam-search decoding* if `constraints!=None` or `force_words_ids!=None`
        - *assisted decoding* if `assistant_model` or `prompt_lookup_num_tokens` is passed to `.generate()`

    To learn more about decoding strategies refer to the [text generation strategies guide](../generation_strategies).
    """

    def prepare_inputs_for_generation(self, *args, **kwargs):
        raise NotImplementedError(
            "A model class needs to define a `prepare_inputs_for_generation` method in order to use `.generate()`."
        )

    def _prepare_model_inputs(
        self,
        inputs: Optional[torch.Tensor] = None,
        bos_token_id: Optional[torch.Tensor] = None,
        model_kwargs: Optional[Dict[str, torch.Tensor]] = None,
    ) -> Tuple[torch.Tensor, Optional[str], Dict[str, torch.Tensor]]:
        """
        This function extracts the model-specific `inputs` for generation.
        """
        # 1. retrieve all kwargs that are non-None or non-model input related.
        # some encoder-decoder models have different names for model and encoder
        if (
            self.config.is_encoder_decoder
            and hasattr(self, "encoder")
            and self.encoder.main_input_name != self.main_input_name
        ):
            input_name = self.encoder.main_input_name
        else:
            input_name = self.main_input_name

        model_kwargs = {k: v for k, v in model_kwargs.items() if v is not None or k != input_name}

        # 2. check whether model_input_name is passed as kwarg
        # if yes and `inputs` is None use kwarg inputs
        inputs_kwarg = model_kwargs.pop(input_name, None)
        if inputs_kwarg is not None and inputs is not None:
            raise ValueError(
                f"`inputs`: {inputs}` were passed alongside {input_name} which is not allowed. "
                f"Make sure to either pass {inputs} or {input_name}=..."
            )
        elif inputs_kwarg is not None:
            inputs = inputs_kwarg

        # 3. In the presence of `inputs_embeds` for text models:
        # - decoder-only models should complain if the user attempts to pass `inputs_embeds`, but the model
        # doesn't have its forwarding implemented. `inputs_embeds` is kept in `model_kwargs` and can coexist with
        # input_ids (`inputs_embeds` will be used in the 1st generation step, as opposed to `input_ids`)
        # - encoder-decoder models should complain if the user attempts to pass `inputs_embeds` and `input_ids`, and
        # pull the former to inputs. It will be used in place of `input_ids` to get the encoder hidden states.
        if input_name == "input_ids" and "inputs_embeds" in model_kwargs:
            if not self.config.is_encoder_decoder:
                has_inputs_embeds_forwarding = "inputs_embeds" in set(
                    inspect.signature(self.prepare_inputs_for_generation).parameters.keys()
                )
                if not has_inputs_embeds_forwarding:
                    raise ValueError(
                        f"You passed `inputs_embeds` to `.generate()`, but the model class {self.__class__.__name__} "
                        "doesn't have its forwarding implemented. See the GPT2 implementation for an example "
                        "(https://github.com/huggingface/transformers/pull/21405), and feel free to open a PR with it!"
                    )
                # In this case, `input_ids` is moved to the `model_kwargs`, so a few automations (like the creation of
                # the attention mask) can rely on the actual model input.
                model_kwargs["input_ids"] = self._maybe_initialize_input_ids_for_generation(
                    inputs, bos_token_id, model_kwargs=model_kwargs
                )
            else:
                if inputs is not None:
                    raise ValueError("You passed `inputs_embeds` and `input_ids` to `.generate()`. Please pick one.")
            inputs, input_name = model_kwargs["inputs_embeds"], "inputs_embeds"

        # 4. if `inputs` is still None, try to create `input_ids` from BOS token
        inputs = self._maybe_initialize_input_ids_for_generation(inputs, bos_token_id, model_kwargs)
        return inputs, input_name, model_kwargs

    def _maybe_initialize_input_ids_for_generation(
        self,
        inputs: Optional[torch.Tensor] = None,
        bos_token_id: Optional[torch.Tensor] = None,
        model_kwargs: Optional[Dict[str, torch.Tensor]] = None,
    ) -> torch.LongTensor:
        """Initializes input ids for generation, if necessary."""
        if inputs is not None:
            return inputs

        encoder_outputs = model_kwargs.get("encoder_outputs")
        if self.config.is_encoder_decoder and encoder_outputs is not None:
            # make dummy input_ids with value -100, as a sanity check ensuring that they won't be used for encoding
            shape = encoder_outputs.last_hidden_state.size()[:-1]
            return torch.ones(shape, dtype=torch.long, device=self.device) * -100

        # If there is some tensor in `model_kwargs`, we can infer the batch size from it. This is helpful with
        # soft-prompting or in multimodal implementations built on top of decoder-only language models.
        batch_size = 1
        for value in model_kwargs.values():
            if isinstance(value, torch.Tensor):
                batch_size = value.shape[0]
                break

        if "inputs_embeds" in model_kwargs:
            return torch.ones((batch_size, 0), dtype=torch.long, device=self.device)

        if bos_token_id is None:
            raise ValueError("`bos_token_id` has to be defined when no `input_ids` are provided.")

        return torch.ones((batch_size, 1), dtype=torch.long, device=self.device) * bos_token_id

    def _prepare_attention_mask_for_generation(
        self,
        inputs: torch.Tensor,
        pad_token_id: Optional[torch.Tensor],
        eos_token_id: Optional[torch.Tensor],
    ) -> torch.LongTensor:
        # No information for attention mask inference -> return default attention mask
        default_attention_mask = torch.ones(inputs.shape[:2], dtype=torch.long, device=inputs.device)
        if pad_token_id is None:
            return default_attention_mask

        is_input_ids = len(inputs.shape) == 2 and inputs.dtype in [torch.int, torch.long]
        if not is_input_ids:
            return default_attention_mask

        # Otherwise we have may have information -> try to infer the attention mask
        if inputs.device.type == "mps":
            # mps does not support torch.isin (https://github.com/pytorch/pytorch/issues/77764)
            raise ValueError(
                "Can't infer missing attention mask on `mps` device. Please provide an `attention_mask` or use a different device."
            )

        is_pad_token_in_inputs = (pad_token_id is not None) and (
            torch.isin(elements=inputs, test_elements=pad_token_id).any()
        )
        is_pad_token_not_equal_to_eos_token_id = (eos_token_id is None) or ~(
            torch.isin(elements=eos_token_id, test_elements=pad_token_id).any()
        )
        can_infer_attention_mask = is_pad_token_in_inputs * is_pad_token_not_equal_to_eos_token_id
        attention_mask_from_padding = inputs.ne(pad_token_id).long()

        attention_mask = (
            attention_mask_from_padding * can_infer_attention_mask + default_attention_mask * ~can_infer_attention_mask
        )
        return attention_mask

    def _prepare_encoder_decoder_kwargs_for_generation(
        self,
        inputs_tensor: torch.Tensor,
        model_kwargs,
        model_input_name: Optional[str],
        generation_config: GenerationConfig,
    ) -> Dict[str, Any]:
        # 1. get encoder
        encoder = self.get_encoder()
        # Compatibility with Accelerate big model inference: we need the encoder to outputs stuff on the same device
        # as the inputs.
        if hasattr(self, "hf_device_map"):
            if hasattr(encoder, "_hf_hook"):
                encoder._hf_hook.io_same_device = True
            else:
                add_hook_to_module(encoder, AlignDevicesHook(io_same_device=True))

        # 2. Prepare encoder args and encoder kwargs from model kwargs and generation config.
        irrelevant_prefix = ["decoder_", "cross_attn", "use_cache"]
        encoder_kwargs = {
            argument: value
            for argument, value in model_kwargs.items()
            if not any(argument.startswith(p) for p in irrelevant_prefix)
        }
        encoder_signature = set(inspect.signature(encoder.forward).parameters)
        encoder_accepts_wildcard = "kwargs" in encoder_signature or "model_kwargs" in encoder_signature
        if not encoder_accepts_wildcard:
            encoder_kwargs = {
                argument: value for argument, value in encoder_kwargs.items() if argument in encoder_signature
            }
        encoder_kwargs["output_attentions"] = generation_config.output_attentions
        encoder_kwargs["output_hidden_states"] = generation_config.output_hidden_states

        # 3. make sure that encoder returns `ModelOutput`
        model_input_name = model_input_name if model_input_name is not None else self.main_input_name
        encoder_kwargs["return_dict"] = True
        encoder_kwargs[model_input_name] = inputs_tensor
        model_kwargs["encoder_outputs"]: ModelOutput = encoder(**encoder_kwargs)

        return model_kwargs

    def _prepare_decoder_input_ids_for_generation(
        self,
        batch_size: int,
        model_input_name: str,
        model_kwargs: Dict[str, torch.Tensor],
        decoder_start_token_id: torch.Tensor,
        device: torch.device = None,
    ) -> Tuple[torch.LongTensor, Dict[str, torch.Tensor]]:
        """Prepares `decoder_input_ids` for generation with encoder-decoder models"""
        # 1. Check whether the user has defined `decoder_input_ids` manually. To facilitate in terms of input naming,
        # we also allow the user to pass it under `input_ids`, if the encoder does not use it as the main input.
        if model_kwargs is not None and "decoder_input_ids" in model_kwargs:
            decoder_input_ids = model_kwargs.pop("decoder_input_ids")
        elif "input_ids" in model_kwargs and model_input_name != "input_ids":
            decoder_input_ids = model_kwargs.pop("input_ids")
        else:
            decoder_input_ids = None

        # 2. `decoder_start_token_id` must have shape (batch_size, 1)
        if device is None:
            device = self.device
        if decoder_start_token_id.ndim == 1:
            if decoder_start_token_id.shape[0] != batch_size:
                raise ValueError(
                    f"`decoder_start_token_id` expected to have length {batch_size} but got {decoder_start_token_id.shape[0]}"
                )
            decoder_start_token_id = decoder_start_token_id.view(-1, 1)
        else:
            decoder_start_token_id = (
                torch.ones((batch_size, 1), dtype=torch.long, device=device) * decoder_start_token_id
            )

        # 3. Encoder-decoder models expect the `decoder_input_ids` to start with a special token. Let's ensure that.
        # no user input -> use decoder_start_token_id as decoder_input_ids
        if decoder_input_ids is None:
            decoder_input_ids = decoder_start_token_id
        # exception: Donut checkpoints have task-specific decoder starts and don't expect a BOS token. Note that the
        # original checkpoints can't be detected through `self.__class__.__name__.lower()`, needing custom logic.
        # See: https://github.com/huggingface/transformers/pull/31470
        elif "donut" in self.__class__.__name__.lower() or (
            self.config.model_type == "vision-encoder-decoder" and "donut" in self.config.encoder.model_type.lower()
        ):
            pass
        elif self.config.model_type in ["whisper"]:
            pass
        # user input but doesn't start with decoder_start_token_id -> prepend decoder_start_token_id (and adjust
        # decoder_attention_mask if provided)
        elif (decoder_input_ids[:, 0] != decoder_start_token_id[:, 0]).all().item():
            decoder_input_ids = torch.cat([decoder_start_token_id, decoder_input_ids], dim=-1)
            if "decoder_attention_mask" in model_kwargs:
                decoder_attention_mask = model_kwargs["decoder_attention_mask"]
                decoder_attention_mask = torch.cat(
                    (torch.ones_like(decoder_attention_mask)[:, :1], decoder_attention_mask),
                    dim=-1,
                )
                model_kwargs["decoder_attention_mask"] = decoder_attention_mask

        return decoder_input_ids, model_kwargs

    @staticmethod
    def _expand_inputs_for_generation(
        expand_size: int = 1,
        is_encoder_decoder: bool = False,
        input_ids: Optional[torch.LongTensor] = None,
        **model_kwargs,
    ) -> Tuple[torch.LongTensor, Dict[str, Any]]:
        """Expands tensors from [batch_size, ...] to [batch_size * expand_size, ...]"""

        def _expand_dict_for_generation(dict_to_expand):
            for key in dict_to_expand:
                if (
                    key != "cache_position"
                    and dict_to_expand[key] is not None
                    and isinstance(dict_to_expand[key], torch.Tensor)
                ):
                    dict_to_expand[key] = dict_to_expand[key].repeat_interleave(expand_size, dim=0)
            return dict_to_expand

        if input_ids is not None:
            input_ids = input_ids.repeat_interleave(expand_size, dim=0)

        model_kwargs = _expand_dict_for_generation(model_kwargs)

        if is_encoder_decoder:
            if model_kwargs.get("encoder_outputs") is None:
                raise ValueError("If `is_encoder_decoder` is True, make sure that `encoder_outputs` is defined.")
            model_kwargs["encoder_outputs"] = _expand_dict_for_generation(model_kwargs["encoder_outputs"])

        return input_ids, model_kwargs

    def _extract_past_from_model_output(self, outputs: ModelOutput, standardize_cache_format: bool = False):
        past_key_values = None
        cache_name = "past_key_values"
        if "past_key_values" in outputs:
            past_key_values = outputs.past_key_values
        elif "mems" in outputs:
            past_key_values = outputs.mems
        elif "past_buckets_states" in outputs:
            past_key_values = outputs.past_buckets_states
        elif "cache_params" in outputs:
            past_key_values = outputs.cache_params
            cache_name = "cache_params"

        return cache_name, past_key_values

    def _update_model_kwargs_for_generation(
        self,
        outputs: ModelOutput,
        model_kwargs: Dict[str, Any],
        is_encoder_decoder: bool = False,
        standardize_cache_format: bool = False,
        num_new_tokens: int = 1,
    ) -> Dict[str, Any]:
        # update past_key_values keeping its naming used in model code
        cache_name, cache = self._extract_past_from_model_output(
            outputs, standardize_cache_format=standardize_cache_format
        )
        model_kwargs[cache_name] = cache
        if getattr(outputs, "state", None) is not None:
            model_kwargs["state"] = outputs.state

        # update token_type_ids with last value
        if "token_type_ids" in model_kwargs:
            token_type_ids = model_kwargs["token_type_ids"]
            model_kwargs["token_type_ids"] = torch.cat([token_type_ids, token_type_ids[:, -1].unsqueeze(-1)], dim=-1)

        if not is_encoder_decoder:
            # update attention mask
            if "attention_mask" in model_kwargs:
                attention_mask = model_kwargs["attention_mask"]
                model_kwargs["attention_mask"] = torch.cat(
                    [attention_mask, attention_mask.new_ones((attention_mask.shape[0], 1))], dim=-1
                )
        else:
            # update decoder attention mask
            if "decoder_attention_mask" in model_kwargs:
                decoder_attention_mask = model_kwargs["decoder_attention_mask"]
                model_kwargs["decoder_attention_mask"] = torch.cat(
                    [decoder_attention_mask, decoder_attention_mask.new_ones((decoder_attention_mask.shape[0], 1))],
                    dim=-1,
                )

        if model_kwargs.get("use_cache", True):
            model_kwargs["cache_position"] = model_kwargs["cache_position"][-1:] + num_new_tokens
        else:
            past_positions = model_kwargs.pop("cache_position")
            new_positions = torch.arange(
                past_positions[-1] + 1, past_positions[-1] + num_new_tokens + 1, dtype=past_positions.dtype
            ).to(past_positions.device)
            model_kwargs["cache_position"] = torch.cat((past_positions, new_positions))
        return model_kwargs

    def _reorder_cache(self, past_key_values, beam_idx):
        raise NotImplementedError(
            f"Make sure that a `_reorder_cache` function is correctly implemented in {self.__class__.__module__} to"
            f" enable beam search for {self.__class__}"
        )

    def _get_candidate_generator(
        self,
        generation_config: GenerationConfig,
        input_ids: torch.LongTensor,
        inputs_tensor: torch.Tensor,
        assistant_model: "PreTrainedModel",
        logits_processor: LogitsProcessorList,
        model_kwargs: Dict,
    ) -> CandidateGenerator:
        """
        Returns the candidate generator to be used in `assisted_generation`
        """
        if generation_config.prompt_lookup_num_tokens is not None:
            candidate_generator = PromptLookupCandidateGenerator(
                num_output_tokens=generation_config.prompt_lookup_num_tokens,
                max_matching_ngram_size=generation_config.max_matching_ngram_size,
                max_length=generation_config.max_length,
            )
        else:
            candidate_generator = AssistedCandidateGenerator(
                input_ids=input_ids,
                assistant_model=assistant_model,
                generation_config=generation_config,
                model_kwargs=model_kwargs,
                inputs_tensor=inputs_tensor,
                logits_processor=logits_processor,
            )
        return candidate_generator

    def _get_logits_warper(
        self,
        generation_config: GenerationConfig,
        device: str,
    ) -> LogitsProcessorList:
        """
        This class returns a [`LogitsProcessorList`] list object that contains all relevant [`LogitsWarper`] instances
        used for multinomial sampling.
        """

        # instantiate warpers list
        warpers = LogitsProcessorList()

        # In beam methods, we need to keep at least one non-eos token to explore continuations that might have a
        # better score (i.e. keep len(list(generation_config.eos_token_id)) + 1)
        if generation_config.num_beams > 1:
            if isinstance(generation_config.eos_token_id, list):
                min_tokens_to_keep = len(generation_config.eos_token_id) + 1
            elif isinstance(generation_config.eos_token_id, torch.Tensor):
                min_tokens_to_keep = generation_config.eos_token_id.shape[0] + 1
            else:
                min_tokens_to_keep = 2
        else:
            min_tokens_to_keep = 1

        # the following idea is largely copied from this PR: https://github.com/huggingface/transformers/pull/5420/files
        # all samplers can be found in `generation_utils_samplers.py`
        if generation_config.temperature is not None and generation_config.temperature != 1.0:
            warpers.append(TemperatureLogitsWarper(generation_config.temperature))
        if generation_config.top_k is not None and generation_config.top_k != 0:
            warpers.append(TopKLogitsWarper(top_k=generation_config.top_k, min_tokens_to_keep=min_tokens_to_keep))
        if generation_config.top_p is not None and generation_config.top_p < 1.0:
            warpers.append(TopPLogitsWarper(top_p=generation_config.top_p, min_tokens_to_keep=min_tokens_to_keep))
        if generation_config.min_p is not None:
            # Applied after temperature scaling (see https://github.com/ggerganov/llama.cpp/pull/3841#issuecomment-2073826084)
            warpers.append(MinPLogitsWarper(min_p=generation_config.min_p, min_tokens_to_keep=min_tokens_to_keep))
        if generation_config.typical_p is not None and generation_config.typical_p < 1.0:
            warpers.append(
                TypicalLogitsWarper(mass=generation_config.typical_p, min_tokens_to_keep=min_tokens_to_keep)
            )
        if generation_config.epsilon_cutoff is not None and 0.0 < generation_config.epsilon_cutoff < 1.0:
            warpers.append(
                EpsilonLogitsWarper(epsilon=generation_config.epsilon_cutoff, min_tokens_to_keep=min_tokens_to_keep)
            )
        if generation_config.eta_cutoff is not None and 0.0 < generation_config.eta_cutoff < 1.0:
            warpers.append(
                EtaLogitsWarper(
                    epsilon=generation_config.eta_cutoff, min_tokens_to_keep=min_tokens_to_keep, device=device
                )
            )
        # `LogitNormalization` should always be the last logit processor, when present
        if generation_config.renormalize_logits is True:
            warpers.append(LogitNormalization())
        return warpers

    def _get_logits_processor(
        self,
        generation_config: GenerationConfig,
        input_ids_seq_length: int,
        encoder_input_ids: torch.LongTensor,
        prefix_allowed_tokens_fn: Callable[[int, torch.Tensor], List[int]],
        logits_processor: Optional[LogitsProcessorList],
        device: str = None,
        model_kwargs: Optional[Dict[str, Any]] = None,
        negative_prompt_ids: Optional[torch.Tensor] = None,
        negative_prompt_attention_mask: Optional[torch.Tensor] = None,
    ) -> LogitsProcessorList:
        """
        This class returns a [`LogitsProcessorList`] list object that contains all relevant [`LogitsProcessor`]
        instances used to modify the scores of the language model head.
        """
        # instantiate processors list
        processors = LogitsProcessorList()

        if generation_config.guidance_scale is not None and generation_config.guidance_scale != 1:
            processors.append(
                UnbatchedClassifierFreeGuidanceLogitsProcessor(
                    generation_config.guidance_scale,
                    self,
                    unconditional_ids=negative_prompt_ids,
                    unconditional_attention_mask=negative_prompt_attention_mask,
                    use_cache=model_kwargs["use_cache"],
                )
            )
        if generation_config.sequence_bias is not None:
            processors.append(SequenceBiasLogitsProcessor(sequence_bias=generation_config.sequence_bias))

        if generation_config.diversity_penalty is not None and generation_config.diversity_penalty > 0.0:
            processors.append(
                HammingDiversityLogitsProcessor(
                    diversity_penalty=generation_config.diversity_penalty,
                    num_beams=generation_config.num_beams,
                    num_beam_groups=generation_config.num_beam_groups,
                )
            )
        if (
            generation_config.encoder_repetition_penalty is not None
            and generation_config.encoder_repetition_penalty != 1.0
        ):
            processors.append(
                EncoderRepetitionPenaltyLogitsProcessor(
                    penalty=generation_config.encoder_repetition_penalty,
                    encoder_input_ids=encoder_input_ids,
                )
            )
        if generation_config.repetition_penalty is not None and generation_config.repetition_penalty != 1.0:
            processors.append(RepetitionPenaltyLogitsProcessor(penalty=generation_config.repetition_penalty))
        if generation_config.no_repeat_ngram_size is not None and generation_config.no_repeat_ngram_size > 0:
            processors.append(NoRepeatNGramLogitsProcessor(generation_config.no_repeat_ngram_size))
        if (
            generation_config.encoder_no_repeat_ngram_size is not None
            and generation_config.encoder_no_repeat_ngram_size > 0
        ):
            processors.append(
                EncoderNoRepeatNGramLogitsProcessor(
                    generation_config.encoder_no_repeat_ngram_size,
                    encoder_input_ids,
                )
            )
        if generation_config.bad_words_ids is not None:
            processors.append(
                NoBadWordsLogitsProcessor(
                    generation_config.bad_words_ids,
                    generation_config.eos_token_id,
                )
            )
        if (
            generation_config.min_length is not None
            and generation_config.eos_token_id is not None
            and generation_config.min_length > 0
        ):
            processors.append(
                MinLengthLogitsProcessor(
                    generation_config.min_length,
                    generation_config.eos_token_id,
                    device=device,
                )
            )
        if (
            generation_config.min_new_tokens is not None
            and generation_config.eos_token_id is not None
            and generation_config.min_new_tokens > 0
        ):
            processors.append(
                MinNewTokensLengthLogitsProcessor(
                    input_ids_seq_length,
                    generation_config.min_new_tokens,
                    generation_config.eos_token_id,
                    device=device,
                )
            )
        if prefix_allowed_tokens_fn is not None:
            processors.append(
                PrefixConstrainedLogitsProcessor(
                    prefix_allowed_tokens_fn,
                    generation_config.num_beams // generation_config.num_beam_groups,
                )
            )
        if generation_config.forced_bos_token_id is not None:
            processors.append(
                ForcedBOSTokenLogitsProcessor(
                    generation_config.forced_bos_token_id,
                )
            )
        if generation_config.forced_eos_token_id is not None:
            processors.append(
                ForcedEOSTokenLogitsProcessor(
                    generation_config.max_length,
                    generation_config.forced_eos_token_id,
                    device=device,
                )
            )
        if generation_config.remove_invalid_values is True:
            processors.append(InfNanRemoveLogitsProcessor())
        if generation_config.exponential_decay_length_penalty is not None:
            processors.append(
                ExponentialDecayLengthPenalty(
                    generation_config.exponential_decay_length_penalty,
                    generation_config.eos_token_id,
                    input_ids_seq_length,
                )
            )
        if generation_config.suppress_tokens is not None:
            processors.append(
                SuppressTokensLogitsProcessor(
                    generation_config.suppress_tokens,
                    device=device,
                )
            )
        if generation_config.begin_suppress_tokens is not None:
            begin_index = input_ids_seq_length
            begin_index = (
                begin_index
                if (input_ids_seq_length > 1 or generation_config.forced_bos_token_id is None)
                else begin_index + 1
            )
            if generation_config.forced_decoder_ids is not None:
                # generation starts after the last token that is forced
                begin_index += generation_config.forced_decoder_ids[-1][0]
            processors.append(
                SuppressTokensAtBeginLogitsProcessor(
                    generation_config.begin_suppress_tokens,
                    begin_index,
                    device=device,
                )
            )
        if generation_config.forced_decoder_ids is not None:
            # TODO(Sanchit): deprecate in v4.40 by removing this logic
            warnings.warn(
                "You have explicitly specified `forced_decoder_ids`. This functionality has been deprecated and will throw an error in v4.40. Please remove the `forced_decoder_ids` argument in favour of `input_ids` or `decoder_input_ids` respectively.",
                FutureWarning,
            )
            processors.append(ForceTokensLogitsProcessor(generation_config.forced_decoder_ids, _has_warned=True))
        if generation_config.watermarking_config is not None:
            processors.append(
                WatermarkLogitsProcessor(
                    vocab_size=self.config.vocab_size,
                    device=device,
                    greenlist_ratio=generation_config.watermarking_config.greenlist_ratio,
                    bias=generation_config.watermarking_config.bias,
                    hashing_key=generation_config.watermarking_config.hashing_key,
                    seeding_scheme=generation_config.watermarking_config.seeding_scheme,
                    context_width=generation_config.watermarking_config.context_width,
                )
            )
        processors = self._merge_criteria_processor_list(processors, logits_processor)
        # `LogitNormalization` should always be the last logit processor, when present
        if generation_config.renormalize_logits is True:
            processors.append(LogitNormalization())
        return processors

    def _get_stopping_criteria(
        self,
        generation_config: GenerationConfig,
        stopping_criteria: Optional[StoppingCriteriaList],
        tokenizer: Optional["PreTrainedTokenizerBase"] = None,
        **kwargs,
    ) -> StoppingCriteriaList:
        criteria = StoppingCriteriaList()
        if generation_config.max_length is not None:
            max_position_embeddings = getattr(self.config, "max_position_embeddings", None)
            criteria.append(
                MaxLengthCriteria(
                    max_length=generation_config.max_length,
                    max_position_embeddings=max_position_embeddings,
                )
            )
        if generation_config.max_time is not None:
            criteria.append(MaxTimeCriteria(max_time=generation_config.max_time))
        if generation_config.stop_strings is not None:
            if tokenizer is None:
                raise ValueError(
                    "There are one or more stop strings, either in the arguments to `generate` or in the "
                    "model's generation config, but we could not locate a tokenizer. When generating with "
                    "stop strings, you must pass the model's tokenizer to the `tokenizer` argument of `generate`."
                )
            criteria.append(StopStringCriteria(stop_strings=generation_config.stop_strings, tokenizer=tokenizer))
        if generation_config.eos_token_id is not None:
            criteria.append(EosTokenCriteria(eos_token_id=generation_config.eos_token_id))
        criteria = self._merge_criteria_processor_list(criteria, stopping_criteria)
        return criteria

    def _merge_criteria_processor_list(
        self,
        default_list: Union[LogitsProcessorList, StoppingCriteriaList],
        custom_list: Union[LogitsProcessorList, StoppingCriteriaList],
    ) -> Union[LogitsProcessorList, StoppingCriteriaList]:
        if len(custom_list) == 0:
            return default_list
        for default in default_list:
            for custom in custom_list:
                if type(custom) is type(default):
                    object_type = "stopping criteria" if isinstance(custom, StoppingCriteria) else "logits processor"
                    raise ValueError(
                        f"A custom {object_type} of type {type(custom)} with values {custom} has been passed to"
                        f" `.generate()`, but it has already been created with the values {default}. {default} has been"
                        " created by passing the corresponding arguments to generate or by the model's config default"
                        f" values. If you just want to change the default values of {object_type} consider passing"
                        f" them as arguments to `.generate()` instead of using a custom {object_type}."
                    )
        default_list.extend(custom_list)
        return default_list

    def compute_transition_scores(
        self,
        sequences: torch.Tensor,
        scores: Tuple[torch.Tensor],
        beam_indices: Optional[torch.Tensor] = None,
        normalize_logits: bool = False,
    ) -> torch.Tensor:
        """
        Computes the transition scores of sequences given the generation scores (and beam indices, if beam search was
        used). This is a convenient method to quicky obtain the scores of the selected tokens at generation time.

        Parameters:
            sequences (`torch.LongTensor`):
                The generated sequences. The second dimension (sequence_length) is either equal to `max_length` or
                shorter if all batches finished early due to the `eos_token_id`.
            scores (`tuple(torch.FloatTensor)`):
                Transition scores for each vocabulary token at each generation step. Beam transition scores consisting
                of log probabilities of tokens conditioned on log softmax of previously generated tokens in this beam.
                Tuple of `torch.FloatTensor` with up to `max_new_tokens` elements (one element for each generated token),
                with each tensor of shape `(batch_size*num_beams, config.vocab_size)`.
            beam_indices (`torch.LongTensor`, *optional*):
                Beam indices of generated token id at each generation step. `torch.LongTensor` of shape
                `(batch_size*num_return_sequences, sequence_length)`. Only required if a `num_beams>1` at
                generate-time.
            normalize_logits (`bool`, *optional*, defaults to `False`):
                Whether to normalize the logits (which, for legacy reasons, may be unnormalized).

        Return:
            `torch.Tensor`: A `torch.Tensor` of shape `(batch_size*num_return_sequences, sequence_length)` containing
                the transition scores (logits)

        Examples:

        ```python
        >>> from transformers import GPT2Tokenizer, AutoModelForCausalLM
        >>> import numpy as np

        >>> tokenizer = GPT2Tokenizer.from_pretrained("gpt2")
        >>> model = AutoModelForCausalLM.from_pretrained("openai-community/gpt2")
        >>> tokenizer.pad_token_id = tokenizer.eos_token_id
        >>> inputs = tokenizer(["Today is"], return_tensors="pt")

        >>> # Example 1: Print the scores for each token generated with Greedy Search
        >>> outputs = model.generate(**inputs, max_new_tokens=5, return_dict_in_generate=True, output_scores=True)
        >>> transition_scores = model.compute_transition_scores(
        ...     outputs.sequences, outputs.scores, normalize_logits=True
        ... )
        >>> # input_length is the length of the input prompt for decoder-only models, like the GPT family, and 1 for
        >>> # encoder-decoder models, like BART or T5.
        >>> input_length = 1 if model.config.is_encoder_decoder else inputs.input_ids.shape[1]
        >>> generated_tokens = outputs.sequences[:, input_length:]
        >>> for tok, score in zip(generated_tokens[0], transition_scores[0]):
        ...     # | token | token string | log probability | probability
        ...     print(f"| {tok:5d} | {tokenizer.decode(tok):8s} | {score.numpy():.3f} | {np.exp(score.numpy()):.2%}")
        |   262 |  the     | -1.414 | 24.33%
        |  1110 |  day     | -2.609 | 7.36%
        |   618 |  when    | -2.010 | 13.40%
        |   356 |  we      | -1.859 | 15.58%
        |   460 |  can     | -2.508 | 8.14%

        >>> # Example 2: Reconstruct the sequence scores from Beam Search
        >>> outputs = model.generate(
        ...     **inputs,
        ...     max_new_tokens=5,
        ...     num_beams=4,
        ...     num_return_sequences=4,
        ...     return_dict_in_generate=True,
        ...     output_scores=True,
        ... )
        >>> transition_scores = model.compute_transition_scores(
        ...     outputs.sequences, outputs.scores, outputs.beam_indices, normalize_logits=False
        ... )
        >>> # If you sum the generated tokens' scores and apply the length penalty, you'll get the sequence scores.
        >>> # Tip 1: recomputing the scores is only guaranteed to match with `normalize_logits=False`. Depending on the
        >>> # use case, you might want to recompute it with `normalize_logits=True`.
        >>> # Tip 2: the output length does NOT include the input length
        >>> output_length = np.sum(transition_scores.numpy() < 0, axis=1)
        >>> length_penalty = model.generation_config.length_penalty
        >>> reconstructed_scores = transition_scores.sum(axis=1) / (output_length**length_penalty)
        >>> print(np.allclose(outputs.sequences_scores, reconstructed_scores))
        True
        ```"""
        # 1. In absence of `beam_indices`, we can assume that we come from e.g. greedy search, which is equivalent
        # to a beam search approach were the first (and only) beam is always selected
        if beam_indices is None:
            beam_indices = torch.arange(scores[0].shape[0]).view(-1, 1).to(sequences.device)
            beam_indices = beam_indices.expand(-1, len(scores))

        # 2. reshape scores as [batch_size*vocab_size, # generation steps] with # generation steps being
        # seq_len - input_length
        scores = torch.stack(scores).reshape(len(scores), -1).transpose(0, 1)

        # 3. Optionally normalize the logits (across the vocab dimension)
        if normalize_logits:
            scores = scores.reshape(-1, self.config.vocab_size, scores.shape[-1])
            scores = torch.nn.functional.log_softmax(scores, dim=1)
            scores = scores.reshape(-1, scores.shape[-1])

        # 4. cut beam_indices to longest beam length
        beam_indices_mask = beam_indices < 0
        max_beam_length = (1 - beam_indices_mask.long()).sum(-1).max()
        beam_indices = beam_indices.clone()[:, :max_beam_length]
        beam_indices_mask = beam_indices_mask[:, :max_beam_length]

        # 5. Set indices of beams that finished early to 0; such indices will be masked correctly afterwards
        beam_indices[beam_indices_mask] = 0

        # 6. multiply beam_indices with vocab size to gather correctly from scores
        beam_sequence_indices = beam_indices * self.config.vocab_size

        # 7. Define which indices contributed to scores
        cut_idx = sequences.shape[-1] - max_beam_length
        indices = sequences[:, cut_idx:] + beam_sequence_indices

        # 8. Compute scores
        transition_scores = scores.gather(0, indices)

        # 9. Mask out transition_scores of beams that stopped early
        transition_scores[beam_indices_mask] = 0

        return transition_scores

    def _validate_model_class(self):
        """
        Confirms that the model class is compatible with generation. If not, raises an exception that points to the
        right class to use.
        """
        if not self.can_generate():
            generate_compatible_mappings = [
                MODEL_FOR_CAUSAL_LM_MAPPING,
                MODEL_FOR_CAUSAL_IMAGE_MODELING_MAPPING,
                MODEL_FOR_VISION_2_SEQ_MAPPING,
                MODEL_FOR_SEQ_TO_SEQ_CAUSAL_LM_MAPPING,
                MODEL_FOR_SPEECH_SEQ_2_SEQ_MAPPING,
            ]
            generate_compatible_classes = set()
            for model_mapping in generate_compatible_mappings:
                supported_models = model_mapping.get(type(self.config), default=None)
                if supported_models is not None:
                    generate_compatible_classes.add(supported_models.__name__)
            exception_message = (
                f"The current model class ({self.__class__.__name__}) is not compatible with `.generate()`, as "
                "it doesn't have a language model head."
            )
            if generate_compatible_classes:
                exception_message += f" Please use one of the following classes instead: {generate_compatible_classes}"
            raise TypeError(exception_message)

    def _validate_assistant(self, assistant_model):
        if assistant_model is None:
            return

        if self.config.is_encoder_decoder and not assistant_model.config.is_encoder_decoder:
            attributes_to_check = ["encoder_attention_heads", "encoder_ffn_dim", "encoder_layers"]
            attributes_to_check = [attr for attr in dir(assistant_model.config) if attr in attributes_to_check]
            are_equal = all(
                getattr(self.config, attr) == getattr(assistant_model.config, attr) for attr in attributes_to_check
            )
            if not are_equal:
                raise ValueError(
                    "The main model and the assistant don't have compatible encoder-dependent input shapes. "
                    "Ensure you load the assistant with the correct encoder-decoder class, e.g. `AutoModelForSpeechSeq2Seq` for Whisper."
                )

        if not self.config.vocab_size == assistant_model.config.vocab_size:
            raise ValueError("Make sure the main and assistant model use the same tokenizer")

    def _validate_model_kwargs(self, model_kwargs: Dict[str, Any]):
        """Validates model kwargs for generation. Generate argument typos will also be caught here."""
        # If a `Cache` instance is passed, checks whether the model is compatible with it
        if isinstance(model_kwargs.get("past_key_values", None), Cache) and not self._supports_cache_class:
            raise ValueError(
                f"{self.__class__.__name__} does not support an instance of `Cache` as `past_key_values`. Please "
                "check the model documentation for supported cache formats."
            )

        # Excludes arguments that are handled before calling any model function
        if self.config.is_encoder_decoder:
            for key in ["decoder_input_ids"]:
                model_kwargs.pop(key, None)

        unused_model_args = []
        model_args = set(inspect.signature(self.prepare_inputs_for_generation).parameters)
        # `kwargs`/`model_kwargs` is often used to handle optional forward pass inputs like `attention_mask`. If
        # `prepare_inputs_for_generation` doesn't accept them, then a stricter check can be made ;)
        if "kwargs" in model_args or "model_kwargs" in model_args:
            model_args |= set(inspect.signature(self.forward).parameters)

        # Encoder-Decoder models may also need Encoder arguments from `model_kwargs`
        if self.config.is_encoder_decoder:
            base_model = getattr(self, self.base_model_prefix, None)

            # allow encoder kwargs
            encoder = getattr(self, "encoder", None)
            # `MusicgenForConditionalGeneration` has `text_encoder` and `audio_encoder`.
            # Also, it has `base_model_prefix = "encoder_decoder"` but there is no `self.encoder_decoder`
            # TODO: A better way to handle this.
            if encoder is None and base_model is not None:
                encoder = getattr(base_model, "encoder", None)

            if encoder is not None:
                encoder_model_args = set(inspect.signature(encoder.forward).parameters)
                model_args |= encoder_model_args

            # allow decoder kwargs
            decoder = getattr(self, "decoder", None)
            if decoder is None and base_model is not None:
                decoder = getattr(base_model, "decoder", None)

            if decoder is not None:
                decoder_model_args = set(inspect.signature(decoder.forward).parameters)
                model_args |= {f"decoder_{x}" for x in decoder_model_args}

            # allow assistant_encoder_outputs to be passed if we're doing assisted generating
            if "assistant_encoder_outputs" in model_kwargs:
                model_args |= {"assistant_encoder_outputs"}

        for key, value in model_kwargs.items():
            if value is not None and key not in model_args:
                unused_model_args.append(key)

        if unused_model_args:
            raise ValueError(
                f"The following `model_kwargs` are not used by the model: {unused_model_args} (note: typos in the"
                " generate arguments will also show up in this list)"
            )

    def _validate_generated_length(self, generation_config, input_ids_length, has_default_max_length):
        """Performs validation related to the resulting generated length"""

        # 1. Max length warnings related to poor parameterization
        if has_default_max_length and generation_config.max_new_tokens is None and generation_config.max_length == 20:
            # 20 is the default max_length of the generation config
            warnings.warn(
                f"Using the model-agnostic default `max_length` (={generation_config.max_length}) to control the "
                "generation length. We recommend setting `max_new_tokens` to control the maximum length of the "
                "generation.",
                UserWarning,
            )
        if input_ids_length >= generation_config.max_length:
            input_ids_string = "decoder_input_ids" if self.config.is_encoder_decoder else "input_ids"
            raise ValueError(
                f"Input length of {input_ids_string} is {input_ids_length}, but `max_length` is set to"
                f" {generation_config.max_length}. This can lead to unexpected behavior. You should consider"
                " increasing `max_length` or, better yet, setting `max_new_tokens`."
            )

        # 2. Min length warnings due to unfeasible parameter combinations
        min_length_error_suffix = (
            " Generation will stop at the defined maximum length. You should decrease the minimum length and/or "
            "increase the maximum length."
        )
        if has_default_max_length:
            min_length_error_suffix += (
                f" Note that `max_length` is set to {generation_config.max_length}, its default value."
            )
        if generation_config.min_length is not None and generation_config.min_length > generation_config.max_length:
            warnings.warn(
                f"Unfeasible length constraints: `min_length` ({generation_config.min_length}) is larger than"
                f" the maximum possible length ({generation_config.max_length})." + min_length_error_suffix,
                UserWarning,
            )
        if generation_config.min_new_tokens is not None:
            min_length = generation_config.min_new_tokens + input_ids_length
            if min_length > generation_config.max_length:
                warnings.warn(
                    f"Unfeasible length constraints: `min_new_tokens` ({generation_config.min_new_tokens}), when "
                    f"added to the prompt length ({input_ids_length}), is larger than"
                    f" the maximum possible length ({generation_config.max_length})." + min_length_error_suffix,
                    UserWarning,
                )

    def _prepare_generated_length(
        self,
        generation_config,
        has_default_max_length,
        has_default_min_length,
        model_input_name,
        input_ids_length,
        inputs_tensor,
    ):
        """Prepared max and min length in generaion configs to avoid clashes between similar attributes"""

        if generation_config.max_new_tokens is not None:
            if not has_default_max_length and generation_config.max_length is not None:
                logger.warning(
                    f"Both `max_new_tokens` (={generation_config.max_new_tokens}) and `max_length`(="
                    f"{generation_config.max_length}) seem to have been set. `max_new_tokens` will take precedence. "
                    "Please refer to the documentation for more information. "
                    "(https://huggingface.co/docs/transformers/main/en/main_classes/text_generation)"
                )
            generation_config.max_length = generation_config.max_new_tokens + input_ids_length

        # if both `inputs_embeds` and `input_ids` are passed, we do not correct the length
        # otherwise we need total length [inputs-embeds-len + new-tokens-len] to not go beyond indicated `max_length``
        elif (
            model_input_name == "inputs_embeds"
            and input_ids_length != inputs_tensor.shape[1]
            and not self.config.is_encoder_decoder
        ):
            generation_config.max_length -= inputs_tensor.shape[1]

        # same for min length
        if generation_config.min_new_tokens is not None:
            if not has_default_min_length:
                logger.warning(
                    f"Both `min_new_tokens` (={generation_config.min_new_tokens}) and `min_length`(="
                    f"{generation_config.min_length}) seem to have been set. `min_new_tokens` will take precedence. "
                    "Please refer to the documentation for more information. "
                    "(https://huggingface.co/docs/transformers/main/en/main_classes/text_generation)"
                )
            generation_config.min_length = generation_config.min_new_tokens + input_ids_length

        elif (
            model_input_name == "inputs_embeds"
            and input_ids_length != inputs_tensor.shape[1]
            and not self.config.is_encoder_decoder
        ):
            generation_config.min_length = max(generation_config.min_length - inputs_tensor.shape[1], 0)

        return generation_config

    def _prepare_generation_config(
        self, generation_config: Optional[GenerationConfig], **kwargs: Dict
    ) -> Tuple[GenerationConfig, Dict]:
        """
        Prepares the base generation config, then applies any generation configuration options from kwargs.
        """
        # TODO joao: when we can detect `fullgraph=True` in `torch.compile` (https://github.com/pytorch/pytorch/pull/120400)
        # replace `is_torchdynamo_compiling` by the corresponding check. As it is, we are being too restrictive with
        # the parameterization in `fullgraph=False` so as to enable `fullgraph=True`.

        # priority: `generation_config` argument > `model.generation_config` (the default generation config)
        if generation_config is None:
            # legacy: users may modify the model configuration to control generation. To trigger this legacy behavior,
            # three conditions must be met
            # 1) the generation config must have been created from the model config (`_from_model_config` field);
            # 2) the generation config must have seen no modification since its creation (the hash is the same);
            # 3) the user must have set generation parameters in the model config.
            # NOTE: `torch.compile` can't compile `hash`, this legacy support is disabled with compilation.
            if (
                not is_torchdynamo_compiling()
                and self.generation_config._from_model_config
                and self.generation_config._original_object_hash == hash(self.generation_config)
                and self.config._has_non_default_generation_parameters()
            ):
                new_generation_config = GenerationConfig.from_model_config(self.config)
                if new_generation_config != self.generation_config:
                    warnings.warn(
                        "You have modified the pretrained model configuration to control generation. This is a"
                        " deprecated strategy to control generation and will be removed soon, in a future version."
                        " Please use and modify the model generation configuration (see"
                        " https://huggingface.co/docs/transformers/generation_strategies#default-text-generation-configuration )"
                    )
                    self.generation_config = new_generation_config
            generation_config = self.generation_config

        # `torch.compile` can't compile `copy.deepcopy`, arguments in `kwargs` that are part of `generation_config`
        # will mutate the object with `.update`. As such, passing these arguments through `kwargs` is disabled.
        if is_torchdynamo_compiling():
            model_kwargs = kwargs
            generate_attributes_in_kwargs = [
                key for key, value in kwargs.items() if getattr(generation_config, key, None) != value
            ]
            if len(generate_attributes_in_kwargs) > 0:
                raise ValueError(
                    "`torch.compile` exception: all generation configuration attributes must be passed within a "
                    f"`generation_config` instance passed to `generate` (found: {generate_attributes_in_kwargs})."
                )
        else:
            generation_config = copy.deepcopy(generation_config)
            model_kwargs = generation_config.update(**kwargs)

        return generation_config, model_kwargs

    def _get_initial_cache_position(self, input_ids, model_kwargs):
        """Calculates `cache_position` for the pre-fill stage based on `input_ids` and optionally past length"""
        past_length = 0
        if model_kwargs.get("past_key_values") is not None:
            cache = model_kwargs["past_key_values"]
            if not isinstance(cache, Cache):
                past_length = cache[0][0].shape[2]
            elif hasattr(cache, "get_seq_length") and cache.get_seq_length() is not None:
                past_length = cache.get_seq_length()

        if "inputs_embeds" in model_kwargs:
            cur_len = model_kwargs["inputs_embeds"].shape[1]
        else:
            cur_len = input_ids.shape[-1]
        model_kwargs["cache_position"] = torch.arange(past_length, cur_len, device=input_ids.device)
        return model_kwargs

    def _get_cache(self, cache_implementation: str, max_batch_size: int, max_cache_len: int, model_kwargs) -> Cache:
        """
        Sets a cache for `generate`, that will persist across calls. A new cache will only be initialized a
        new `generate` call requires a larger cache.

        Returns the resulting cache object.
        """
        cache_cls: Cache = NEED_SETUP_CACHE_CLASSES_MAPPING[cache_implementation]
        requires_cross_attention_cache = (
            self.config.is_encoder_decoder or model_kwargs.get("encoder_outputs") is not None
        )

        if hasattr(self, "_cache"):
            cache_to_check = self._cache.self_attention_cache if requires_cross_attention_cache else self._cache

        if cache_implementation == "sliding_window":
            max_cache_len = min(self.config.sliding_window, max_cache_len)

        need_new_cache = (
            not hasattr(self, "_cache")
            or (not isinstance(cache_to_check, cache_cls))
            or cache_to_check.max_batch_size != max_batch_size
            or cache_to_check.max_cache_len < max_cache_len
        )

        if requires_cross_attention_cache and hasattr(self, "_cache"):
            need_new_cache = (
                need_new_cache
                or self._cache.cross_attention_cache.max_cache_len != model_kwargs["encoder_outputs"][0].shape[1]
            )

        if need_new_cache:
            if hasattr(self.config, "_pre_quantization_dtype"):
                cache_dtype = self.config._pre_quantization_dtype
            else:
                cache_dtype = self.dtype
            cache_kwargs = {
                "config": self.config,
                "max_batch_size": max_batch_size,
                "max_cache_len": max_cache_len,
                "device": self.device,
                "dtype": cache_dtype,
            }
            self._cache = cache_cls(**cache_kwargs)
            if requires_cross_attention_cache:
                encoder_kwargs = cache_kwargs.copy()
                encoder_kwargs["max_cache_len"] = model_kwargs["encoder_outputs"][0].shape[1]
                self._cache = EncoderDecoderCache(self._cache, cache_cls(**encoder_kwargs))
        else:
            self._cache.reset()
        return self._cache

    def _supports_default_dynamic_cache(self) -> bool:
        """
        Return `True` if current model can use a `DynamicCache` instance when initializing the `past_key_values`.
        This is mostly the same as `_supports_cache_class` attribute, but add exception for `Jamba` model which
        uses its own `HybridMambaAttentionDynamicCache` and do not need to initialize the Cache in advance in
        order to save memory (because no back and forth `to_legacy_cache` and `from_legacy_cache` will be performed
        for `HybridMambaAttentionDynamicCache`).
        """
        return self._supports_cache_class and "jamba" not in self.__class__.__name__.lower()

    def _prepare_special_tokens(
        self,
        generation_config: GenerationConfig,
        kwargs_has_attention_mask: Optional[bool] = None,
        device: Optional[Union[torch.device, str]] = None,
    ):
        """
        Prepares the special tokens for generation, overwriting the generation config with their processed versions
        converted to tensor.

        Note that `generation_config` is changed in place and stops being serializable after this method is called.
        That is no problem if called within `generate` (`generation_config` is a local copy that doesn't leave the
        function). However, if called outside `generate`, consider creating a copy of `generation_config` first.
        """

        # Convert special tokens to tensors (if they exist either in kwargs or in self.config)
        def _tensor_or_none(token_kwargs, token_self, device=None):
            if device is None:
                device = self.device

            token = token_kwargs if token_kwargs is not None else token_self
            if token is None:
                return token
            elif isinstance(token, torch.Tensor):
                return token.to(device)

            return torch.tensor(token, device=device, dtype=torch.long)

        bos_token_id = _tensor_or_none(
            generation_config.bos_token_id, self.generation_config.bos_token_id, device=device
        )
        eos_token_id = _tensor_or_none(
            generation_config.eos_token_id, self.generation_config.eos_token_id, device=device
        )
        pad_token_id = _tensor_or_none(
            generation_config.pad_token_id, self.generation_config.pad_token_id, device=device
        )
        decoder_start_token_id = _tensor_or_none(
            generation_config.decoder_start_token_id, self.generation_config.decoder_start_token_id, device=device
        )

        # for BC we also try to get `decoder_start_token_id` or `bos_token_id` (#30892)
        if self.config.is_encoder_decoder:
            decoder_start_token_id = decoder_start_token_id if decoder_start_token_id is not None else bos_token_id

        # We can have more than one eos token. Always treat it as a 1D tensor (when it exists).
        if eos_token_id is not None and eos_token_id.ndim == 0:
            eos_token_id = eos_token_id.unsqueeze(0)

        # Set pad token if unset (and there are conditions to do so)
        if pad_token_id is None and eos_token_id is not None:
            if kwargs_has_attention_mask is not None and not kwargs_has_attention_mask:
                logger.warning(
                    "The attention mask and the pad token id were not set. As a consequence, you may observe "
                    "unexpected behavior. Please pass your input's `attention_mask` to obtain reliable results."
                )
            pad_token_id = eos_token_id[0]
            logger.warning(f"Setting `pad_token_id` to `eos_token_id`:{pad_token_id} for open-end generation.")

        # we can't infer attn mask if pad token is set to be eos token in model's generation config
        if eos_token_id is not None and torch.isin(elements=eos_token_id, test_elements=pad_token_id).any():
            if kwargs_has_attention_mask is not None and not kwargs_has_attention_mask:
                logger.warning_once(
                    "The attention mask is not set and cannot be inferred from input because pad token is same as eos token."
                    "As a consequence, you may observe unexpected behavior. Please pass your input's `attention_mask` "
                    "to obtain reliable results."
                )

        # Sanity checks/warnings
        if self.config.is_encoder_decoder and decoder_start_token_id is None:
            raise ValueError(
                "`decoder_start_token_id` or `bos_token_id` has to be defined for encoder-decoder generation."
            )
        if eos_token_id is not None and (torch.is_floating_point(eos_token_id) or (eos_token_id < 0).any()):
            logger.warning(
                f"`eos_token_id` should consist of positive integers, but is {eos_token_id}. Your generation will not "
                "stop until the maximum length is reached. Depending on other flags, it may even crash."
            )

        # Update generation config with the updated special tokens tensors
        generation_config.bos_token_id = bos_token_id
        generation_config.eos_token_id = eos_token_id
        generation_config.pad_token_id = pad_token_id
        generation_config.decoder_start_token_id = decoder_start_token_id

    @torch.no_grad()
    def generate(
        self,
        inputs: Optional[torch.Tensor] = None,
        generation_config: Optional[GenerationConfig] = None,
        logits_processor: Optional[LogitsProcessorList] = None,
        stopping_criteria: Optional[StoppingCriteriaList] = None,
        prefix_allowed_tokens_fn: Optional[Callable[[int, torch.Tensor], List[int]]] = None,
        synced_gpus: Optional[bool] = None,
        assistant_model: Optional["PreTrainedModel"] = None,
        streamer: Optional["BaseStreamer"] = None,
        negative_prompt_ids: Optional[torch.Tensor] = None,
        negative_prompt_attention_mask: Optional[torch.Tensor] = None,
        **kwargs,
    ) -> Union[GenerateOutput, torch.LongTensor]:
        r"""

        Generates sequences of token ids for models with a language modeling head.

        <Tip warning={true}>

        Most generation-controlling parameters are set in `generation_config` which, if not passed, will be set to the
        model's default generation configuration. You can override any `generation_config` by passing the corresponding
        parameters to generate(), e.g. `.generate(inputs, num_beams=4, do_sample=True)`.

        For an overview of generation strategies and code examples, check out the [following
        guide](../generation_strategies).

        </Tip>

        Parameters:
            inputs (`torch.Tensor` of varying shape depending on the modality, *optional*):
                The sequence used as a prompt for the generation or as model inputs to the encoder. If `None` the
                method initializes it with `bos_token_id` and a batch size of 1. For decoder-only models `inputs`
                should be in the format of `input_ids`. For encoder-decoder models *inputs* can represent any of
                `input_ids`, `input_values`, `input_features`, or `pixel_values`.
            generation_config ([`~generation.GenerationConfig`], *optional*):
                The generation configuration to be used as base parametrization for the generation call. `**kwargs`
                passed to generate matching the attributes of `generation_config` will override them. If
                `generation_config` is not provided, the default will be used, which has the following loading
                priority: 1) from the `generation_config.json` model file, if it exists; 2) from the model
                configuration. Please note that unspecified parameters will inherit [`~generation.GenerationConfig`]'s
                default values, whose documentation should be checked to parameterize generation.
            logits_processor (`LogitsProcessorList`, *optional*):
                Custom logits processors that complement the default logits processors built from arguments and
                generation config. If a logit processor is passed that is already created with the arguments or a
                generation config an error is thrown. This feature is intended for advanced users.
            stopping_criteria (`StoppingCriteriaList`, *optional*):
                Custom stopping criteria that complements the default stopping criteria built from arguments and a
                generation config. If a stopping criteria is passed that is already created with the arguments or a
                generation config an error is thrown. If your stopping criteria depends on the `scores` input, make
                sure you pass `return_dict_in_generate=True, output_scores=True` to `generate`. This feature is
                intended for advanced users.
            prefix_allowed_tokens_fn (`Callable[[int, torch.Tensor], List[int]]`, *optional*):
                If provided, this function constraints the beam search to allowed tokens only at each step. If not
                provided no constraint is applied. This function takes 2 arguments: the batch ID `batch_id` and
                `input_ids`. It has to return a list with the allowed tokens for the next generation step conditioned
                on the batch ID `batch_id` and the previously generated tokens `inputs_ids`. This argument is useful
                for constrained generation conditioned on the prefix, as described in [Autoregressive Entity
                Retrieval](https://arxiv.org/abs/2010.00904).
            synced_gpus (`bool`, *optional*):
                Whether to continue running the while loop until max_length. Unless overridden this flag will be set to
                `True` under DeepSpeed ZeRO Stage 3 multiple GPUs environment to avoid hanging if one GPU finished
                generating before other GPUs. Otherwise it'll be set to `False`.
            assistant_model (`PreTrainedModel`, *optional*):
                An assistant model that can be used to accelerate generation. The assistant model must have the exact
                same tokenizer. The acceleration is achieved when forecasting candidate tokens with the assistent model
                is much faster than running generation with the model you're calling generate from. As such, the
                assistant model should be much smaller.
            streamer (`BaseStreamer`, *optional*):
                Streamer object that will be used to stream the generated sequences. Generated tokens are passed
                through `streamer.put(token_ids)` and the streamer is responsible for any further processing.
            negative_prompt_ids (`torch.LongTensor` of shape `(batch_size, sequence_length)`, *optional*):
                The negative prompt needed for some processors such as CFG. The batch size must match the input batch
                size. This is an experimental feature, subject to breaking API changes in future versions.
            negative_prompt_attention_mask (`torch.LongTensor` of shape `(batch_size, sequence_length)`, *optional*):
                Attention_mask for `negative_prompt_ids`.
            kwargs (`Dict[str, Any]`, *optional*):
                Ad hoc parametrization of `generation_config` and/or additional model-specific kwargs that will be
                forwarded to the `forward` function of the model. If the model is an encoder-decoder model, encoder
                specific kwargs should not be prefixed and decoder specific kwargs should be prefixed with *decoder_*.

        Return:
            [`~utils.ModelOutput`] or `torch.LongTensor`: A [`~utils.ModelOutput`] (if `return_dict_in_generate=True`
            or when `config.return_dict_in_generate=True`) or a `torch.LongTensor`.

                If the model is *not* an encoder-decoder model (`model.config.is_encoder_decoder=False`), the possible
                [`~utils.ModelOutput`] types are:

                    - [`~generation.GenerateDecoderOnlyOutput`],
                    - [`~generation.GenerateBeamDecoderOnlyOutput`]

                If the model is an encoder-decoder model (`model.config.is_encoder_decoder=True`), the possible
                [`~utils.ModelOutput`] types are:

                    - [`~generation.GenerateEncoderDecoderOutput`],
                    - [`~generation.GenerateBeamEncoderDecoderOutput`]
        """
        # 1. Handle `generation_config` and kwargs that might update it, and validate the `.generate()` call
        self._validate_model_class()
        tokenizer = kwargs.pop("tokenizer", None)  # Pull this out first, we only use it for stopping criteria
        generation_config, model_kwargs = self._prepare_generation_config(generation_config, **kwargs)
        self._validate_model_kwargs(model_kwargs.copy())
        self._validate_assistant(assistant_model)

        # 2. Set generation parameters if not already defined
        if synced_gpus is None:
            if is_deepspeed_zero3_enabled() and dist.get_world_size() > 1:
                synced_gpus = True
            else:
                synced_gpus = False

        logits_processor = logits_processor if logits_processor is not None else LogitsProcessorList()
        stopping_criteria = stopping_criteria if stopping_criteria is not None else StoppingCriteriaList()

        accepts_attention_mask = "attention_mask" in set(inspect.signature(self.forward).parameters.keys())
        requires_attention_mask = "encoder_outputs" not in model_kwargs
        kwargs_has_attention_mask = model_kwargs.get("attention_mask", None) is not None

        # 3. Define model inputs
        inputs_tensor, model_input_name, model_kwargs = self._prepare_model_inputs(
            inputs, generation_config.bos_token_id, model_kwargs
        )
        batch_size = inputs_tensor.shape[0]

        device = inputs_tensor.device
        self._prepare_special_tokens(generation_config, kwargs_has_attention_mask, device=device)

        # decoder-only models must use left-padding for batched generation.
        if not self.config.is_encoder_decoder and not is_torchdynamo_compiling():
            # If `input_ids` was given, check if the last id in any sequence is `pad_token_id`
            # Note: If using, `inputs_embeds` this check does not work, because we want to be more hands-off.
            if (
                generation_config.pad_token_id is not None
                and batch_size > 1
                and len(inputs_tensor.shape) == 2
                and torch.sum(inputs_tensor[:, -1] == generation_config.pad_token_id) > 0
            ):
                logger.warning(
                    "A decoder-only architecture is being used, but right-padding was detected! For correct "
                    "generation results, please set `padding_side='left'` when initializing the tokenizer."
                )

        # 4. Define other model kwargs
        # decoder-only models with inputs_embeds forwarding must use caching (otherwise we can't detect whether we are
        # generating the first new token or not, and we only want to use the embeddings for the first new token)
        if not self.config.is_encoder_decoder and model_input_name == "inputs_embeds":
            model_kwargs["use_cache"] = True
        else:
            model_kwargs["use_cache"] = generation_config.use_cache

        if not kwargs_has_attention_mask and requires_attention_mask and accepts_attention_mask:
            model_kwargs["attention_mask"] = self._prepare_attention_mask_for_generation(
                inputs_tensor, generation_config.pad_token_id, generation_config.eos_token_id
            )

        if self.config.is_encoder_decoder and "encoder_outputs" not in model_kwargs:
            # if model is encoder decoder encoder_outputs are created and added to `model_kwargs`
            model_kwargs = self._prepare_encoder_decoder_kwargs_for_generation(
                inputs_tensor, model_kwargs, model_input_name, generation_config
            )

        # 5. Prepare `input_ids` which will be used for auto-regressive generation
        if self.config.is_encoder_decoder:
            input_ids, model_kwargs = self._prepare_decoder_input_ids_for_generation(
                batch_size=batch_size,
                model_input_name=model_input_name,
                model_kwargs=model_kwargs,
                decoder_start_token_id=generation_config.decoder_start_token_id,
                device=inputs_tensor.device,
            )
        else:
            input_ids = inputs_tensor if model_input_name == "input_ids" else model_kwargs.pop("input_ids")

        if generation_config.token_healing:
            input_ids = self.heal_tokens(input_ids, tokenizer)

        if streamer is not None:
            streamer.put(input_ids.cpu())

        # 6. Prepare `max_length` depending on other stopping criteria.
        input_ids_length = input_ids.shape[-1]
        has_default_max_length = kwargs.get("max_length") is None and generation_config.max_length is not None
        has_default_min_length = kwargs.get("min_length") is None and generation_config.min_length is not None
        generation_config = self._prepare_generated_length(
            generation_config=generation_config,
            has_default_max_length=has_default_max_length,
            has_default_min_length=has_default_min_length,
            model_input_name=model_input_name,
            inputs_tensor=inputs_tensor,
            input_ids_length=input_ids_length,
        )

        use_dynamic_cache_by_default = False
        if generation_config.cache_implementation is not None and model_kwargs.get("past_key_values") is not None:
            raise ValueError(
                "Passing both `cache_implementation` (used to initialize certain caches) and `past_key_values` (a "
                "Cache object) is unsupported. Please use only one of the two."
            )
        elif generation_config.cache_implementation is not None:
            if generation_config.cache_implementation in NEED_SETUP_CACHE_CLASSES_MAPPING:
                if generation_config.cache_implementation == "static" and not self._supports_static_cache:
                    raise ValueError(
                        "This model does not support `cache_implementation='static'`. Please check the following "
                        "issue: https://github.com/huggingface/transformers/issues/28981"
                    )
                model_kwargs["past_key_values"] = self._get_cache(
                    generation_config.cache_implementation,
                    getattr(generation_config, "num_beams", 1) * batch_size,
                    generation_config.max_length,
                    model_kwargs,
                )
            elif generation_config.cache_implementation == "quantized":
                if not self._supports_quantized_cache:
                    raise ValueError(
                        "This model does not support the quantized cache. If you want your model to support quantized "
                        "cache, please open an issue."
                    )

                cache_config = (
                    generation_config.cache_config
                    if generation_config.cache_config is not None
                    else QuantizedCacheConfig()
                )
                cache_class = QUANT_BACKEND_CLASSES_MAPPING[cache_config.backend]

                if cache_config.backend == "quanto" and not is_quanto_available():
                    raise ImportError(
                        "You need to install `quanto` in order to use KV cache quantization with quanto backend. "
                        "Please install it via  with `pip install quanto`"
                    )
                elif cache_config.backend == "HQQ" and not is_hqq_available():
                    raise ImportError(
                        "You need to install `HQQ` in order to use KV cache quantization with HQQ backend. "
                        "Please install it via  with `pip install hqq`"
                    )

                model_kwargs["past_key_values"] = cache_class(cache_config)
        # Use DynamicCache() instance by default. This will avoid back and forth from legacy format that
        # keeps copying the cache thus using much more memory
        elif generation_config.cache_implementation is None and self._supports_default_dynamic_cache():
            past = model_kwargs.get("past_key_values", None)
            requires_cross_attention_cache = (
                self.config.is_encoder_decoder or model_kwargs.get("encoder_outputs") is not None
            )
            if past is None:
                model_kwargs["past_key_values"] = (
                    DynamicCache()
                    if not requires_cross_attention_cache
                    else EncoderDecoderCache(DynamicCache(), DynamicCache())
                )
                use_dynamic_cache_by_default = True
            elif isinstance(past, tuple):
                model_kwargs["past_key_values"] = (
                    DynamicCache.from_legacy_cache(past)
                    if not requires_cross_attention_cache
                    else EncoderDecoderCache.from_legacy_cache(past)
                )
                use_dynamic_cache_by_default = True

        self._validate_generated_length(generation_config, input_ids_length, has_default_max_length)

        # 7. determine generation mode
        generation_mode = generation_config.get_generation_mode(assistant_model)

        if streamer is not None and (generation_config.num_beams > 1):
            raise ValueError(
                "`streamer` cannot be used with beam search (yet!). Make sure that `num_beams` is set to 1."
            )

        if self.device.type != input_ids.device.type:
            warnings.warn(
                "You are calling .generate() with the `input_ids` being on a device type different"
                f" than your model's device. `input_ids` is on {input_ids.device.type}, whereas the model"
                f" is on {self.device.type}. You may experience unexpected behaviors or slower generation."
                " Please make sure that you have put `input_ids` to the"
                f" correct device by calling for example input_ids = input_ids.to('{self.device.type}') before"
                " running `.generate()`.",
                UserWarning,
            )

        # 8. prepare distribution pre_processing samplers
        prepared_logits_processor = self._get_logits_processor(
            generation_config=generation_config,
            input_ids_seq_length=input_ids_length,
            encoder_input_ids=inputs_tensor,
            prefix_allowed_tokens_fn=prefix_allowed_tokens_fn,
            logits_processor=logits_processor,
            device=inputs_tensor.device,
            model_kwargs=model_kwargs,
            negative_prompt_ids=negative_prompt_ids,
            negative_prompt_attention_mask=negative_prompt_attention_mask,
        )

        # 9. prepare stopping criteria
        prepared_stopping_criteria = self._get_stopping_criteria(
            generation_config=generation_config, stopping_criteria=stopping_criteria, tokenizer=tokenizer, **kwargs
        )

        # 10. go into different generation modes
        if generation_mode == GenerationMode.ASSISTED_GENERATION:
            if generation_config.num_return_sequences > 1:
                raise ValueError(
                    "num_return_sequences has to be 1 when doing assisted generate, "
                    f"but is {generation_config.num_return_sequences}."
                )
            if batch_size > 1:
                raise ValueError("assisted generate is only supported for batch_size = 1")
            if not model_kwargs["use_cache"]:
                raise ValueError("assisted generate requires `use_cache=True`")
            if generation_config.cache_implementation == "static":
                raise ValueError("assisted generate is not supported with `static_cache`")
            if self._is_stateful:
                # In assisted generation we need the ability to confirm whether the model would pick certain tokens,
                # which is not possible with stateful models (they can't reset to a previous subset of generated text)
                raise ValueError(
                    f"assisted generation is not supported with stateful models, such as {self.__class__.__name__}"
                )

            # 11. Get the candidate generator, given the parameterization
            candidate_generator = self._get_candidate_generator(
                generation_config=generation_config,
                input_ids=input_ids,
                inputs_tensor=inputs_tensor,
                assistant_model=assistant_model,
                logits_processor=logits_processor,
                model_kwargs=model_kwargs,
            )

            # 12. prepare logits warper (if `do_sample` is `True`)
            prepared_logits_warper = (
                self._get_logits_warper(
                    generation_config,
                    device=input_ids.device,
                )
                if generation_config.do_sample
                else None
            )

            # 13. run assisted generate
            result = self._assisted_decoding(
                input_ids,
                candidate_generator=candidate_generator,
                logits_processor=prepared_logits_processor,
                logits_warper=prepared_logits_warper,
                stopping_criteria=prepared_stopping_criteria,
                generation_config=generation_config,
                synced_gpus=synced_gpus,
                streamer=streamer,
                **model_kwargs,
            )
        elif generation_mode == GenerationMode.DOLA_GENERATION:
            if self._is_stateful:
                # DoLa decoding was not designed for stateful models, and would require some changes
                raise ValueError(
                    f"dola decoding is not supported with stateful models, such as {self.__class__.__name__}"
                )
            prepared_logits_warper = (
                self._get_logits_warper(generation_config, device=input_ids.device)
                if generation_config.do_sample
                else None
            )
            result = self._dola_decoding(
                input_ids,
                dola_layers=generation_config.dola_layers,
                logits_processor=prepared_logits_processor,
                logits_warper=prepared_logits_warper,
                stopping_criteria=prepared_stopping_criteria,
                generation_config=generation_config,
                synced_gpus=synced_gpus,
                streamer=streamer,
                **model_kwargs,
            )

        elif generation_mode == GenerationMode.CONTRASTIVE_SEARCH:
            if not model_kwargs["use_cache"]:
                raise ValueError("Contrastive search requires `use_cache=True`")
            if self._is_stateful:
                # Just like assisted generation, we need to be able to rollback to a previous state (see comment above)
                raise ValueError(
                    f"contrastive search is not supported with stateful models, such as {self.__class__.__name__}"
                )

            result = self._contrastive_search(
                input_ids,
                logits_processor=prepared_logits_processor,
                stopping_criteria=prepared_stopping_criteria,
                generation_config=generation_config,
                synced_gpus=synced_gpus,
                streamer=streamer,
                **model_kwargs,
            )

        elif generation_mode in (GenerationMode.SAMPLE, GenerationMode.GREEDY_SEARCH):
            # 11. prepare logits warper
            prepared_logits_warper = (
                self._get_logits_warper(generation_config, device=input_ids.device)
                if generation_config.do_sample
                else None
            )

            # 12. expand input_ids with `num_return_sequences` additional sequences per batch
            input_ids, model_kwargs = self._expand_inputs_for_generation(
                input_ids=input_ids,
                expand_size=generation_config.num_return_sequences,
                is_encoder_decoder=self.config.is_encoder_decoder,
                **model_kwargs,
            )

            # 13. run sample (it degenerates to greedy search when `generation_config.do_sample=False`)
            result = self._sample(
                input_ids,
                logits_processor=prepared_logits_processor,
                logits_warper=prepared_logits_warper,
                stopping_criteria=prepared_stopping_criteria,
                generation_config=generation_config,
                synced_gpus=synced_gpus,
                streamer=streamer,
                **model_kwargs,
            )

        elif generation_mode in (GenerationMode.BEAM_SAMPLE, GenerationMode.BEAM_SEARCH):
            # 11. prepare logits warper
            prepared_logits_warper = (
                self._get_logits_warper(generation_config, device=input_ids.device)
                if generation_config.do_sample
                else None
            )

            # 12. prepare beam search scorer
            beam_scorer = BeamSearchScorer(
                batch_size=batch_size,
                num_beams=generation_config.num_beams,
                device=inputs_tensor.device,
                length_penalty=generation_config.length_penalty,
                do_early_stopping=generation_config.early_stopping,
                num_beam_hyps_to_keep=generation_config.num_return_sequences,
                max_length=generation_config.max_length,
            )

            # 13. interleave input_ids with `num_beams` additional sequences per batch
            input_ids, model_kwargs = self._expand_inputs_for_generation(
                input_ids=input_ids,
                expand_size=generation_config.num_beams,
                is_encoder_decoder=self.config.is_encoder_decoder,
                **model_kwargs,
            )

            # 14. run beam sample
            result = self._beam_search(
                input_ids,
                beam_scorer,
                logits_processor=prepared_logits_processor,
                logits_warper=prepared_logits_warper,
                stopping_criteria=prepared_stopping_criteria,
                generation_config=generation_config,
                synced_gpus=synced_gpus,
                **model_kwargs,
            )

        elif generation_mode == GenerationMode.GROUP_BEAM_SEARCH:
            # 11. prepare beam search scorer
            beam_scorer = BeamSearchScorer(
                batch_size=batch_size,
                num_beams=generation_config.num_beams,
                device=inputs_tensor.device,
                length_penalty=generation_config.length_penalty,
                do_early_stopping=generation_config.early_stopping,
                num_beam_hyps_to_keep=generation_config.num_return_sequences,
                num_beam_groups=generation_config.num_beam_groups,
                max_length=generation_config.max_length,
            )
            # 12. interleave input_ids with `num_beams` additional sequences per batch
            input_ids, model_kwargs = self._expand_inputs_for_generation(
                input_ids=input_ids,
                expand_size=generation_config.num_beams,
                is_encoder_decoder=self.config.is_encoder_decoder,
                **model_kwargs,
            )
            # 13. run beam search
            result = self._group_beam_search(
                input_ids,
                beam_scorer,
                logits_processor=prepared_logits_processor,
                stopping_criteria=prepared_stopping_criteria,
                generation_config=generation_config,
                synced_gpus=synced_gpus,
                **model_kwargs,
            )

        elif generation_mode == GenerationMode.CONSTRAINED_BEAM_SEARCH:
            final_constraints = []
            if generation_config.constraints is not None:
                final_constraints = generation_config.constraints

            if generation_config.force_words_ids is not None:

                def typeerror():
                    raise ValueError(
                        "`force_words_ids` has to either be a `List[List[List[int]]]` or `List[List[int]]` "
                        f"of positive integers, but is {generation_config.force_words_ids}."
                    )

                if (
                    not isinstance(generation_config.force_words_ids, list)
                    or len(generation_config.force_words_ids) == 0
                ):
                    typeerror()

                for word_ids in generation_config.force_words_ids:
                    if isinstance(word_ids[0], list):
                        if not isinstance(word_ids, list) or len(word_ids) == 0:
                            typeerror()
                        if any(not isinstance(token_ids, list) for token_ids in word_ids):
                            typeerror()
                        if any(
                            any((not isinstance(token_id, int) or token_id < 0) for token_id in token_ids)
                            for token_ids in word_ids
                        ):
                            typeerror()

                        constraint = DisjunctiveConstraint(word_ids)
                    else:
                        if not isinstance(word_ids, list) or len(word_ids) == 0:
                            typeerror()
                        if any((not isinstance(token_id, int) or token_id < 0) for token_id in word_ids):
                            typeerror()

                        constraint = PhrasalConstraint(word_ids)
                    final_constraints.append(constraint)

            # 11. prepare beam search scorer
            constrained_beam_scorer = ConstrainedBeamSearchScorer(
                constraints=final_constraints,
                batch_size=batch_size,
                num_beams=generation_config.num_beams,
                device=inputs_tensor.device,
                length_penalty=generation_config.length_penalty,
                do_early_stopping=generation_config.early_stopping,
                num_beam_hyps_to_keep=generation_config.num_return_sequences,
                max_length=generation_config.max_length,
            )
            # 12. interleave input_ids with `num_beams` additional sequences per batch
            input_ids, model_kwargs = self._expand_inputs_for_generation(
                input_ids=input_ids,
                expand_size=generation_config.num_beams,
                is_encoder_decoder=self.config.is_encoder_decoder,
                **model_kwargs,
            )
            # 13. run beam search
            result = self._constrained_beam_search(
                input_ids,
                constrained_beam_scorer=constrained_beam_scorer,
                logits_processor=prepared_logits_processor,
                stopping_criteria=prepared_stopping_criteria,
                generation_config=generation_config,
                synced_gpus=synced_gpus,
                **model_kwargs,
            )

        # Convert to legacy cache if needed
        if use_dynamic_cache_by_default and generation_config.return_legacy_cache:
            if isinstance(result, ModelOutput) and hasattr(result, "past_key_values"):
                if isinstance(result.past_key_values, (DynamicCache, EncoderDecoderCache)):
                    result.past_key_values = result.past_key_values.to_legacy_cache()
        return result

    def _has_unfinished_sequences(self, this_peer_finished: bool, synced_gpus: bool, device: torch.device) -> bool:
        """
        Returns whether there are still unfinished sequences in the device. The existence of unfinished sequences is
        fed through `this_peer_finished`. ZeRO stage 3-friendly.
        """
        if synced_gpus:
            # Under synced_gpus the `forward` call must continue until all gpus complete their sequence.
            # The following logic allows an early break if all peers finished generating their sequence
            this_peer_finished_flag = torch.tensor(0.0 if this_peer_finished else 1.0).to(device)
            # send 0.0 if we finished, 1.0 otherwise
            dist.all_reduce(this_peer_finished_flag, op=dist.ReduceOp.SUM)
            # did all peers finish? the reduced sum will be 0.0 then
            if this_peer_finished_flag.item() == 0.0:
                return False
        elif this_peer_finished:
            return False
        return True

    def heal_tokens(
        self, input_ids: torch.LongTensor, tokenizer: Optional["PreTrainedTokenizerBase"] = None
    ) -> torch.LongTensor:
        r"""
        Generates sequences of token ids for models with a language modeling head.
        Parameters:
            input_ids (`torch.LongTensor`): The sequence used as a prompt for the generation.
            tokenizer (`PreTrainedTokenizerBase`, *optional*): The tokenizer used to decode the input ids.
        Return:
            `torch.LongTensor` where each sequence has its tail token replaced with its appropriate extension.
        """
        if tokenizer is None:
            raise ValueError(
                " When generating with token healing, you must pass the model's tokenizer to the `tokenizer` "
                "argument of `generate`."
            )

        bos_token_id, pad_token_id = tokenizer.bos_token_id, tokenizer.pad_token_id
        vocab_trie = ExtensionsTrie(tokenizer.get_vocab())
        generation_config = GenerationConfig(max_new_tokens=1, pad_token_id=pad_token_id)

        # assumption: leading/trailing whitespace is not meaningful, so the prompts are
        # stripped before re-tokenizing to desensitize generation to whitespace artefacts
        prompts = [p.strip() for p in tokenizer.batch_decode(input_ids, skip_special_tokens=True)]
        input_ids = tokenizer(
            prompts,
            return_tensors="pt",
            padding=True,
        ).input_ids.to(input_ids.device)

        # replace bos with pad to not condition healing on it
        input_ids = torch.where(input_ids == bos_token_id, pad_token_id, input_ids)

        tail_ids = input_ids[:, -1].tolist()
        space_tok = tokenizer.convert_ids_to_tokens(tokenizer.convert_tokens_to_ids(" "))[0]
        # tail tokens are used for a prefix search, thus, whitespaces are replaced with
        # their tokenization (e.g. 'Ġ') to enable search for tokens prefixed with a whitespace
        tail_toks = (tokenizer.decode(t).replace(" ", space_tok) for t in tail_ids)

        for batch_idx, (tail_id, tail_tok) in enumerate(zip(tail_ids, tail_toks)):
            batch_ids = input_ids[batch_idx]
            if torch.all(batch_ids == pad_token_id).item():
                continue  # skip empty sequences (all pad ids)

            # apply bias for alternatives (extensions) to the tail token
            seq_bias = {(alt_tok,): 10.0 for alt_tok in vocab_trie.values(prefix=tail_tok)}
            if len(seq_bias) == 1:
                continue  # skip if there are no token alternatives to heal with

            # slightly favor original token to limit aggressive healing e.g. 'http' -> 'https'
            seq_bias[(tail_id,)] += 1.0
            generation_config.update(sequence_bias=seq_bias)

            trimmed_ids = batch_ids[:-1]
            # if the prompt is a single (non-pad) token, regenerate from bos
            if len(batch_ids[batch_ids != pad_token_id]) == 1:
                trimmed_ids[-1] = bos_token_id

            input_ids[batch_idx] = self.generate(trimmed_ids.unsqueeze(0), generation_config=generation_config)

        return input_ids

    def contrastive_search(self, *args, **kwargs):
        logger.warning_once(
            "Calling `contrastive_search` directly is deprecated and will be removed in v4.41. Use `generate` or a "
            "custom generation loop instead.",
        )
        return self._contrastive_search(*args, **kwargs)

    def _dola_decoding(
        self,
        input_ids: torch.LongTensor,
        dola_layers: Union[str, List[int]],
        logits_processor: LogitsProcessorList,
        stopping_criteria: StoppingCriteriaList,
        generation_config: GenerationConfig,
        synced_gpus: bool,
        streamer: "BaseStreamer",
        logits_warper: Optional[LogitsProcessorList],
        **model_kwargs,
    ) -> Union[GenerateNonBeamOutput, torch.LongTensor]:
        r"""
        Generates sequences of token ids for models with a language modeling head using **dola decoding** and can be
        used for decoder-only text models.
        The method is based on the paper "DoLa: Decoding by Contrasting Layers Improves Factuality in Large Language
        Models" (https://arxiv.org/abs/2309.03883) in ICLR 2024.

        Parameters:
            input_ids (`torch.LongTensor` of shape `(batch_size, sequence_length)`):
                The sequence used as a prompt for the generation.
            dola_layers (`Union[str, List[int]]`):
                The candidate layers used in contrasting layers of DoLa. It can be either 1) 'low' or 'high', which
                means the lower part or higher part of the model layers, respectively, or 2) a list of layer indices
                to be used for candidate layers. The 0-th layer is the word embedding layer of the model.
            logits_processor (`LogitsProcessorList`):
                An instance of [`LogitsProcessorList`]. List of instances of class derived from [`LogitsProcessor`]
                used to modify the prediction scores of the language modeling head applied at each generation step.
            stopping_criteria (`StoppingCriteriaList`, *optional*):
                An instance of [`StoppingCriteriaList`]. List of instances of class derived from [`StoppingCriteria`]
                used to tell if the generation loop should stop.
            generation_config ([`~generation.GenerationConfig`]):
                The generation configuration to be used as parametrization of the decoding method.
            synced_gpus (`bool`):
                Whether to continue running the while loop until max_length (needed for ZeRO stage 3)
            streamer (`BaseStreamer`, *optional*):
                Streamer object that will be used to stream the generated sequences. Generated tokens are passed
                through `streamer.put(token_ids)` and the streamer is responsible for any further processing.
            logits_warper (`LogitsProcessorList`, *optional*):
                An instance of [`LogitsProcessorList`]. List of instances of class derived from [`LogitsWarper`] used
                to warp the prediction score distribution of the language modeling head applied before multinomial
                sampling at each generation step.
            model_kwargs:
                Additional model specific keyword arguments will be forwarded to the `forward` function of the model.
                If model is an encoder-decoder model the kwargs should include `encoder_outputs`.

        Return:
            [`~generation.GenerateDecoderOnlyOutput`], [`~generation.GenerateEncoderDecoderOutput`]
            or `torch.LongTensor`: A `torch.LongTensor` containing the generated tokens (default behaviour) or a
            [`~generation.GenerateDecoderOnlyOutput`] if `model.config.is_encoder_decoder=False` and
            `return_dict_in_generate=True` or a [`~generation.GenerateEncoderDecoderOutput`] if
            `model.config.is_encoder_decoder=True`.
        """

        if self.config.is_encoder_decoder:
            raise ValueError("DoLa decoding is only available for decoder-only models.")
        # init values

        pad_token_id = generation_config.pad_token_id
        output_attentions = generation_config.output_attentions
        output_hidden_states = generation_config.output_hidden_states
        output_scores = generation_config.output_scores
        output_logits = generation_config.output_logits
        return_dict_in_generate = generation_config.return_dict_in_generate
        has_eos_stopping_criteria = any(hasattr(criteria, "eos_token_id") for criteria in stopping_criteria)
        do_sample = generation_config.do_sample
        if do_sample is True and not isinstance(logits_warper, LogitsProcessorList):
            raise ValueError(
                "`do_sample` is set to `True`, `logits_warper` must be a `LogitsProcessorList` instance (it is "
                f"{logits_warper})."
            )

        # init attention / hidden states / scores tuples
        scores = () if (return_dict_in_generate and output_scores) else None
        raw_logits = () if (return_dict_in_generate and output_logits) else None
        decoder_attentions = () if (return_dict_in_generate and output_attentions) else None
        cross_attentions = () if (return_dict_in_generate and output_attentions) else None
        decoder_hidden_states = () if (return_dict_in_generate and output_hidden_states) else None

        # keep track of which sequences are already finished
        batch_size = input_ids.shape[0]
        unfinished_sequences = torch.ones(batch_size, dtype=torch.long, device=input_ids.device)
        model_kwargs = self._get_initial_cache_position(input_ids, model_kwargs)

        this_peer_finished = False

        # prepare layers for DoLa decoding
        final_layer = self.config.num_hidden_layers
        # if the model has tied word embeddings, we skip the word embeddings (0-th) layer and start from the 2nd layer,
        # as the early exit from word embeddings will become identity function
        # if the model is really shallow (<=2 layers), we use the 1st layer if it's not the final layer and the 0-th
        # layer otherwise. Notice that DoLa does not help shallow models much.
        if not self.config.tie_word_embeddings:
            start_layer = 0
        elif final_layer > 2:
            start_layer = 2
        elif final_layer == 2:
            start_layer = 1
        else:
            start_layer = 0

        # For `N`-layer models with `N <= 40` layers, the layers of `range(0, N // 2, 2)` and `range(N // 2, N, 2)`
        # are used for `'low'` and `'high'` layers, respectively.
        # For models with `N > 40` layers, the layers of `range(0, 20, 2)` and `range(N - 20, N, 2)` are used for
        # `'low'` and `'high'` layers, respectively.
        if isinstance(dola_layers, str) and dola_layers == "low":
            if start_layer == final_layer // 2:
                candidate_premature_layers = [start_layer]
            else:
                candidate_premature_layers = (
                    list(range(start_layer, final_layer // 2, 2))
                    if final_layer <= 40
                    else list(range(start_layer, 20, 2))
                )
        elif isinstance(dola_layers, str) and dola_layers == "high":
            candidate_premature_layers = (
                list(range(final_layer // 2, final_layer, 2))
                if final_layer <= 40
                else list(range(final_layer - 20, final_layer, 2))
            )
        # Set the `dola_layers` to a list of integers for layer indices to contrast manually specified layers.
        elif isinstance(dola_layers, list):
            candidate_premature_layers = [i for i in dola_layers if i < final_layer]
        else:
            raise ValueError("dola_layers must be either 'low', 'high' or a list of integers.")

        lm_head = self.get_output_embeddings()
        if lm_head is None:
            raise ValueError("DoLa is not supported for models that don't have output embeddings.")

        while self._has_unfinished_sequences(this_peer_finished, synced_gpus, device=input_ids.device):
            # prepare model inputs
            model_inputs = self.prepare_inputs_for_generation(input_ids, **model_kwargs)

            # forward pass to get next token
            outputs = self(
                **model_inputs,
                return_dict=True,
                output_attentions=output_attentions,
                output_hidden_states=True,
            )

            final_layer_next_token_logits = outputs.logits[:, -1, :].detach().clone()
            final_logits = outputs.logits[:, -1, :]
            candidate_premature_logits = {}
            for candidate_premature_layer in candidate_premature_layers:
                candidate_premature_logits[candidate_premature_layer] = lm_head(
                    outputs.hidden_states[candidate_premature_layer][:, -1, :]
                )

            if synced_gpus and this_peer_finished:
                continue  # don't waste resources running the code we don't need

            next_token_logits = _dola_select_contrast(
                candidate_premature_layers, candidate_premature_logits, final_logits
            )
            # pre-process distribution
            next_token_scores = logits_processor(input_ids, next_token_logits)
            if do_sample:  # sample
                next_token_scores = logits_warper(input_ids, next_token_scores)
            # Store scores, attentions and hidden_states when required
            if return_dict_in_generate:
                if output_scores:
                    scores += (next_token_scores,)
                if output_logits:
                    raw_logits += (final_layer_next_token_logits,)
                if output_attentions:
                    decoder_attentions += (
                        (outputs.decoder_attentions,) if self.config.is_encoder_decoder else (outputs.attentions,)
                    )
                    if self.config.is_encoder_decoder:
                        cross_attentions += (outputs.cross_attentions,)

                if output_hidden_states:
                    decoder_hidden_states += (
                        (outputs.decoder_hidden_states,)
                        if self.config.is_encoder_decoder
                        else (outputs.hidden_states,)
                    )

            if do_sample:  # sample
                probs = nn.functional.softmax(next_token_scores, dim=-1)
                next_tokens = torch.multinomial(probs, num_samples=1).squeeze(1)
            else:  # argmax
                next_tokens = torch.argmax(next_token_scores, dim=-1)

            # finished sentences should have their next token be a padding token
            if has_eos_stopping_criteria:
                next_tokens = next_tokens * unfinished_sequences + pad_token_id * (1 - unfinished_sequences)

            # update generated ids, model inputs, and length for next step
            input_ids = torch.cat([input_ids, next_tokens[:, None]], dim=-1)
            if streamer is not None:
                streamer.put(next_tokens.cpu())
            model_kwargs = self._update_model_kwargs_for_generation(
                outputs,
                model_kwargs,
                is_encoder_decoder=self.config.is_encoder_decoder,
            )

            # stop when each sentence is finished
            unfinished_sequences = unfinished_sequences & ~stopping_criteria(input_ids, scores)
            this_peer_finished = unfinished_sequences.max() == 0

        if streamer is not None:
            streamer.end()

        if return_dict_in_generate:
            return GenerateDecoderOnlyOutput(
                sequences=input_ids,
                scores=scores,
                logits=raw_logits,
                attentions=decoder_attentions,
                hidden_states=decoder_hidden_states,
                past_key_values=model_kwargs.get("past_key_values"),
            )
        else:
            return input_ids

    @torch.no_grad()
    def _contrastive_search(
        self,
        input_ids: torch.LongTensor,
        logits_processor: LogitsProcessorList,
        stopping_criteria: StoppingCriteriaList,
        generation_config: GenerationConfig,
        synced_gpus: bool,
        streamer: Optional["BaseStreamer"],
        **model_kwargs,
    ) -> Union[GenerateNonBeamOutput, torch.LongTensor]:
        r"""
        Generates sequences of token ids for models with a language modeling head using **contrastive search** and can
        be used for text-decoder, text-to-text, speech-to-text, and vision-to-text models.

        Parameters:
            input_ids (`torch.LongTensor` of shape `(batch_size, sequence_length)`):
                The sequence used as a prompt for the generation.
            logits_processor (`LogitsProcessorList`):
                An instance of [`LogitsProcessorList`]. List of instances of class derived from [`LogitsProcessor`]
                used to modify the prediction scores of the language modeling head applied at each generation step.
            stopping_criteria (`StoppingCriteriaList`):
                An instance of [`StoppingCriteriaList`]. List of instances of class derived from [`StoppingCriteria`]
                used to tell if the generation loop should stop.
            generation_config ([`~generation.GenerationConfig`]):
                The generation configuration to be used as parametrization of the decoding method.
            synced_gpus (`bool`):
                Whether to continue running the while loop until max_length (needed for ZeRO stage 3)
            streamer (`BaseStreamer`, *optional*):
                Streamer object that will be used to stream the generated sequences. Generated tokens are passed
                through `streamer.put(token_ids)` and the streamer is responsible for any further processing.
            model_kwargs:
                Additional model specific keyword arguments will be forwarded to the `forward` function of the model.
                If model is an encoder-decoder model the kwargs should include `encoder_outputs`.

        Return:
            [`~generation.GenerateDecoderOnlyOutput`], [`~generation.GenerateEncoderDecoderOutput`]
            or `torch.LongTensor`: A `torch.LongTensor` containing the generated tokens (default behaviour) or a
            [`~generation.GenerateDecoderOnlyOutput`] if `model.config.is_encoder_decoder=False` and
            `return_dict_in_generate=True` or a [`~generation.GenerateEncoderDecoderOutput`] if
            `model.config.is_encoder_decoder=True`.
        """
        # init values
        has_eos_stopping_criteria = any(hasattr(criteria, "eos_token_id") for criteria in stopping_criteria)
        top_k = generation_config.top_k
        penalty_alpha = generation_config.penalty_alpha
        pad_token_id = generation_config.pad_token_id
        output_attentions = generation_config.output_attentions
        output_hidden_states = generation_config.output_hidden_states
        output_scores = generation_config.output_scores
        output_logits = generation_config.output_logits
        return_dict_in_generate = generation_config.return_dict_in_generate
        sequential = generation_config.low_memory

        # init attention / hidden states / scores tuples
        raw_logits = () if (return_dict_in_generate and output_logits) else None
        scores = () if (return_dict_in_generate and output_scores) else None
        decoder_attentions = () if (return_dict_in_generate and output_attentions) else None
        cross_attentions = () if (return_dict_in_generate and output_attentions) else None
        decoder_hidden_states = () if (return_dict_in_generate and output_hidden_states) else None

        # if model is an encoder-decoder, retrieve encoder attention weights and hidden states
        if return_dict_in_generate and self.config.is_encoder_decoder:
            encoder_attentions = model_kwargs["encoder_outputs"].get("attentions") if output_attentions else None
            encoder_hidden_states = (
                model_kwargs["encoder_outputs"].get("hidden_states") if output_hidden_states else None
            )

        # keep track of which sequences are already finished
        batch_size = input_ids.shape[0]
        unfinished_sequences = torch.ones(batch_size, dtype=torch.long, device=input_ids.device)
        model_kwargs = self._get_initial_cache_position(input_ids, model_kwargs)

        this_peer_finished = False

        while self._has_unfinished_sequences(this_peer_finished, synced_gpus, device=input_ids.device):
            # if the first step in the loop, encode all the prefix and obtain: (1) past_key_values;
            # (2) last_hidden_states; (3) logit_for_next_step; (4) update model kwargs for the next step
            if model_kwargs.get("past_key_values") is None or (
                isinstance(model_kwargs["past_key_values"], (Cache, EncoderDecoderCache))
                and model_kwargs["past_key_values"].get_seq_length() == 0
            ):
                # prepare inputs
                model_kwargs["use_cache"] = True
                model_inputs = self.prepare_inputs_for_generation(input_ids, **model_kwargs)

                # encode the given prefix and prepare model inputs; encoder-decoder model process the prefix and save
                # the `encoder_outputs`
                outputs = self(
                    **model_inputs, return_dict=True, output_hidden_states=True, output_attentions=output_attentions
                )

                # last decoder hidden states will be used to compute the degeneration penalty (cosine similarity with
                # previous tokens)
                if self.config.is_encoder_decoder:
                    last_hidden_states = outputs.decoder_hidden_states[-1]
                else:
                    last_hidden_states = outputs.hidden_states[-1]

                # next logit for contrastive search to select top-k candidate tokens
                # Clone is needed to avoid keeping a hanging ref to outputs.logits which may be very large for this first iteration
                # (the clone itself is always small)
                logit_for_next_step = outputs.logits[:, -1, :].clone()

                model_kwargs = self._update_model_kwargs_for_generation(
                    outputs,
                    model_kwargs,
                    is_encoder_decoder=self.config.is_encoder_decoder,
                    standardize_cache_format=True,
                )

                if not sequential:
                    # Expands model inputs top_k times, for batched forward passes (akin to beam search).
                    _, model_kwargs = self._expand_inputs_for_generation(
                        expand_size=top_k, is_encoder_decoder=self.config.is_encoder_decoder, **model_kwargs
                    )

                past_key_values = model_kwargs.get("past_key_values")
                if past_key_values is None:
                    raise ValueError(
                        f"{self.__class__.__name__} does not support caching and therefore **can't** be used "
                        "for contrastive search."
                    )
                elif (
                    not isinstance(past_key_values[0], (tuple, torch.Tensor))
                    or past_key_values[0][0].shape[0] != batch_size
                ):
                    raise ValueError(
                        f"{self.__class__.__name__} does not have a standard cache format and therefore **can't** be "
                        "used for contrastive search without further modifications."
                    )

            # contrastive_search main logic start:
            # contrastive search decoding consists of two steps: (1) candidate tokens recall; (2) candidate re-rank by
            # degeneration penalty
            processed_logit_for_next_step = logits_processor(input_ids, logit_for_next_step)
            next_probs = nn.functional.softmax(processed_logit_for_next_step, dim=-1)

            top_k_probs, top_k_ids = torch.topk(next_probs, dim=-1, k=top_k)

            # Store scores, attentions and hidden_states when required
            if return_dict_in_generate:
                if output_logits:
                    raw_logits += (logit_for_next_step,)
                if output_scores:
                    scores += (processed_logit_for_next_step,)
                if output_attentions:
                    decoder_attentions += (
                        (outputs.decoder_attentions,) if self.config.is_encoder_decoder else (outputs.attentions,)
                    )
                    if self.config.is_encoder_decoder:
                        cross_attentions += (outputs.cross_attentions,)

                if output_hidden_states:
                    decoder_hidden_states += (
                        (outputs.decoder_hidden_states,)
                        if self.config.is_encoder_decoder
                        else (outputs.hidden_states,)
                    )

            # This is needed to properly delete outputs.logits which may be very large for this first iteration
            # Otherwise a reference to outputs.logits is kept all along until after the next call to self.forward()
            del outputs

            if not sequential:
                # Replicates the new past_key_values to match the `top_k` candidates
                past = model_kwargs["past_key_values"]
                # If it is a static cache, modify it in-place layer after layer to save memory
                if isinstance(past, DynamicCache) or (
                    isinstance(past, EncoderDecoderCache) and isinstance(past.self_attention_cache, DynamicCache)
                ):
                    past.batch_repeat_interleave(top_k)
                else:
                    new_key_values = []
                    for layer in past:
                        items = []
                        # item is either the key or the value matrix
                        for item in layer:
                            items.append(item.repeat_interleave(top_k, dim=0))
                        new_key_values.append(tuple(items))

                    past = tuple(new_key_values)

                model_kwargs["past_key_values"] = past

            if sequential:
                all_outputs = []
                for i in range(top_k):
                    # compute the candidate tokens by the language model and collect their hidden_states
                    next_model_inputs = self.prepare_inputs_for_generation(top_k_ids[:, i].view(-1, 1), **model_kwargs)

                    outputs = self(
                        **next_model_inputs,
                        return_dict=True,
                        output_hidden_states=True,
                        output_attentions=output_attentions,
                    )
                    if isinstance(outputs["past_key_values"], DynamicCache) or (
                        isinstance(outputs["past_key_values"], EncoderDecoderCache)
                        and isinstance(outputs["past_key_values"].self_attention_cache, DynamicCache)
                    ):
                        # Remove past K-V from output since we don't need to stack later
                        outputs["past_key_values"] = None
                        # Remove last token from past K-V since we don't want to append it at this point
                        model_kwargs["past_key_values"].crop(-1)

                    all_outputs.append(outputs)
                outputs = stack_model_outputs(all_outputs)

            else:
                # compute the candidate tokens by the language model and collect their hidden_states
                # assembles top_k_ids into batch of size k
                next_model_inputs = self.prepare_inputs_for_generation(top_k_ids.view(-1, 1), **model_kwargs)

                outputs = self(
                    **next_model_inputs,
                    return_dict=True,
                    output_hidden_states=True,
                    output_attentions=output_attentions,
                )

            # This is essential to avoid having a last reference to the big past K-V and double the necesary memory
            # in the next loop
            del next_model_inputs

            # name is different for encoder-decoder and decoder-only models
            if self.config.is_encoder_decoder:
                next_hidden = outputs.decoder_hidden_states[-1]
                full_hidden_states = outputs.decoder_hidden_states
            else:
                next_hidden = outputs.hidden_states[-1]
                full_hidden_states = outputs.hidden_states

            logits = outputs.logits[:, -1, :]
            context_hidden = last_hidden_states.repeat_interleave(top_k, dim=0)

            # compute the degeneration penalty and re-rank the candidates based on the degeneration penalty and the
            # model confidence. Keeping `selected_idx` on CPU enables multi-device contrastive search and doesn't
            # introduce (noticeable) slowdowns on single-device runs.
            selected_idx = _ranking_fast(context_hidden, next_hidden, top_k_probs, penalty_alpha, top_k)
            selected_idx = selected_idx.to("cpu")

            # This will be used instead of the previous inneficient torch.stack(torch.split())
            augmented_idx = torch.tensor([x + i * top_k for i, x in enumerate(selected_idx)])

            # prepare for the next step: (1) next token_id; (2) past_key_values; (3) last_hidden_states for computing
            # the degeneration penalty; (4) logits for selecting next top-k candidates; (5) selected tokens scores
            # (model confidence minus degeneration penalty); (6) decoder hidden_states
            next_tokens = top_k_ids[range(len(top_k_ids)), selected_idx]
            next_hidden = torch.stack(torch.split(next_hidden.squeeze(dim=1), top_k))
            next_hidden = next_hidden[range(batch_size), selected_idx, :]
            last_hidden_states = torch.cat([last_hidden_states, next_hidden.unsqueeze(1)], dim=1)

            next_decoder_hidden_states = ()
            for layer in full_hidden_states:
                layer = torch.stack(torch.split(layer, top_k))[range(batch_size), selected_idx, :]
                next_decoder_hidden_states += (layer,)

            # generate past_key_values cache of only the selected token
            if sequential:
                next_model_input = self.prepare_inputs_for_generation(
                    top_k_ids[:, selected_idx].view(-1, 1), **model_kwargs
                )

                selected_outputs = self(
                    **next_model_input,
                    return_dict=True,
                    output_hidden_states=False,
                    output_attentions=False,
                )
                next_past_key_values = selected_outputs["past_key_values"]

            else:
                _, next_past_key_values = self._extract_past_from_model_output(outputs, standardize_cache_format=True)
                # Do it in-place layer per layer to save memory
                if isinstance(next_past_key_values, DynamicCache) or (
                    isinstance(next_past_key_values, EncoderDecoderCache)
                    and isinstance(next_past_key_values.self_attention_cache, DynamicCache)
                ):
                    next_past_key_values.batch_select_indices(augmented_idx)
                else:
                    new_key_values = []
                    for layer in next_past_key_values:
                        items = []
                        # item is either the key or the value matrix
                        for item in layer:
                            items.append(item[augmented_idx, ...])
                        new_key_values.append(tuple(items))

                    next_past_key_values = tuple(new_key_values)

            logit_for_next_step = torch.stack(torch.split(logits, top_k))[range(batch_size), selected_idx, :]

            # Rebuilds the relevant parts of the model output for the selected token, for use in the next iteration
            if self.config.is_encoder_decoder:
                next_step_cross_attentions = ()
                next_step_decoder_attentions = ()
                if output_attentions:
                    for layer in outputs.cross_attentions:
                        layer = torch.stack(torch.split(layer, top_k, dim=0))[range(batch_size), selected_idx, ...]
                        next_step_cross_attentions += (layer,)
                    for layer in outputs.decoder_attentions:
                        layer = torch.stack(torch.split(layer, top_k, dim=0))[range(batch_size), selected_idx, ...]
                        next_step_decoder_attentions += (layer,)
                outputs = Seq2SeqLMOutput(
                    past_key_values=next_past_key_values,
                    decoder_hidden_states=next_decoder_hidden_states,
                    decoder_attentions=next_step_decoder_attentions or None,
                    cross_attentions=next_step_cross_attentions or None,
                )
            else:
                next_step_attentions = ()
                if output_attentions:
                    for layer in outputs.attentions:
                        layer = torch.stack(torch.split(layer, top_k, dim=0))[range(batch_size), selected_idx, ...]
                        next_step_attentions += (layer,)
                outputs = CausalLMOutputWithPast(
                    past_key_values=next_past_key_values,
                    hidden_states=next_decoder_hidden_states,
                    attentions=next_step_attentions or None,
                )
            # contrastive_search main logic end

            if synced_gpus and this_peer_finished:
                continue  # don't waste resources running the code we don't need

            # finished sentences should have their next token be a padding token
            if has_eos_stopping_criteria:
                next_tokens = next_tokens * unfinished_sequences + pad_token_id * (1 - unfinished_sequences)

            # update generated ids, model inputs, and length for next step
            input_ids = torch.cat([input_ids, next_tokens[:, None]], dim=-1)
            if streamer is not None:
                streamer.put(next_tokens.cpu())
            model_kwargs = self._update_model_kwargs_for_generation(
                outputs,
                model_kwargs,
                is_encoder_decoder=self.config.is_encoder_decoder,
            )

            # stop when each sentence is finished
            unfinished_sequences = unfinished_sequences & ~stopping_criteria(input_ids, scores)
            this_peer_finished = unfinished_sequences.max() == 0

        if streamer is not None:
            streamer.end()

        if return_dict_in_generate:
            # Contrastive search works by forward looking at the next token, so we need to exclude it from
            # `past_key_values` to be consistent with the other decoding methods
            if model_kwargs.get("past_key_values") is not None:
                if isinstance(model_kwargs["past_key_values"], DynamicCache) or (
                    isinstance(model_kwargs["past_key_values"], EncoderDecoderCache)
                    and isinstance(model_kwargs["past_key_values"].self_attention_cache, DynamicCache)
                ):
                    model_kwargs["past_key_values"].crop(-1)
                else:
                    past_key_values = []
                    for layer in model_kwargs["past_key_values"]:
                        layer_past_key_values = []
                        for item in layer:
                            layer_past_key_values.append(item[..., :-1, :])
                        past_key_values.append(tuple(layer_past_key_values))
                    model_kwargs["past_key_values"] = tuple(past_key_values)

            if self.config.is_encoder_decoder:
                return GenerateEncoderDecoderOutput(
                    sequences=input_ids,
                    scores=scores,
                    logits=raw_logits,
                    encoder_attentions=encoder_attentions,
                    encoder_hidden_states=encoder_hidden_states,
                    decoder_attentions=decoder_attentions,
                    cross_attentions=cross_attentions,
                    decoder_hidden_states=decoder_hidden_states,
                    past_key_values=model_kwargs.get("past_key_values"),
                )
            else:
                return GenerateDecoderOnlyOutput(
                    sequences=input_ids,
                    scores=scores,
                    logits=raw_logits,
                    attentions=decoder_attentions,
                    hidden_states=decoder_hidden_states,
                    past_key_values=model_kwargs.get("past_key_values"),
                )
        else:
            return input_ids

    def _sample(
        self,
        input_ids: torch.LongTensor,
        logits_processor: LogitsProcessorList,
        stopping_criteria: StoppingCriteriaList,
        generation_config: GenerationConfig,
        synced_gpus: bool,
        streamer: Optional["BaseStreamer"],
        logits_warper: Optional[LogitsProcessorList],
        **model_kwargs,
    ) -> Union[GenerateNonBeamOutput, torch.LongTensor]:
        r"""
        Generates sequences of token ids for models with a language modeling head using **multinomial sampling** and
        can be used for text-decoder, text-to-text, speech-to-text, and vision-to-text models.

        Parameters:
            input_ids (`torch.LongTensor` of shape `(batch_size, sequence_length)`):
                The sequence used as a prompt for the generation.
            logits_processor (`LogitsProcessorList`):
                An instance of [`LogitsProcessorList`]. List of instances of class derived from [`LogitsProcessor`]
                used to modify the prediction scores of the language modeling head applied at each generation step.
            stopping_criteria (`StoppingCriteriaList`):
                An instance of [`StoppingCriteriaList`]. List of instances of class derived from [`StoppingCriteria`]
                used to tell if the generation loop should stop.
            generation_config ([`~generation.GenerationConfig`]):
                The generation configuration to be used as parametrization of the decoding method.
            synced_gpus (`bool`):
                Whether to continue running the while loop until max_length (needed for ZeRO stage 3)
            streamer (`BaseStreamer`, *optional*):
                Streamer object that will be used to stream the generated sequences. Generated tokens are passed
                through `streamer.put(token_ids)` and the streamer is responsible for any further processing.
            logits_warper (`LogitsProcessorList`, *optional*):
                An instance of [`LogitsProcessorList`]. List of instances of class derived from [`LogitsWarper`] used
                to warp the prediction score distribution of the language modeling head applied before multinomial
                sampling at each generation step. Only required with sampling strategies (i.e. `do_sample` is set in
                `generation_config`)
            model_kwargs:
                Additional model specific kwargs will be forwarded to the `forward` function of the model. If model is
                an encoder-decoder model the kwargs should include `encoder_outputs`.

        Return:
            [`~generation.GenerateDecoderOnlyOutput`], [`~generation.GenerateEncoderDecoderOutput`] or `torch.LongTensor`:
            A `torch.LongTensor` containing the generated tokens (default behaviour) or a
            [`~generation.GenerateDecoderOnlyOutput`] if `model.config.is_encoder_decoder=False` and
            `return_dict_in_generate=True` or a [`~generation.GenerateEncoderDecoderOutput`] if
            `model.config.is_encoder_decoder=True`.
        """
        # init values
        pad_token_id = generation_config.pad_token_id
        output_attentions = generation_config.output_attentions
        output_hidden_states = generation_config.output_hidden_states
        output_scores = generation_config.output_scores
        output_logits = generation_config.output_logits
        return_dict_in_generate = generation_config.return_dict_in_generate
        has_eos_stopping_criteria = any(hasattr(criteria, "eos_token_id") for criteria in stopping_criteria)
        do_sample = generation_config.do_sample
        if do_sample is True and not isinstance(logits_warper, LogitsProcessorList):
            raise ValueError(
                "`do_sample` is set to `True`, `logits_warper` must be a `LogitsProcessorList` instance (it is "
                f"{logits_warper})."
            )

        # init attention / hidden states / scores tuples
        scores = () if (return_dict_in_generate and output_scores) else None
        raw_logits = () if (return_dict_in_generate and output_logits) else None
        decoder_attentions = () if (return_dict_in_generate and output_attentions) else None
        cross_attentions = () if (return_dict_in_generate and output_attentions) else None
        decoder_hidden_states = () if (return_dict_in_generate and output_hidden_states) else None

        # if model is an encoder-decoder, retrieve encoder attention weights and hidden states
        if return_dict_in_generate and self.config.is_encoder_decoder:
            encoder_attentions = model_kwargs["encoder_outputs"].get("attentions") if output_attentions else None
            encoder_hidden_states = (
                model_kwargs["encoder_outputs"].get("hidden_states") if output_hidden_states else None
            )

        # keep track of which sequences are already finished
        batch_size = input_ids.shape[0]
        this_peer_finished = False
        unfinished_sequences = torch.ones(batch_size, dtype=torch.long, device=input_ids.device)
        model_kwargs = self._get_initial_cache_position(input_ids, model_kwargs)

        while self._has_unfinished_sequences(this_peer_finished, synced_gpus, device=input_ids.device):
            # prepare model inputs
            model_inputs = self.prepare_inputs_for_generation(input_ids, **model_kwargs)

            # prepare variable output controls (note: some models won't accept all output controls)
            model_inputs.update({"output_attentions": output_attentions} if output_attentions else {})
            model_inputs.update({"output_hidden_states": output_hidden_states} if output_hidden_states else {})

            # forward pass to get next token
            outputs = self(**model_inputs, return_dict=True)

            if synced_gpus and this_peer_finished:
                continue  # don't waste resources running the code we don't need

            # Clone is needed to avoid keeping a hanging ref to outputs.logits which may be very large for first iteration
            # (the clone itself is always small)
            next_token_logits = outputs.logits[:, -1, :].clone()

            # pre-process distribution
            next_token_scores = logits_processor(input_ids, next_token_logits)
            if do_sample:
                next_token_scores = logits_warper(input_ids, next_token_scores)

            # Store scores, attentions and hidden_states when required
            if return_dict_in_generate:
                if output_scores:
                    scores += (next_token_scores,)
                if output_logits:
                    raw_logits += (next_token_logits,)
                if output_attentions:
                    decoder_attentions += (
                        (outputs.decoder_attentions,) if self.config.is_encoder_decoder else (outputs.attentions,)
                    )
                    if self.config.is_encoder_decoder:
                        cross_attentions += (outputs.cross_attentions,)

                if output_hidden_states:
                    decoder_hidden_states += (
                        (outputs.decoder_hidden_states,)
                        if self.config.is_encoder_decoder
                        else (outputs.hidden_states,)
                    )

            # token selection
            if do_sample:
                probs = nn.functional.softmax(next_token_scores, dim=-1)
                next_tokens = torch.multinomial(probs, num_samples=1).squeeze(1)
            else:
                next_tokens = torch.argmax(next_token_scores, dim=-1)

            # finished sentences should have their next token be a padding token
            if has_eos_stopping_criteria:
                next_tokens = next_tokens * unfinished_sequences + pad_token_id * (1 - unfinished_sequences)

            # update generated ids, model inputs, and length for next step
            input_ids = torch.cat([input_ids, next_tokens[:, None]], dim=-1)
            if streamer is not None:
                streamer.put(next_tokens.cpu())
            model_kwargs = self._update_model_kwargs_for_generation(
                outputs,
                model_kwargs,
                is_encoder_decoder=self.config.is_encoder_decoder,
            )

            unfinished_sequences = unfinished_sequences & ~stopping_criteria(input_ids, scores)
            this_peer_finished = unfinished_sequences.max() == 0

            # This is needed to properly delete outputs.logits which may be very large for first iteration
            # Otherwise a reference to outputs is kept which keeps the logits alive in the next iteration
            del outputs

        if streamer is not None:
            streamer.end()

        if return_dict_in_generate:
            if self.config.is_encoder_decoder:
                return GenerateEncoderDecoderOutput(
                    sequences=input_ids,
                    scores=scores,
                    logits=raw_logits,
                    encoder_attentions=encoder_attentions,
                    encoder_hidden_states=encoder_hidden_states,
                    decoder_attentions=decoder_attentions,
                    cross_attentions=cross_attentions,
                    decoder_hidden_states=decoder_hidden_states,
                    past_key_values=model_kwargs.get("past_key_values"),
                )
            else:
                return GenerateDecoderOnlyOutput(
                    sequences=input_ids,
                    scores=scores,
                    logits=raw_logits,
                    attentions=decoder_attentions,
                    hidden_states=decoder_hidden_states,
                    past_key_values=model_kwargs.get("past_key_values"),
                )
        else:
            return input_ids

    def _temporary_reorder_cache(self, past_key_values, beam_idx):
        """
        Temporary function to handle the different types of cache reordering processes while we roll out `Cache`.

        TODO: standardize cache formats and make all models compatible with `Cache`. It would remove the need
        for this function, with `Cache.reorder_cache` being the sole remaining code path
        """
        model_class = self.__class__.__name__.lower()
        # Exception 1: code path for models using the legacy cache format
        if isinstance(past_key_values, (tuple, list)):
            past_key_values = self._reorder_cache(past_key_values, beam_idx)
        # Exception 2: models with different cache formats. These are limited to `DynamicCache` until their
        # cache format is standardized, to avoid adding complexity to the codebase.
<<<<<<< HEAD
        elif "gptbigcode" in model_class:
            if not isinstance(past_key_values, DynamicCache):
=======
        elif "bloom" in model_class or "gptbigcode" in model_class:
            if not isinstance(past_key_values, (DynamicCache, EncoderDecoderCache)):
>>>>>>> 691586b0
                raise ValueError(
                    f"Using an unsupported cache format with {model_class}. Currently, it only supports the "
                    "legacy tuple format or `DynamicCache`"
                )
            past_key_values = self._reorder_cache(past_key_values, beam_idx)
            past_key_values = DynamicCache.from_legacy_cache(past_key_values)
        # Standard code path: use the `Cache.reorder_cache`
        else:
            past_key_values.reorder_cache(beam_idx)
        return past_key_values

    def _beam_search(
        self,
        input_ids: torch.LongTensor,
        beam_scorer: BeamScorer,
        logits_processor: LogitsProcessorList,
        stopping_criteria: StoppingCriteriaList,
        generation_config: GenerationConfig,
        synced_gpus: bool,
        logits_warper: Optional[LogitsProcessorList],
        **model_kwargs,
    ) -> Union[GenerateBeamOutput, torch.LongTensor]:
        r"""
        Generates sequences of token ids for models with a language modeling head using **beam search decoding** and
        can be used for text-decoder, text-to-text, speech-to-text, and vision-to-text models.

        Parameters:
            input_ids (`torch.LongTensor` of shape `(batch_size, sequence_length)`):
                The sequence used as a prompt for the generation.
            beam_scorer (`BeamScorer`):
                An derived instance of [`BeamScorer`] that defines how beam hypotheses are constructed, stored and
                sorted during generation. For more information, the documentation of [`BeamScorer`] should be read.
            logits_processor (`LogitsProcessorList`):
                An instance of [`LogitsProcessorList`]. List of instances of class derived from [`LogitsProcessor`]
                used to modify the prediction scores of the language modeling head applied at each generation step.
            stopping_criteria (`StoppingCriteriaList`:
                An instance of [`StoppingCriteriaList`]. List of instances of class derived from [`StoppingCriteria`]
                used to tell if the generation loop should stop.
            generation_config ([`~generation.GenerationConfig`]):
                The generation configuration to be used as parametrization of the decoding method.
            synced_gpus (`bool`):
                Whether to continue running the while loop until max_length (needed for ZeRO stage 3)
            logits_warper (`LogitsProcessorList`, *optional*):
                An instance of [`LogitsProcessorList`]. List of instances of class derived from [`LogitsWarper`] used
                to warp the prediction score distribution of the language modeling head applied before multinomial
                sampling at each generation step. Only required with sampling strategies (i.e. `do_sample` is set in
                `generation_config`)
            model_kwargs:
                Additional model specific kwargs will be forwarded to the `forward` function of the model. If model is
                an encoder-decoder model the kwargs should include `encoder_outputs`.

        Return:
            [`generation.GenerateBeamDecoderOnlyOutput`], [`~generation.GenerateBeamEncoderDecoderOutput`] or
            `torch.LongTensor`: A `torch.LongTensor` containing the generated tokens (default behaviour) or a
            [`~generation.GenerateBeamDecoderOnlyOutput`] if `model.config.is_encoder_decoder=False` and
            `return_dict_in_generate=True` or a [`~generation.GenerateBeamEncoderDecoderOutput`] if
            `model.config.is_encoder_decoder=True`.
        """
        # init values
        pad_token_id = generation_config.pad_token_id
        eos_token_id = generation_config.eos_token_id
        output_attentions = generation_config.output_attentions
        output_hidden_states = generation_config.output_hidden_states
        output_scores = generation_config.output_scores
        output_logits = generation_config.output_logits
        return_dict_in_generate = generation_config.return_dict_in_generate
        sequential = generation_config.low_memory
        do_sample = generation_config.do_sample
        if do_sample is True and not isinstance(logits_warper, LogitsProcessorList):
            raise ValueError(
                "`do_sample` is set to `True`, `logits_warper` must be a `LogitsProcessorList` instance (it is "
                f"{logits_warper})."
            )

        batch_size = len(beam_scorer._beam_hyps)
        num_beams = beam_scorer.num_beams

        batch_beam_size, cur_len = input_ids.shape
        model_kwargs = self._get_initial_cache_position(input_ids, model_kwargs)

        if num_beams * batch_size != batch_beam_size:
            raise ValueError(
                f"Batch dimension of `input_ids` should be {num_beams * batch_size}, but is {batch_beam_size}."
            )

        # init attention / hidden states / scores tuples
        scores = () if (return_dict_in_generate and output_scores) else None
        raw_logits = () if (return_dict_in_generate and output_logits) else None
        beam_indices = (
            tuple(() for _ in range(batch_beam_size)) if (return_dict_in_generate and output_scores) else None
        )
        decoder_attentions = () if (return_dict_in_generate and output_attentions) else None
        cross_attentions = () if (return_dict_in_generate and output_attentions) else None
        decoder_hidden_states = () if (return_dict_in_generate and output_hidden_states) else None

        # if model is an encoder-decoder, retrieve encoder attention weights and hidden states
        if return_dict_in_generate and self.config.is_encoder_decoder:
            encoder_attentions = model_kwargs["encoder_outputs"].get("attentions") if output_attentions else None
            encoder_hidden_states = (
                model_kwargs["encoder_outputs"].get("hidden_states") if output_hidden_states else None
            )

        # initialise score of first beam with 0 and the rest with -1e9. This makes sure that only tokens
        # of the first beam are considered to avoid sampling the exact same tokens across all beams.
        beam_scores = torch.zeros((batch_size, num_beams), dtype=torch.float, device=input_ids.device)
        beam_scores[:, 1:] = -1e9
        beam_scores = beam_scores.view((batch_size * num_beams,))

        this_peer_finished = False

        decoder_prompt_len = input_ids.shape[-1]  # record the prompt length of decoder

        while self._has_unfinished_sequences(this_peer_finished, synced_gpus, device=input_ids.device):
            model_inputs = self.prepare_inputs_for_generation(input_ids, **model_kwargs)

            # prepare variable output controls (note: some models won't accept all output controls)
            model_inputs.update({"output_attentions": output_attentions} if output_attentions else {})
            model_inputs.update({"output_hidden_states": output_hidden_states} if output_hidden_states else {})

            # if sequential is True, split the input to batches of batch_size and run sequentially
            if sequential:
                if any(
                    model_name in self.__class__.__name__.lower()
                    for model_name in [
                        "fsmt",
                        "reformer",
                        "ctrl",
                        "gpt_bigcode",
                        "transo_xl",
                        "xlnet",
                        "cpm",
                        "jamba",
                    ]
                ):
                    raise RuntimeError(
                        f"Currently generation for {self.__class__.__name__} is not supported "
                        f"for `low_memory beam_search`. Please open an issue on GitHub if you need this feature."
                    )

                inputs_per_sub_batches = _split_model_inputs(
                    model_inputs, split_size=batch_size, full_batch_size=batch_beam_size
                )
                outputs_per_sub_batch = [
                    self(**inputs_per_sub_batch, return_dict=True) for inputs_per_sub_batch in inputs_per_sub_batches
                ]

                outputs = stack_model_outputs(outputs_per_sub_batch)

            else:  # Unchanged original behavior
                outputs = self(**model_inputs, return_dict=True)

            if synced_gpus and this_peer_finished:
                cur_len = cur_len + 1
                continue  # don't waste resources running the code we don't need

            # Clone is needed to avoid keeping a hanging ref to outputs.logits which may be very large for first iteration
            # (the clone itself is always small)
            next_token_logits = outputs.logits[:, -1, :].clone()
            next_token_scores = nn.functional.log_softmax(
                next_token_logits, dim=-1
            )  # (batch_size * num_beams, vocab_size)

            next_token_scores_processed = logits_processor(input_ids, next_token_scores)
            if do_sample:
                next_token_scores_processed = logits_warper(input_ids, next_token_scores_processed)
            next_token_scores = next_token_scores_processed + beam_scores[:, None].expand_as(
                next_token_scores_processed
            )

            # Store scores, attentions and hidden_states when required
            if return_dict_in_generate:
                if output_scores:
                    scores += (next_token_scores_processed,)
                if output_logits:
                    raw_logits += (next_token_logits,)
                if output_attentions:
                    decoder_attentions += (
                        (outputs.decoder_attentions,) if self.config.is_encoder_decoder else (outputs.attentions,)
                    )
                    if self.config.is_encoder_decoder:
                        cross_attentions += (outputs.cross_attentions,)
                if output_hidden_states:
                    decoder_hidden_states += (
                        (outputs.decoder_hidden_states,)
                        if self.config.is_encoder_decoder
                        else (outputs.hidden_states,)
                    )

            # reshape for beam search
            vocab_size = next_token_scores.shape[-1]
            next_token_scores = next_token_scores.view(batch_size, num_beams * vocab_size)

            # Beam token selection: pick 1 + eos_token_id.shape[0] next tokens for each beam so we have at least 1
            # non eos token per beam.
            n_eos_tokens = eos_token_id.shape[0] if eos_token_id is not None else 0
            n_tokens_to_keep = max(2, 1 + n_eos_tokens) * num_beams
            if do_sample:
                probs = nn.functional.softmax(next_token_scores, dim=-1)
                next_tokens = torch.multinomial(probs, num_samples=n_tokens_to_keep)
                next_token_scores = torch.gather(next_token_scores, -1, next_tokens)
                next_token_scores, _indices = torch.sort(next_token_scores, descending=True, dim=1)
                next_tokens = torch.gather(next_tokens, -1, _indices)
            else:
                next_token_scores, next_tokens = torch.topk(
                    next_token_scores, n_tokens_to_keep, dim=1, largest=True, sorted=True
                )

            next_indices = torch.div(next_tokens, vocab_size, rounding_mode="floor")
            next_tokens = next_tokens % vocab_size

            # stateless
            beam_outputs = beam_scorer.process(
                input_ids,
                next_token_scores,
                next_tokens,
                next_indices,
                pad_token_id=pad_token_id,
                eos_token_id=eos_token_id,
                beam_indices=beam_indices,
                decoder_prompt_len=decoder_prompt_len,
            )

            beam_scores = beam_outputs["next_beam_scores"]
            beam_next_tokens = beam_outputs["next_beam_tokens"]
            beam_idx = beam_outputs["next_beam_indices"]

            input_ids = torch.cat([input_ids[beam_idx, :], beam_next_tokens.unsqueeze(-1)], dim=-1)

            model_kwargs = self._update_model_kwargs_for_generation(
                outputs,
                model_kwargs,
                is_encoder_decoder=self.config.is_encoder_decoder,
            )

            # This is needed to properly delete outputs.logits which may be very large for first iteration
            # Otherwise a reference to outputs is kept which keeps the logits alive in the next iteration
            # IMPORTANT: Note that this should appear BEFORE the call to _reorder_cache() to save the maximum memory
            # (that way the memory peak does not include outputs.logits)
            del outputs

            if model_kwargs.get("past_key_values", None) is not None:
                model_kwargs["past_key_values"] = self._temporary_reorder_cache(
                    model_kwargs["past_key_values"], beam_idx
                )

            if return_dict_in_generate and output_scores:
                beam_indices = tuple((beam_indices[beam_idx[i]] + (beam_idx[i],) for i in range(len(beam_indices))))

            # increase cur_len
            cur_len = cur_len + 1

            if beam_scorer.is_done or all(stopping_criteria(input_ids, scores)):
                this_peer_finished = True

        sequence_outputs = beam_scorer.finalize(
            input_ids,
            beam_scores,
            next_tokens,
            next_indices,
            pad_token_id=pad_token_id,
            eos_token_id=eos_token_id,
            max_length=stopping_criteria.max_length,
            beam_indices=beam_indices,
            decoder_prompt_len=decoder_prompt_len,
        )

        if return_dict_in_generate:
            if not output_scores:
                sequence_outputs["sequence_scores"] = None

            if self.config.is_encoder_decoder:
                return GenerateBeamEncoderDecoderOutput(
                    sequences=sequence_outputs["sequences"],
                    sequences_scores=sequence_outputs["sequence_scores"],
                    scores=scores,
                    logits=raw_logits,
                    beam_indices=sequence_outputs["beam_indices"],
                    encoder_attentions=encoder_attentions,
                    encoder_hidden_states=encoder_hidden_states,
                    decoder_attentions=decoder_attentions,
                    cross_attentions=cross_attentions,
                    decoder_hidden_states=decoder_hidden_states,
                    past_key_values=model_kwargs.get("past_key_values"),
                )
            else:
                return GenerateBeamDecoderOnlyOutput(
                    sequences=sequence_outputs["sequences"],
                    sequences_scores=sequence_outputs["sequence_scores"],
                    scores=scores,
                    logits=raw_logits,
                    beam_indices=sequence_outputs["beam_indices"],
                    attentions=decoder_attentions,
                    hidden_states=decoder_hidden_states,
                    past_key_values=model_kwargs.get("past_key_values"),
                )
        else:
            return sequence_outputs["sequences"]

    def _group_beam_search(
        self,
        input_ids: torch.LongTensor,
        beam_scorer: BeamScorer,
        logits_processor: LogitsProcessorList,
        stopping_criteria: StoppingCriteriaList,
        generation_config: GenerationConfig,
        synced_gpus: bool,
        **model_kwargs,
    ):
        r"""
        Generates sequences of token ids for models with a language modeling head using **diverse beam search
        decoding** and can be used for text-decoder, text-to-text, speech-to-text, and vision-to-text models.

        Parameters:
            input_ids (`torch.LongTensor` of shape `(batch_size, sequence_length)`):
                The sequence used as a prompt for the generation.
            beam_scorer (`BeamScorer`):
                An derived instance of [`BeamScorer`] that defines how beam hypotheses are constructed, stored and
                sorted during generation. For more information, the documentation of [`BeamScorer`] should be read.
            logits_processor (`LogitsProcessorList`):
                An instance of [`LogitsProcessorList`]. List of instances of class derived from [`LogitsProcessor`]
                used to modify the prediction scores of the language modeling head applied at each generation step.
            stopping_criteria (`StoppingCriteriaList`):
                An instance of [`StoppingCriteriaList`]. List of instances of class derived from [`StoppingCriteria`]
                used to tell if the generation loop should stop.
            generation_config ([`~generation.GenerationConfig`]):
                The generation configuration to be used as parametrization of the decoding method.
            synced_gpus (`bool`):
                Whether to continue running the while loop until max_length (needed for ZeRO stage 3)
            model_kwargs:
                Additional model specific kwargs that will be forwarded to the `forward` function of the model. If
                model is an encoder-decoder model the kwargs should include `encoder_outputs`.

        Return:
            [`~generation.GenerateBeamDecoderOnlyOutput`], [`~generation.GenerateBeamEncoderDecoderOutput`] or
            `torch.LongTensor`: A `torch.LongTensor` containing the generated tokens (default behaviour) or a
            [`~generation.GenerateBeamDecoderOnlyOutput`] if `model.config.is_encoder_decoder=False` and
            `return_dict_in_generate=True` or a [`~generation.GenerateBeamEncoderDecoderOutput`] if
            `model.config.is_encoder_decoder=True`.
        """
        # init values
        pad_token_id = generation_config.pad_token_id
        eos_token_id = generation_config.eos_token_id
        output_attentions = generation_config.output_attentions
        output_hidden_states = generation_config.output_hidden_states
        output_scores = generation_config.output_scores
        output_logits = generation_config.output_logits
        return_dict_in_generate = generation_config.return_dict_in_generate

        num_beams = beam_scorer.num_beams
        num_beam_groups = beam_scorer.num_beam_groups
        num_sub_beams = num_beams // num_beam_groups
        batch_size = len(beam_scorer._beam_hyps) // num_beam_groups
        device = input_ids.device

        batch_beam_size, cur_len = input_ids.shape
        model_kwargs = self._get_initial_cache_position(input_ids, model_kwargs)

        if return_dict_in_generate and output_scores:
            beam_indices = [tuple(() for _ in range(num_sub_beams * batch_size)) for _ in range(num_beam_groups)]
        else:
            beam_indices = None

        if num_beams * batch_size != batch_beam_size:
            raise ValueError(
                f"Batch dimension of `input_ids` should be {num_beams * batch_size}, but is {batch_beam_size}."
            )

        # init attention / hidden states / scores tuples
        scores = () if (return_dict_in_generate and output_scores) else None
        raw_logits = () if (return_dict_in_generate and output_logits) else None
        decoder_attentions = () if (return_dict_in_generate and output_attentions) else None
        cross_attentions = () if (return_dict_in_generate and output_attentions) else None
        decoder_hidden_states = () if (return_dict_in_generate and output_hidden_states) else None

        # if model is an encoder-decoder, retrieve encoder attention weights and hidden states
        if return_dict_in_generate and self.config.is_encoder_decoder:
            encoder_attentions = model_kwargs["encoder_outputs"].get("attentions") if output_attentions else None
            encoder_hidden_states = (
                model_kwargs["encoder_outputs"].get("hidden_states") if output_hidden_states else None
            )

        # initialise score of first beam of each group with 0 and the rest with -1e9. This ensures that the beams in
        # the same group don't produce same tokens everytime.
        beam_scores = torch.full((batch_size, num_beams), -1e9, dtype=torch.float, device=device)
        beam_scores[:, ::num_sub_beams] = 0
        beam_scores = beam_scores.view((batch_size * num_beams,))

        this_peer_finished = False

        decoder_prompt_len = input_ids.shape[-1]  # record the prompt length of decoder
        while self._has_unfinished_sequences(this_peer_finished, synced_gpus, device=input_ids.device):
            # predicted tokens in cur_len step
            current_tokens = torch.zeros(batch_size * num_beams, dtype=input_ids.dtype, device=device)

            # indices which will form the beams in the next time step
            reordering_indices = torch.zeros(batch_size * num_beams, dtype=torch.long, device=device)

            # do one decoder step on all beams of all sentences in batch
            model_inputs = self.prepare_inputs_for_generation(input_ids, **model_kwargs)

            # prepare variable output controls (note: some models won't accept all output controls)
            model_inputs.update({"output_attentions": output_attentions} if output_attentions else {})
            model_inputs.update({"output_hidden_states": output_hidden_states} if output_hidden_states else {})

            outputs = self(**model_inputs, return_dict=True)

            if synced_gpus and this_peer_finished:
                cur_len = cur_len + 1
                continue  # don't waste resources running the code we don't need

            if output_scores:
                processed_score = torch.zeros_like(outputs.logits[:, -1, :])
            if output_logits:
                # Clone is needed to avoid keeping a hanging ref to outputs.logits which may be very large for first iteration
                # (the clone itself is always small)
                raw_logit_score = outputs.logits[:, -1, :].clone()

            for beam_group_idx in range(num_beam_groups):
                group_start_idx = beam_group_idx * num_sub_beams
                group_end_idx = min(group_start_idx + num_sub_beams, num_beams)
                group_size = group_end_idx - group_start_idx

                # indices of beams of current group among all sentences in batch
                batch_group_indices = []

                for batch_idx in range(batch_size):
                    batch_group_indices.extend(
                        [batch_idx * num_beams + idx for idx in range(group_start_idx, group_end_idx)]
                    )
                group_input_ids = input_ids[batch_group_indices]

                # select outputs of beams of current group only
                # No need to clone() the logits here as they will not retain outputs.logits at the end of the loop
                next_token_logits = outputs.logits[batch_group_indices, -1, :]

                next_token_scores = nn.functional.log_softmax(
                    next_token_logits, dim=-1
                )  # (batch_size * group_size, vocab_size)
                vocab_size = next_token_scores.shape[-1]

                next_token_scores_processed = logits_processor(
                    group_input_ids, next_token_scores, current_tokens=current_tokens, beam_group_idx=beam_group_idx
                )
                next_token_scores = next_token_scores_processed + beam_scores[batch_group_indices].unsqueeze(-1)
                next_token_scores = next_token_scores.expand_as(next_token_scores_processed)

                if output_scores:
                    processed_score[batch_group_indices] = next_token_scores_processed

                # reshape for beam search
                next_token_scores = next_token_scores.view(batch_size, group_size * vocab_size)

                # Sample 1 + len(eos_token_id) next tokens for each beam so we have at least 1 non eos token per beam.
                n_eos_tokens = eos_token_id.shape[0] if eos_token_id is not None else 0
                next_token_scores, next_tokens = torch.topk(
                    next_token_scores, max(2, 1 + n_eos_tokens) * group_size, dim=1, largest=True, sorted=True
                )

                next_indices = torch.div(next_tokens, vocab_size, rounding_mode="floor")
                next_tokens = next_tokens % vocab_size

                # stateless
                process_beam_indices = sum(beam_indices, ()) if beam_indices is not None else None
                beam_outputs = beam_scorer.process(
                    group_input_ids,
                    next_token_scores,
                    next_tokens,
                    next_indices,
                    pad_token_id=pad_token_id,
                    eos_token_id=eos_token_id,
                    beam_indices=process_beam_indices,
                    group_index=beam_group_idx,
                    decoder_prompt_len=decoder_prompt_len,
                )
                beam_scores[batch_group_indices] = beam_outputs["next_beam_scores"]
                beam_next_tokens = beam_outputs["next_beam_tokens"]
                beam_idx = beam_outputs["next_beam_indices"]

                if return_dict_in_generate and output_scores:
                    beam_indices[beam_group_idx] = tuple(
                        beam_indices[beam_group_idx][beam_idx[i]] + (beam_idx[i],) for i in range(len(beam_indices[0]))
                    )

                input_ids[batch_group_indices] = group_input_ids[beam_idx]
                group_input_ids = torch.cat([group_input_ids[beam_idx, :], beam_next_tokens.unsqueeze(-1)], dim=-1)
                current_tokens[batch_group_indices] = group_input_ids[:, -1]

                # (beam_idx // group_size) -> batch_idx
                # (beam_idx % group_size) -> offset of idx inside the group
                reordering_indices[batch_group_indices] = (
                    num_beams * torch.div(beam_idx, group_size, rounding_mode="floor")
                    + group_start_idx
                    + (beam_idx % group_size)
                )

            # Store scores, attentions and hidden_states when required
            if return_dict_in_generate:
                if output_scores:
                    scores += (processed_score,)
                if output_logits:
                    raw_logits += (raw_logit_score,)
                if output_attentions:
                    decoder_attentions += (
                        (outputs.decoder_attentions,) if self.config.is_encoder_decoder else (outputs.attentions,)
                    )
                    if self.config.is_encoder_decoder:
                        cross_attentions += (outputs.cross_attentions,)

                if output_hidden_states:
                    decoder_hidden_states += (
                        (outputs.decoder_hidden_states,)
                        if self.config.is_encoder_decoder
                        else (outputs.hidden_states,)
                    )

            input_ids = torch.cat([input_ids, current_tokens.unsqueeze(-1)], dim=-1)

            model_kwargs = self._update_model_kwargs_for_generation(
                outputs,
                model_kwargs,
                is_encoder_decoder=self.config.is_encoder_decoder,
            )

            # This is needed to properly delete outputs.logits which may be very large for first iteration
            # Otherwise a reference to outputs is kept which keeps the logits alive in the next iteration
            # IMPORTANT: Note that this should appear BEFORE the call to _reorder_cache() to save the maximum memory
            # (that way the memory peak does not include outputs.logits)
            del outputs

            if model_kwargs.get("past_key_values", None) is not None:
                model_kwargs["past_key_values"] = self._temporary_reorder_cache(
                    model_kwargs["past_key_values"], reordering_indices
                )

            # increase cur_len
            cur_len = cur_len + 1

            if beam_scorer.is_done or all(stopping_criteria(input_ids, scores)):
                this_peer_finished = True

        final_beam_indices = sum(beam_indices, ()) if beam_indices is not None else None
        sequence_outputs = beam_scorer.finalize(
            input_ids,
            beam_scores,
            next_tokens,
            next_indices,
            pad_token_id=pad_token_id,
            eos_token_id=eos_token_id,
            max_length=stopping_criteria.max_length,
            beam_indices=final_beam_indices,
            decoder_prompt_len=decoder_prompt_len,
        )

        if return_dict_in_generate:
            if not output_scores:
                sequence_outputs["sequence_scores"] = None

            if self.config.is_encoder_decoder:
                return GenerateBeamEncoderDecoderOutput(
                    sequences=sequence_outputs["sequences"],
                    sequences_scores=sequence_outputs["sequence_scores"],
                    scores=scores,
                    logits=raw_logits,
                    beam_indices=sequence_outputs["beam_indices"],
                    encoder_attentions=encoder_attentions,
                    encoder_hidden_states=encoder_hidden_states,
                    decoder_attentions=decoder_attentions,
                    cross_attentions=cross_attentions,
                    decoder_hidden_states=decoder_hidden_states,
                    past_key_values=model_kwargs.get("past_key_values"),
                )
            else:
                return GenerateBeamDecoderOnlyOutput(
                    sequences=sequence_outputs["sequences"],
                    sequences_scores=sequence_outputs["sequence_scores"],
                    scores=scores,
                    logits=raw_logits,
                    beam_indices=sequence_outputs["beam_indices"],
                    attentions=decoder_attentions,
                    hidden_states=decoder_hidden_states,
                    past_key_values=model_kwargs.get("past_key_values"),
                )
        else:
            return sequence_outputs["sequences"]

    def _constrained_beam_search(
        self,
        input_ids: torch.LongTensor,
        constrained_beam_scorer: ConstrainedBeamSearchScorer,
        logits_processor: LogitsProcessorList,
        stopping_criteria: StoppingCriteriaList,
        generation_config: GenerationConfig,
        synced_gpus: bool,
        **model_kwargs,
    ) -> Union[GenerateBeamOutput, torch.LongTensor]:
        r"""
        Generates sequences of token ids for models with a language modeling head using **constrained beam search
        decoding** and can be used for text-decoder, text-to-text, speech-to-text, and vision-to-text models.

        Parameters:
            input_ids (`torch.LongTensor` of shape `(batch_size, sequence_length)`):
                The sequence used as a prompt for the generation.
            constrained_beam_scorer (`ConstrainedBeamSearchScorer`):
                A derived instance of [`BeamScorer`] that defines how beam hypotheses are constructed, stored and
                sorted during generation, while satisfying a list of positive constraints. For more information, the
                documentation of [`ConstrainedBeamSearchScorer`] should be read.
            logits_processor (`LogitsProcessorList`):
                An instance of [`LogitsProcessorList`]. List of instances of class derived from [`LogitsProcessor`]
                used to modify the prediction scores of the language modeling head applied at each generation step.
            stopping_criteria (`StoppingCriteriaList`):
                An instance of [`StoppingCriteriaList`]. List of instances of class derived from [`StoppingCriteria`]
                used to tell if the generation loop should stop.
            logits_warper (`LogitsProcessorList`):
                An instance of [`LogitsProcessorList`]. List of instances of class derived from [`LogitsWarper`] used
                to warp the prediction score distribution of the language modeling head applied before multinomial
                sampling at each generation step.
            generation_config ([`~generation.GenerationConfig`]):
                The generation configuration to be used as parametrization of the decoding method.
            synced_gpus (`bool`):
                Whether to continue running the while loop until max_length (needed for ZeRO stage 3)
            model_kwargs:
                Additional model specific kwargs will be forwarded to the `forward` function of the model. If model is
                an encoder-decoder model the kwargs should include `encoder_outputs`.

        Return:
            [`~generation.GenerateBeamDecoderOnlyOutput`], [`~generation.GenerateBeamEncoderDecoderOutput`] or
            `torch.LongTensor`: A `torch.LongTensor` containing the generated tokens (default behaviour) or a
            [`~generation.GenerateBeamDecoderOnlyOutput`] if `model.config.is_encoder_decoder=False` and
            `return_dict_in_generate=True` or a [`~generation.GenerateBeamEncoderDecoderOutput`] if
            `model.config.is_encoder_decoder=True`.
        """
        # init values
        pad_token_id = generation_config.pad_token_id
        eos_token_id = generation_config.eos_token_id
        output_attentions = generation_config.output_attentions
        output_hidden_states = generation_config.output_hidden_states
        output_scores = generation_config.output_scores
        output_logits = generation_config.output_logits
        return_dict_in_generate = generation_config.return_dict_in_generate

        batch_size = len(constrained_beam_scorer._beam_hyps)
        num_beams = constrained_beam_scorer.num_beams

        batch_beam_size, cur_len = input_ids.shape
        model_kwargs = self._get_initial_cache_position(input_ids, model_kwargs)

        if num_beams * batch_size != batch_beam_size:
            raise ValueError(
                f"Batch dimension of `input_ids` should be {num_beams * batch_size}, but is {batch_beam_size}."
            )

        # init attention / hidden states / scores tuples
        scores = () if (return_dict_in_generate and output_scores) else None
        raw_logits = () if (return_dict_in_generate and output_logits) else None
        beam_indices = (
            tuple(() for _ in range(batch_beam_size)) if (return_dict_in_generate and output_scores) else None
        )
        decoder_attentions = () if (return_dict_in_generate and output_attentions) else None
        cross_attentions = () if (return_dict_in_generate and output_attentions) else None
        decoder_hidden_states = () if (return_dict_in_generate and output_hidden_states) else None

        # if model is an encoder-decoder, retrieve encoder attention weights and hidden states
        if return_dict_in_generate and self.config.is_encoder_decoder:
            encoder_attentions = model_kwargs["encoder_outputs"].get("attentions") if output_attentions else None
            encoder_hidden_states = (
                model_kwargs["encoder_outputs"].get("hidden_states") if output_hidden_states else None
            )

        # initialise score of first beam with 0 and the rest with -1e9. This makes sure that only tokens
        # of the first beam are considered to avoid sampling the exact same tokens across all beams.
        beam_scores = torch.zeros((batch_size, num_beams), dtype=torch.float, device=input_ids.device)
        beam_scores[:, 1:] = -1e9
        beam_scores = beam_scores.view((batch_size * num_beams,))

        this_peer_finished = False

        decoder_prompt_len = input_ids.shape[-1]  # record the prompt length of decoder
        while self._has_unfinished_sequences(this_peer_finished, synced_gpus, device=input_ids.device):
            model_inputs = self.prepare_inputs_for_generation(input_ids, **model_kwargs)

            # prepare variable output controls (note: some models won't accept all output controls)
            model_inputs.update({"output_attentions": output_attentions} if output_attentions else {})
            model_inputs.update({"output_hidden_states": output_hidden_states} if output_hidden_states else {})

            outputs = self(**model_inputs, return_dict=True)

            if synced_gpus and this_peer_finished:
                cur_len = cur_len + 1
                continue  # don't waste resources running the code we don't need

            # Clone is needed to avoid keeping a hanging ref to outputs.logits which may be very large for first iteration
            # (the clone itself is always small)
            next_token_logits = outputs.logits[:, -1, :].clone()
            next_token_scores = nn.functional.log_softmax(
                next_token_logits, dim=-1
            )  # (batch_size * num_beams, vocab_size)

            next_token_scores_processed = logits_processor(input_ids, next_token_scores)

            next_token_scores = next_token_scores_processed + beam_scores[:, None].expand_as(
                next_token_scores_processed
            )

            scores_for_all_vocab = next_token_scores.clone()

            # Store scores, attentions and hidden_states when required
            if return_dict_in_generate:
                if output_scores:
                    scores += (next_token_scores,)
                if output_logits:
                    raw_logits += (next_token_logits,)
                if output_attentions:
                    decoder_attentions += (
                        (outputs.decoder_attentions,) if self.config.is_encoder_decoder else (outputs.attentions,)
                    )
                    if self.config.is_encoder_decoder:
                        cross_attentions += (outputs.cross_attentions,)

                if output_hidden_states:
                    decoder_hidden_states += (
                        (outputs.decoder_hidden_states,)
                        if self.config.is_encoder_decoder
                        else (outputs.hidden_states,)
                    )

            # reshape for beam search
            vocab_size = next_token_scores.shape[-1]
            next_token_scores = next_token_scores.view(batch_size, num_beams * vocab_size)

            # Sample 1 + len(eos_token_id) next tokens for each beam so we have at least 1 non eos token per beam.
            n_eos_tokens = eos_token_id.shape[0] if eos_token_id is not None else 0
            next_token_scores, next_tokens = torch.topk(
                next_token_scores, max(2, 1 + n_eos_tokens) * num_beams, dim=1, largest=True, sorted=True
            )

            next_indices = (next_tokens / vocab_size).long()
            next_tokens = next_tokens % vocab_size

            # stateless
            beam_outputs = constrained_beam_scorer.process(
                input_ids,
                next_token_scores,
                next_tokens,
                next_indices,
                scores_for_all_vocab,
                pad_token_id=pad_token_id,
                eos_token_id=eos_token_id,
                beam_indices=beam_indices,
                decoder_prompt_len=decoder_prompt_len,
            )
            beam_scores = beam_outputs["next_beam_scores"]
            beam_next_tokens = beam_outputs["next_beam_tokens"]
            beam_idx = beam_outputs["next_beam_indices"]

            input_ids = torch.cat([input_ids[beam_idx, :], beam_next_tokens.unsqueeze(-1)], dim=-1)
            model_kwargs = self._update_model_kwargs_for_generation(
                outputs,
                model_kwargs,
                is_encoder_decoder=self.config.is_encoder_decoder,
            )

            # This is needed to properly delete outputs.logits which may be very large for first iteration
            # Otherwise a reference to outputs is kept which keeps the logits alive in the next iteration
            # IMPORTANT: Note that this should appear BEFORE the call to _reorder_cache() to save the maximum memory
            # (that way the memory peak does not include outputs.logits)
            del outputs

            if model_kwargs.get("past_key_values", None) is not None:
                model_kwargs["past_key_values"] = self._temporary_reorder_cache(
                    model_kwargs["past_key_values"], beam_idx
                )

            if return_dict_in_generate and output_scores:
                beam_indices = tuple((beam_indices[beam_idx[i]] + (beam_idx[i],) for i in range(len(beam_indices))))

            # increase cur_len
            cur_len = cur_len + 1

            if constrained_beam_scorer.is_done or all(stopping_criteria(input_ids, scores)):
                this_peer_finished = True

        sequence_outputs = constrained_beam_scorer.finalize(
            input_ids,
            beam_scores,
            next_tokens,
            next_indices,
            pad_token_id=pad_token_id,
            eos_token_id=eos_token_id,
            max_length=stopping_criteria.max_length,
            beam_indices=beam_indices,
            decoder_prompt_len=decoder_prompt_len,
        )

        if return_dict_in_generate:
            if not output_scores:
                sequence_outputs["sequence_scores"] = None
            if self.config.is_encoder_decoder:
                return GenerateBeamEncoderDecoderOutput(
                    sequences=sequence_outputs["sequences"],
                    sequences_scores=sequence_outputs["sequence_scores"],
                    scores=scores,
                    logits=raw_logits,
                    beam_indices=sequence_outputs["beam_indices"],
                    encoder_attentions=encoder_attentions,
                    encoder_hidden_states=encoder_hidden_states,
                    decoder_attentions=decoder_attentions,
                    cross_attentions=cross_attentions,
                    decoder_hidden_states=decoder_hidden_states,
                    past_key_values=model_kwargs.get("past_key_values"),
                )
            else:
                return GenerateBeamDecoderOnlyOutput(
                    sequences=sequence_outputs["sequences"],
                    sequences_scores=sequence_outputs["sequence_scores"],
                    scores=scores,
                    logits=raw_logits,
                    beam_indices=sequence_outputs["beam_indices"],
                    attentions=decoder_attentions,
                    hidden_states=decoder_hidden_states,
                    past_key_values=model_kwargs.get("past_key_values"),
                )
        else:
            return sequence_outputs["sequences"]

    def _assisted_decoding(
        self,
        input_ids: torch.LongTensor,
        candidate_generator: CandidateGenerator,
        logits_processor: LogitsProcessorList,
        logits_warper: LogitsProcessorList,
        stopping_criteria: StoppingCriteriaList,
        generation_config: GenerationConfig,
        synced_gpus: bool,
        streamer: Optional["BaseStreamer"],
        **model_kwargs,
    ) -> Union[GenerateNonBeamOutput, torch.LongTensor]:
        r"""
        Generates sequences of token ids for models with a language modeling head using **greedy decoding** or
        **sample** (depending on `do_sample`), assisted by candidate sequences. Assisted generation is an example of a
        candidate decoding strategy. Can be used for text-decoder, text-to-text, speech-to-text, and vision-to-text
        models.

        Parameters:
            input_ids (`torch.LongTensor` of shape `(batch_size, sequence_length)`):
                The sequence used as a prompt for the generation.
            candidate_generator (`CandidateGenerator`):
                A derived instance of [`CandidateGenerator`] that defines how candidate sequences are generated. For
                more information, the documentation of [`CandidateGenerator`] should be read.
            logits_processor (`LogitsProcessorList`):
                An instance of [`LogitsProcessorList`]. List of instances of class derived from [`LogitsProcessor`]
                used to modify the prediction scores of the language modeling head applied at each generation step.
            logits_warper (`LogitsProcessorList`):
                An instance of [`LogitsProcessorList`]. List of instances of class derived from [`LogitsWarper`] used
                to warp the prediction score distribution of the language modeling head applied before multinomial
                sampling at each generation step. Only used if sampling is active.
            stopping_criteria (`StoppingCriteriaList`):
                An instance of [`StoppingCriteriaList`]. List of instances of class derived from [`StoppingCriteria`]
                used to tell if the generation loop should stop.
            generation_config ([`~generation.GenerationConfig`]):
                The generation configuration to be used as parametrization of the decoding method.
            synced_gpus (`bool`):
                Whether to continue running the while loop until max_length (needed for ZeRO stage 3)
            streamer (`BaseStreamer`, *optional*):
                Streamer object that will be used to stream the generated sequences. Generated tokens are passed
                through `streamer.put(token_ids)` and the streamer is responsible for any further processing.
            model_kwargs:
                Additional model specific keyword arguments will be forwarded to the `forward` function of the model.
                If model is an encoder-decoder model the kwargs should include `encoder_outputs`.

        Return:
            [`~generation.GenerateDecoderOnlyOutput`], [`~generation.GenerateEncoderDecoderOutput`] or
            `torch.LongTensor`: A `torch.LongTensor` containing the generated tokens (default behaviour) or a
            [`~generation.GenerateDecoderOnlyOutput`] if `model.config.is_encoder_decoder=False` and
            `return_dict_in_generate=True` or a [`~generation.GenerateEncoderDecoderOutput`] if
            `model.config.is_encoder_decoder=True`.
        """
        # init values
        do_sample = logits_warper is not None
        output_attentions = generation_config.output_attentions
        output_hidden_states = generation_config.output_hidden_states
        output_scores = generation_config.output_scores
        output_logits = generation_config.output_logits
        return_dict_in_generate = generation_config.return_dict_in_generate

        # init attention / hidden states / scores tuples
        scores = () if (return_dict_in_generate and output_scores) else None
        raw_logits = () if (return_dict_in_generate and output_logits) else None
        decoder_attentions = () if (return_dict_in_generate and output_attentions) else None
        cross_attentions = () if (return_dict_in_generate and output_attentions) else None
        decoder_hidden_states = () if (return_dict_in_generate and output_hidden_states) else None

        # if model is an encoder-decoder, retrieve encoder attention weights and hidden states
        if return_dict_in_generate and self.config.is_encoder_decoder:
            encoder_attentions = model_kwargs["encoder_outputs"].get("attentions") if output_attentions else None
            encoder_hidden_states = (
                model_kwargs["encoder_outputs"].get("hidden_states") if output_hidden_states else None
            )

        # keep track of which sequences are already finished
        batch_size = input_ids.shape[0]
        unfinished_sequences = torch.ones(batch_size, dtype=torch.long, device=input_ids.device)
        model_kwargs = self._get_initial_cache_position(input_ids, model_kwargs)

        # This is needed if return_dict_in_generate is True
        start_from_empty_dynamic_cache = False
        past_key_values = model_kwargs.get("past_key_values", None)
        if isinstance(past_key_values, DynamicCache) or (
            isinstance(past_key_values, EncoderDecoderCache)
            and isinstance(past_key_values.self_attention_cache, DynamicCache)
        ):
            if len(past_key_values) == 0:
                start_from_empty_dynamic_cache = True

        this_peer_finished = False
        while self._has_unfinished_sequences(this_peer_finished, synced_gpus, device=input_ids.device):
            cur_len = input_ids.shape[-1]

            #  1. Fetch candidate sequences from a `CandidateGenerator`
            candidate_input_ids, candidate_logits = candidate_generator.get_candidates(input_ids)
            candidate_input_ids = candidate_input_ids.to(self.device)
            if candidate_logits is not None:
                candidate_logits = candidate_logits.to(self.device)

            candidate_length = candidate_input_ids.shape[1] - input_ids.shape[1]
            is_done_candidate = stopping_criteria(candidate_input_ids, None)

            # 2. Use the original model to obtain the next token logits given the candidate sequence. We obtain
            # `candidate_length + 1` relevant logits from this process: in the event that all candidates are correct,
            # we use this forward pass to also pick the subsequent logits in the original model.

            # 2.1. Prepare the model inputs
            candidate_kwargs = copy.copy(model_kwargs)
            candidate_kwargs = _prepare_attention_mask(
                candidate_kwargs, candidate_input_ids.shape[1], self.config.is_encoder_decoder
            )
            candidate_kwargs = _prepare_token_type_ids(candidate_kwargs, candidate_input_ids.shape[1])
            if "cache_position" in candidate_kwargs:
                candidate_kwargs["cache_position"] = torch.cat(
                    (
                        candidate_kwargs["cache_position"],
                        torch.arange(cur_len, cur_len + candidate_length, device=input_ids.device, dtype=torch.long),
                    ),
                    dim=0,
                )

            model_inputs = self.prepare_inputs_for_generation(candidate_input_ids, **candidate_kwargs)
            if "num_logits_to_keep" in model_inputs:
                model_inputs["num_logits_to_keep"] = candidate_length + 1

            # 2.2. Run a forward pass on the candidate sequence
            # prepare variable output controls (note: some models won't accept all output controls)
            model_inputs.update({"output_attentions": output_attentions} if output_attentions else {})
            model_inputs.update({"output_hidden_states": output_hidden_states} if output_hidden_states else {})

            outputs = self(**model_inputs)

            # 2.3. Process the new logits
            new_logits = outputs.logits[:, -candidate_length - 1 :]  # excludes the input prompt if present
            next_token_logits = new_logits.clone()
            if len(logits_processor) > 0:
                for i in range(candidate_length + 1):
                    new_logits[:, i, :] = logits_processor(candidate_input_ids[:, : cur_len + i], new_logits[:, i, :])
            if do_sample and len(logits_warper) > 0:
                for i in range(candidate_length + 1):
                    new_logits[:, i, :] = logits_warper(candidate_input_ids[:, : cur_len + i], new_logits[:, i, :])

            # 3. Select the accepted tokens. There are two possible cases:
            # Case 1: `do_sample=True` and we have logits for the candidates (originally from speculative decoding)
            # 👉 Apply algorithm 1 from the speculative decoding paper (https://arxiv.org/pdf/2211.17192.pdf).
            if do_sample and candidate_logits is not None:
                valid_tokens, n_matches = _speculative_sampling(
                    candidate_input_ids,
                    candidate_logits,
                    candidate_length,
                    new_logits,
                    is_done_candidate,
                )

            # Case 2: all other cases (originally from assisted generation) 👉 Compare the tokens selected from the
            # original model logits with the candidate tokens. We can keep the candidate tokens until the first
            # mismatch, or until the max length is reached.
            else:
                if do_sample:
                    probs = new_logits.softmax(dim=-1)
                    selected_tokens = torch.multinomial(probs[0, :, :], num_samples=1).squeeze(1)[None, :]
                else:
                    selected_tokens = new_logits.argmax(dim=-1)

                candidate_new_tokens = candidate_input_ids[:, cur_len:]
                n_matches = ((~(candidate_new_tokens == selected_tokens[:, :-1])).cumsum(dim=-1) < 1).sum()

                # Ensure we don't generate beyond max_len or an EOS token
                if is_done_candidate and n_matches == candidate_length:
                    n_matches -= 1
                valid_tokens = selected_tokens[:, : n_matches + 1]

            # 4. Update variables according to the number of matching assistant tokens. Remember: the token generated
            # by the model after the last candidate match is also valid, as it is generated from a correct sequence.
            # Because of this last token, assisted generation search reduces to a normal greedy search/sample if there
            # is no match.

            # 4.1. Get the valid continuation, after the matching tokens
            input_ids = torch.cat((input_ids, valid_tokens), dim=-1)
            if streamer is not None:
                streamer.put(valid_tokens.cpu())
            new_cur_len = input_ids.shape[-1]

            # 4.2. Discard past key values relative to unused assistant tokens
            new_cache_size = new_cur_len - 1
            outputs.past_key_values = _crop_past_key_values(self, outputs.past_key_values, new_cache_size)

            # 5. Update the candidate generation strategy if needed
            candidate_generator.update_candidate_strategy(input_ids, new_logits, n_matches)

            if synced_gpus and this_peer_finished:
                continue  # don't waste resources running the code we don't need

            # Store scores, attentions and hidden_states when required
            # Assistant: modified to append one tuple element per token, as in the other generation methods.
            if return_dict_in_generate:
                if output_scores:
                    scores += tuple(new_logits[:, i, :] for i in range(n_matches + 1))
                if output_logits:
                    raw_logits += (next_token_logits,)

                if "past_key_values" not in model_kwargs or start_from_empty_dynamic_cache:
                    added_len = new_cur_len
                    # set it to false for other iterations
                    start_from_empty_dynamic_cache = False
                else:
                    added_len = n_matches + 1

                if output_attentions:
                    if self.config.is_encoder_decoder:
                        cross_attentions = _split_model_outputs(
                            cross_attentions, outputs.cross_attentions, cur_len, added_len
                        )
                        decoder_attentions = _split_model_outputs(
                            decoder_attentions,
                            outputs.decoder_attentions,
                            cur_len,
                            added_len,
                            is_decoder_attention=True,
                        )
                    else:
                        decoder_attentions = _split_model_outputs(
                            decoder_attentions,
                            outputs.attentions,
                            cur_len,
                            added_len,
                            is_decoder_attention=True,
                        )
                if output_hidden_states:
                    if self.config.is_encoder_decoder:
                        decoder_hidden_states = _split_model_outputs(
                            decoder_hidden_states, outputs.decoder_hidden_states, cur_len, added_len
                        )
                    else:
                        decoder_hidden_states = _split_model_outputs(
                            decoder_hidden_states, outputs.hidden_states, cur_len, added_len
                        )

            model_kwargs = self._update_model_kwargs_for_generation(
                outputs,
                model_kwargs,
                is_encoder_decoder=self.config.is_encoder_decoder,
                num_new_tokens=n_matches + 1,
            )

            unfinished_sequences = unfinished_sequences & ~stopping_criteria(input_ids, scores)
            this_peer_finished = unfinished_sequences.max() == 0

        if streamer is not None:
            streamer.end()

        if (
            hasattr(candidate_generator, "assistant_model")
            and candidate_generator.assistant_model.generation_config.num_assistant_tokens_schedule == "heuristic"
        ):
            candidate_generator.assistant_model.generation_config.num_assistant_tokens = (
                candidate_generator.num_assistant_tokens
            )
        if return_dict_in_generate:
            if self.config.is_encoder_decoder:
                return GenerateEncoderDecoderOutput(
                    sequences=input_ids,
                    scores=scores,
                    logits=raw_logits,
                    encoder_attentions=encoder_attentions,
                    encoder_hidden_states=encoder_hidden_states,
                    decoder_attentions=decoder_attentions,
                    cross_attentions=cross_attentions,
                    decoder_hidden_states=decoder_hidden_states,
                    past_key_values=model_kwargs.get("past_key_values"),
                )
            else:
                return GenerateDecoderOnlyOutput(
                    sequences=input_ids,
                    scores=scores,
                    logits=raw_logits,
                    attentions=decoder_attentions,
                    hidden_states=decoder_hidden_states,
                    past_key_values=model_kwargs.get("past_key_values"),
                )
        else:
            return input_ids


def _speculative_sampling(
    candidate_input_ids,
    candidate_logits,
    candidate_length,
    new_logits,
    is_done_candidate,
):
    """
    Applies sampling as in the speculative decoding paper (https://arxiv.org/pdf/2211.17192.pdf, algorithm 1). Returns
    the selected tokens, as well as the number of candidate matches.

    NOTE: Unless otherwise stated, the variable names match those in the paper.
    """
    new_candidate_input_ids = candidate_input_ids[:, -candidate_length:]
    # Gets the probabilities from the logits. q_i and p_i denote the assistant and model probabilities of the tokens
    # selected by the assistant, respectively.
    q = candidate_logits.softmax(dim=-1)
    q_i = q[:, torch.arange(candidate_length), new_candidate_input_ids].squeeze(0, 1)
    p = new_logits.softmax(dim=-1)
    p_i = p[:, torch.arange(candidate_length), new_candidate_input_ids].squeeze(0, 1)
    probability_ratio = p_i / q_i

    # When probability_ratio > 1 (i.e. q_i(x) < p_i(x), or "assistant probability of the candidate token is smaller
    # than the model probability for the same token"), keep the token. Otherwise reject with p = 1 - probability_ratio
    # (= keep with p = probability_ratio). Keep all the tokens until the first rejection
    r_i = torch.rand_like(probability_ratio)
    is_accepted = r_i <= probability_ratio
    n_matches = ((~is_accepted).cumsum(dim=-1) < 1).sum()  # this is `n` in algorithm 1

    # Ensure we don't generate beyond max_len or an EOS token (not in algorithm 1, but needed for correct behavior)
    if is_done_candidate and n_matches == candidate_length:
        # Output length is assumed to be `n_matches + 1`. Since we won't generate another token with the target model
        # due to acceptance on EOS we fix `n_matches`
        n_matches -= 1
        valid_tokens = new_candidate_input_ids[:, : n_matches + 1]
    else:
        # Next token selection: if there is a rejection, adjust the distribution from the main model before sampling.
        gamma = candidate_logits.shape[1]
        p_n_plus_1 = p[:, n_matches, :]
        if n_matches < gamma:
            q_n_plus_1 = q[:, n_matches, :]
            p_prime = torch.clamp((p_n_plus_1 - q_n_plus_1), min=0)
            p_prime.div_(p_prime.sum())
        else:
            p_prime = p_n_plus_1
        t = torch.multinomial(p_prime, num_samples=1).squeeze(1)[None, :]

        # The selected tokens include the matches (if any) plus the next sampled tokens
        if n_matches > 0:
            valid_tokens = torch.cat((new_candidate_input_ids[:, :n_matches], t), dim=-1)
        else:
            valid_tokens = t

    return valid_tokens, n_matches


def _split_model_outputs(outputs, new_outputs, cur_len, added_len, is_decoder_attention=False):
    """
    Given the (decoder/cross attentions)/(decoder hidden states) for multiple generated tokens, splits it into a tuple
    where each member corresponds to a single generated token.
    """
    # Retrocompatibility: in our generation functions, the first iteration includes the attention/hidden states for the
    # prompt.
    if len(outputs) == 0:
        new_tuple = ()
        for layer in new_outputs:
            last_dim_size = cur_len if is_decoder_attention else layer.shape[-1]
            new_tuple += (layer[..., :cur_len, :last_dim_size],)
        outputs += (new_tuple,)
        # The first iteration contains the prompt + 1 generated token, let's update the length variables accordingly
        cur_len += 1
        added_len -= cur_len

    for i in range(added_len):
        new_tuple = ()
        for layer in new_outputs:
            last_dim_size = cur_len + i if is_decoder_attention else layer.shape[-1]
            new_tuple += (layer[..., i : i + 1, :last_dim_size],)
        outputs += (new_tuple,)
    return outputs


def _ranking_fast(
    context_hidden: torch.FloatTensor,
    next_hidden: torch.FloatTensor,
    next_top_k_probs: torch.FloatTensor,
    alpha: float,
    beam_width: int,
) -> torch.FloatTensor:
    """
    Reranks the top_k candidates based on a degeneration penalty (cosine similarity with previous tokens), as described
    in the paper "A Contrastive Framework for Neural Text Generation". Returns the index of the best candidate for each
    row in the batch.
    """
    norm_context_hidden = context_hidden / context_hidden.norm(dim=2, keepdim=True)
    norm_next_hidden = next_hidden / next_hidden.norm(dim=2, keepdim=True)
    cosine_matrix = torch.matmul(norm_context_hidden, norm_next_hidden.transpose(1, 2)).squeeze(-1)  # [B*K, S]
    degeneration_penalty, _ = torch.max(cosine_matrix, dim=-1)  # [B*K]
    next_top_k_probs = next_top_k_probs.view(-1)  # [B*K]
    contrastive_score = (1.0 - alpha) * next_top_k_probs - alpha * degeneration_penalty
    contrastive_score = torch.stack(torch.split(contrastive_score, beam_width))  # [B, K]
    _, selected_idx = contrastive_score.max(dim=-1)  # [B]
    return selected_idx


def _split(data, full_batch_size: int, split_size: int = None):
    """
    Takes care of three cases:
    1. data is a tensor: e.g. last_hidden_state, pooler_output etc. split them on the batch_size dim
    2. data is a tuple: e.g. hidden_states, attentions etc. Keep the tuple as it is and split each tensor in it and
       return a list of tuples
    3. data is a tuple of tuples, e.g. past_key_values. Keep the tuple as it is and split each tuple in it and
       return a list of tuples of tuples
    (see documentation of ModelOutput)
    """
    if data is None:
        return [None] * (full_batch_size // split_size)
    if isinstance(data, torch.Tensor):
        return [data[i : i + split_size] for i in range(0, full_batch_size, split_size)]
    # New cache format
    elif isinstance(data, DynamicCache) or (
        isinstance(data, EncoderDecoderCache) and isinstance(data.self_attention_cache, DynamicCache)
    ):
        return data.batch_split(full_batch_size, split_size)
    elif isinstance(data, tuple):
        # If the elements of the tuple are also tuples (e.g., past_key_values in our earlier example)
        if isinstance(data[0], tuple):
            return [
                tuple(tuple(tensor[i : i + split_size] for tensor in inner_tuple) for inner_tuple in data)
                for i in range(0, full_batch_size, split_size)
            ]

        else:
            return [
                tuple(sub_tensor[i : i + split_size] for sub_tensor in data)
                for i in range(0, full_batch_size, split_size)
            ]
    else:
        raise ValueError(f"Unexpected attribute type: {type(data)}")


def _split_model_inputs(
    model_input: Union[ModelOutput, Dict], split_size: int, full_batch_size: int
) -> List[Union[ModelOutput, Dict]]:
    """
    Split a ModelOutput object (or its subclasses) or Dict into a list of same-class objects based on a specified split
    size. The input object is dict when it was prepared for forward pass and ModelOutput when it was returned from
    previous forward pass.
    """
    # Edge case: if model_input is None, return a list of Nones
    # this happens with Whisper where encoder_outputs is None
    if model_input is None:
        return [model_input] * (full_batch_size // split_size)
    # Infer the class from the object
    model_output_cls = type(model_input)
    if (full_batch_size % split_size) != 0:
        raise ValueError("`full_batch_size` must be divisible by `split_size`")

    if split_size > full_batch_size:
        raise ValueError("`split_size` must be smaller or equal to `full_batch_size`")

    # Helper function to split tensors or tuples of tensors

    # Find all the dataclass fields (e.g., last_hidden_state, pooler_output etc.) and split them
    keys = (
        model_input.__dataclass_fields__.keys() if hasattr(model_input, "__dataclass_fields__") else model_input.keys()
    )
    # We only keep keys that are in the model_input
    keys = [k for k in keys if k in model_input]
    # Here we can have four types of values: tensors, tuples of tensors and booleans, and encoder_outputs which is a
    # ModelOutput object.
    # bool should not be split but replicated for each split
    bool_keys = [k for k in keys if isinstance(model_input[k], bool) or k == "cache_position"]
    keys_to_ignore = ["cache_position", "encoder_outputs", "num_logits_to_keep"]
    non_bool_keys = [k for k in keys if not isinstance(model_input[k], bool) and k not in keys_to_ignore]

    # we split the tensors and tuples of tensors
    data_split_list = [
        {k: _split(model_input[k], full_batch_size, split_size)[i] for k in non_bool_keys}
        for i in range(full_batch_size // split_size)
    ]
    # bool values are the same and replicated for each split
    bool_data = {k: model_input[k] for k in bool_keys}
    # encoder_outputs is a ModelOutput object and should be split by its own
    if "encoder_outputs" in model_input:
        encoder_outputs_split = _split_model_inputs(model_input["encoder_outputs"], split_size, full_batch_size)
        data_split_list = [
            {**data_split, "encoder_outputs": encoder_outputs_split[i]} for i, data_split in enumerate(data_split_list)
        ]
    # num_logits_to_keep should be replicated for each split, similar to bool values
    if "num_logits_to_keep" in model_input:
        data_split_list = [
            {**data_split, "num_logits_to_keep": model_input["num_logits_to_keep"]} for data_split in data_split_list
        ]

    # Convert each dictionary in the list to an object of the inferred class
    split_model_inputs: List[Union[ModelOutput, Dict]] = [
        model_output_cls(**data_split, **bool_data) for data_split in data_split_list
    ]

    return split_model_inputs


def stack_model_outputs(model_outputs: List[ModelOutput]) -> ModelOutput:
    """
    Stack a list of ModelOutput objects (or its subclasses) along the batch_size dimension. The function infers the
    specific ModelOutput subclass from the list provided.
    """
    if not model_outputs:
        raise ValueError("Input list is empty.")

    # Infer the class from the first object in the list
    model_output_cls = type(model_outputs[0])

    # Ensure all objects are of the same type
    if not all(isinstance(obj, model_output_cls) for obj in model_outputs):
        raise ValueError("All elements in the list should be of the same type.")

    # Helper function to concat tensors or tuples of tensors
    def _concat(data):
        """
        Reverse of `_split` function above.
        """
        if any(data is None for data in data):
            return None
        if isinstance(data[0], torch.Tensor):
            return torch.cat(data, dim=0)
        # New cache format
        elif isinstance(data[0], DynamicCache):
            return DynamicCache.from_batch_splits(data)
        elif isinstance(data[0], EncoderDecoderCache):
            return EncoderDecoderCache.from_batch_splits(data)
        elif isinstance(data[0], tuple):
            # If the elements of the tuple are also tuples (e.g., past_key_values in our earlier example)
            if isinstance(data[0][0], tuple):
                return tuple(
                    tuple(torch.cat([attr[i][j] for attr in data], dim=0) for j in range(len(data[0][0])))
                    for i in range(len(data[0]))
                )
            else:
                return tuple(torch.cat([attr[i] for attr in data], dim=0) for i in range(len(data[0])))
        elif isinstance(data[0], (int, float)):
            # If the elements are integers or floats, return a tensor
            return torch.tensor(data)
        else:
            raise ValueError(f"Unexpected attribute type: {type(data[0])}")

    # Use a dictionary comprehension to gather attributes from all objects and concatenate them
    concatenated_data = {
        k: _concat([getattr(model_output, k) for model_output in model_outputs])
        for k in model_output_cls.__dataclass_fields__.keys()
    }

    # Return a new object of the inferred class with the concatenated attributes
    return model_output_cls(**concatenated_data)


def _relative_top_filter(
    scores: torch.FloatTensor,
    baseline_scores: torch.FloatTensor,
    relative_top: float = 0.1,
    filter_value: float = -float("Inf"),
    base_filter_value=-1e-3,
    min_tokens_to_keep: int = 1,
) -> torch.FloatTensor:
    """
    Reference: https://github.com/XiangLi1999/ContrastiveDecoding/blob/170e9142e92159c1237d731e240f5eb14aabf428/transformers/src/transformers/generation_logits_process.py#L235
    Apply filtering to only keep tokens with a probability above a certain threshold. The threshold is defined as `relative_top` * max probability in the distribution.
    """
    scores_normalized = scores.log_softmax(dim=-1)
    baseline_scores_normalized = baseline_scores.log_softmax(dim=-1)
    sorted_logits, sorted_indices = torch.sort(scores_normalized, descending=True)
    min_thresh = sorted_logits[..., min_tokens_to_keep - 1]
    probs_max = torch.max(scores_normalized, dim=-1).values
    probs_thresh = probs_max + np.log(relative_top)
    probs_thresh = torch.min(min_thresh, probs_thresh)
    probs_thresh = probs_thresh.unsqueeze(-1)
    baseline_scores_normalized[scores_normalized < probs_thresh] = base_filter_value
    scores_normalized[scores_normalized < probs_thresh] = filter_value
    return scores_normalized, baseline_scores_normalized


def _dola_select_contrast(
    candidate_premature_layers: List[int],
    candidate_premature_logits: Dict[int, torch.FloatTensor],
    final_logits: torch.FloatTensor,
) -> torch.FloatTensor:
    if len(candidate_premature_layers) == 1:
        base_logits = candidate_premature_logits[candidate_premature_layers[0]]
        final_logits, base_logits = _relative_top_filter(final_logits, base_logits)
        logits = final_logits - base_logits
        return logits

    # 1. Stacking all premature_layers into a new dimension
    stacked_premature_layers = torch.stack([candidate_premature_logits[i] for i in candidate_premature_layers], dim=0)

    # 2. Calculate the softmax values for mature_layer and all premature_layers
    # shape: (batch_size, vocab_size)
    softmax_mature_layer = F.softmax(final_logits, dim=-1)
    # shape: (num_premature_layers, batch_size, vocab_size)
    softmax_premature_layers = F.softmax(stacked_premature_layers, dim=-1)

    # 3. Calculate the average distribution
    # shape: (num_premature_layers, batch_size, vocab_size)
    avg_dist = 0.5 * (softmax_mature_layer[None, :, :] + softmax_premature_layers)

    # 4. Calculate log-softmax for the KL divergence
    # shape: (batch_size, vocab_size)
    log_softmax_mature_layer = F.log_softmax(final_logits, dim=-1)
    # shape: (num_premature_layers, batch_size, vocab_size)
    log_softmax_premature_layers = F.log_softmax(stacked_premature_layers, dim=-1)

    # 5. Calculate the KL divergences and then the JS divergences
    # shape: (num_premature_layers, batch_size)
    kl1 = F.kl_div(log_softmax_mature_layer[None, :, :], avg_dist, reduction="none").mean(-1)
    # shape: (num_premature_layers, batch_size)
    kl2 = F.kl_div(log_softmax_premature_layers, avg_dist, reduction="none").mean(-1)
    js_divs = 0.5 * (kl1 + kl2)  # shape: (num_premature_layers, batch_size)

    # 6. Reduce the batchmean
    js_divs = js_divs.mean(-1)  # shape: (num_premature_layers,)
    premature_layer = candidate_premature_layers[int(js_divs.argmax().cpu().item())]

    base_logits = candidate_premature_logits[premature_layer]
    final_logits, base_logits = _relative_top_filter(final_logits, base_logits)
    logits = final_logits - base_logits
    return logits<|MERGE_RESOLUTION|>--- conflicted
+++ resolved
@@ -3008,13 +3008,8 @@
             past_key_values = self._reorder_cache(past_key_values, beam_idx)
         # Exception 2: models with different cache formats. These are limited to `DynamicCache` until their
         # cache format is standardized, to avoid adding complexity to the codebase.
-<<<<<<< HEAD
         elif "gptbigcode" in model_class:
-            if not isinstance(past_key_values, DynamicCache):
-=======
-        elif "bloom" in model_class or "gptbigcode" in model_class:
-            if not isinstance(past_key_values, (DynamicCache, EncoderDecoderCache)):
->>>>>>> 691586b0
+            if not isinstance(past_key_values, DynamicCache, EncoderDecoderCache):
                 raise ValueError(
                     f"Using an unsupported cache format with {model_class}. Currently, it only supports the "
                     "legacy tuple format or `DynamicCache`"
