# coding=utf-8
# Copyright 2020 The HuggingFace Inc. team.
#
# Licensed under the Apache License, Version 2.0 (the "License");
# you may not use this file except in compliance with the License.
# You may obtain a copy of the License at
#
#     http://www.apache.org/licenses/LICENSE-2.0
#
# Unless required by applicable law or agreed to in writing, software
# distributed under the License is distributed on an "AS IS" BASIS,
# WITHOUT WARRANTIES OR CONDITIONS OF ANY KIND, either express or implied.
# See the License for the specific language governing permissions and
# limitations under the License.

import os
import re


PATH_TO_TRANSFORMERS = "src/transformers"
<<<<<<< HEAD
=======
BACKENDS = ["torch", "tf", "flax", "sentencepiece", "speech", "tokenizers", "vision"]
>>>>>>> 403d530e

# Matches is_xxx_available()
_re_backend = re.compile(r"is\_([a-z]*)_available()")
# Catches a line with a key-values pattern: "bla": ["foo", "bar"]
_re_import_struct_key_value = re.compile(r'\s+"\S*":\s+\[([^\]]*)\]')
# Catches a line if is_foo_available
_re_test_backend = re.compile(r"^\s*if\s+is\_[a-z]*\_available\(\)")
# Catches a line _import_struct["bla"].append("foo")
_re_import_struct_add_one = re.compile(r'^\s*_import_structure\["\S*"\]\.append\("(\S*)"\)')
# Catches a line _import_struct["bla"].extend(["foo", "bar"]) or _import_struct["bla"] = ["foo", "bar"]
_re_import_struct_add_many = re.compile(r"^\s*_import_structure\[\S*\](?:\.extend\(|\s*=\s+)\[([^\]]*)\]")
# Catches a line with an object between quotes and a comma:     "MyModel",
_re_quote_object = re.compile('^\s+"([^"]+)",')
# Catches a line with objects between brackets only:    ["foo", "bar"],
_re_between_brackets = re.compile("^\s+\[([^\]]+)\]")
# Catches a line with from foo import bar, bla, boo
_re_import = re.compile(r"\s+from\s+\S*\s+import\s+([^\(\s].*)\n")


def find_backend(line):
    """Find one (or multiple) backend in a code line of the init."""
    if _re_test_backend.search(line) is None:
        return None
    backends = [b[0] for b in _re_backend.findall(line)]
    backends.sort()
    return "_and_".join(backends)


def parse_init(init_file):
    """
    Read an init_file and parse (per backend) the _import_structure objects defined and the TYPE_CHECKING objects
    defined
    """
    with open(init_file, "r", encoding="utf-8", newline="\n") as f:
        lines = f.readlines()

    line_index = 0
    while line_index < len(lines) and not lines[line_index].startswith("_import_structure = {"):
        line_index += 1

    # If this is a traditional init, just return.
    if line_index >= len(lines):
        return None

    # First grab the objects without a specific backend in _import_structure
    objects = []
    while not lines[line_index].startswith("if TYPE_CHECKING") and find_backend(lines[line_index]) is None:
        line = lines[line_index]
        single_line_import_search = _re_import_struct_key_value.search(line)
        if single_line_import_search is not None:
            imports = [obj[1:-1] for obj in single_line_import_search.groups()[0].split(", ") if len(obj) > 0]
            objects.extend(imports)
        elif line.startswith(" " * 8 + '"'):
            objects.append(line[9:-3])
        line_index += 1

    import_dict_objects = {"none": objects}
    # Let's continue with backend-specific objects in _import_structure
    while not lines[line_index].startswith("if TYPE_CHECKING"):
        # If the line is an if is_backend_available, we grab all objects associated.
        backend = find_backend(lines[line_index])
        if backend is not None:
            line_index += 1

            objects = []
            # Until we unindent, add backend objects to the list
            while len(lines[line_index]) <= 1 or lines[line_index].startswith(" " * 4):
                line = lines[line_index]
                if _re_import_struct_add_one.search(line) is not None:
                    objects.append(_re_import_struct_add_one.search(line).groups()[0])
                elif _re_import_struct_add_many.search(line) is not None:
                    imports = _re_import_struct_add_many.search(line).groups()[0].split(", ")
                    imports = [obj[1:-1] for obj in imports if len(obj) > 0]
                    objects.extend(imports)
                elif _re_between_brackets.search(line) is not None:
                    imports = _re_between_brackets.search(line).groups()[0].split(", ")
                    imports = [obj[1:-1] for obj in imports if len(obj) > 0]
                    objects.extend(imports)
                elif _re_quote_object.search(line) is not None:
                    objects.append(_re_quote_object.search(line).groups()[0])
                elif line.startswith(" " * 8 + '"'):
                    objects.append(line[9:-3])
                elif line.startswith(" " * 12 + '"'):
                    objects.append(line[13:-3])
                line_index += 1

            import_dict_objects[backend] = objects
        else:
            line_index += 1

    # At this stage we are in the TYPE_CHECKING part, first grab the objects without a specific backend
    objects = []
    while (
        line_index < len(lines)
        and find_backend(lines[line_index]) is None
        and not lines[line_index].startswith("else")
    ):
        line = lines[line_index]
        single_line_import_search = _re_import.search(line)
        if single_line_import_search is not None:
            objects.extend(single_line_import_search.groups()[0].split(", "))
        elif line.startswith(" " * 8):
            objects.append(line[8:-2])
        line_index += 1

    type_hint_objects = {"none": objects}
    # Let's continue with backend-specific objects
    while line_index < len(lines):
        # If the line is an if is_backemd_available, we grab all objects associated.
        backend = find_backend(lines[line_index])
        if backend is not None:
            line_index += 1

            objects = []
            # Until we unindent, add backend objects to the list
            while len(lines[line_index]) <= 1 or lines[line_index].startswith(" " * 8):
                line = lines[line_index]
                single_line_import_search = _re_import.search(line)
                if single_line_import_search is not None:
                    objects.extend(single_line_import_search.groups()[0].split(", "))
                elif line.startswith(" " * 12):
                    objects.append(line[12:-2])
                line_index += 1

            type_hint_objects[backend] = objects
        else:
            line_index += 1

    return import_dict_objects, type_hint_objects


def analyze_results(import_dict_objects, type_hint_objects):
    """
    Analyze the differences between _import_structure objects and TYPE_CHECKING objects found in an init.
    """
    if list(import_dict_objects.keys()) != list(type_hint_objects.keys()):
        return ["Both sides of the init do not have the same backends!"]

    errors = []
    for key in import_dict_objects.keys():
        if sorted(import_dict_objects[key]) != sorted(type_hint_objects[key]):
            name = "base imports" if key == "none" else f"{key} backend"
            errors.append(f"Differences for {name}:")
            for a in type_hint_objects[key]:
                if a not in import_dict_objects[key]:
                    errors.append(f"  {a} in TYPE_HINT but not in _import_structure.")
            for a in import_dict_objects[key]:
                if a not in type_hint_objects[key]:
                    errors.append(f"  {a} in _import_structure but not in TYPE_HINT.")
    return errors


def check_all_inits():
    """
    Check all inits in the transformers repo and raise an error if at least one does not define the same objects in
    both halves.
    """
    failures = []
    for root, _, files in os.walk(PATH_TO_TRANSFORMERS):
        if "__init__.py" in files:
            fname = os.path.join(root, "__init__.py")
            objects = parse_init(fname)
            if objects is not None:
                errors = analyze_results(*objects)
                if len(errors) > 0:
                    errors[0] = f"Problem in {fname}, both halves do not define the same objects.\n{errors[0]}"
                    failures.append("\n".join(errors))
    if len(failures) > 0:
        raise ValueError("\n\n".join(failures))


if __name__ == "__main__":
    check_all_inits()<|MERGE_RESOLUTION|>--- conflicted
+++ resolved
@@ -18,10 +18,7 @@
 
 
 PATH_TO_TRANSFORMERS = "src/transformers"
-<<<<<<< HEAD
-=======
-BACKENDS = ["torch", "tf", "flax", "sentencepiece", "speech", "tokenizers", "vision"]
->>>>>>> 403d530e
+
 
 # Matches is_xxx_available()
 _re_backend = re.compile(r"is\_([a-z]*)_available()")
