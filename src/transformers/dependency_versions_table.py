--- conflicted
+++ resolved
@@ -9,12 +9,8 @@
     "cookiecutter": "cookiecutter==1.7.3",
     "dataclasses": "dataclasses",
     "datasets": "datasets",
-<<<<<<< HEAD
     "deepspeed": "deepspeed>=0.6.5",
-=======
-    "deepspeed": "deepspeed>=0.6.4",
     "dill": "dill<0.3.5",
->>>>>>> 085321c9
     "fairscale": "fairscale>0.3",
     "faiss-cpu": "faiss-cpu",
     "fastapi": "fastapi",
