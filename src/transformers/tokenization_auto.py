# coding=utf-8
# Copyright 2018 The HuggingFace Inc. team.
#
# Licensed under the Apache License, Version 2.0 (the "License");
# you may not use this file except in compliance with the License.
# You may obtain a copy of the License at
#
#     http://www.apache.org/licenses/LICENSE-2.0
#
# Unless required by applicable law or agreed to in writing, software
# distributed under the License is distributed on an "AS IS" BASIS,
# WITHOUT WARRANTIES OR CONDITIONS OF ANY KIND, either express or implied.
# See the License for the specific language governing permissions and
# limitations under the License.
""" Auto Tokenizer class. """


from collections import OrderedDict

from .configuration_auto import (
    AlbertConfig,
    AutoConfig,
    BartConfig,
    BertConfig,
    CamembertConfig,
    CTRLConfig,
    DistilBertConfig,
    ElectraConfig,
    FlaubertConfig,
<<<<<<< HEAD
    FSMTConfig,
=======
    FunnelConfig,
>>>>>>> 5c4eb4b1
    GPT2Config,
    LongformerConfig,
    LxmertConfig,
    MarianConfig,
    MBartConfig,
    MobileBertConfig,
    OpenAIGPTConfig,
    PegasusConfig,
    ReformerConfig,
    RetriBertConfig,
    RobertaConfig,
    T5Config,
    TransfoXLConfig,
    XLMConfig,
    XLMRobertaConfig,
    XLNetConfig,
)
from .configuration_utils import PretrainedConfig
from .tokenization_albert import AlbertTokenizer
from .tokenization_bart import BartTokenizer, BartTokenizerFast
from .tokenization_bert import BertTokenizer, BertTokenizerFast
from .tokenization_bert_japanese import BertJapaneseTokenizer
from .tokenization_camembert import CamembertTokenizer
from .tokenization_ctrl import CTRLTokenizer
from .tokenization_distilbert import DistilBertTokenizer, DistilBertTokenizerFast
from .tokenization_electra import ElectraTokenizer, ElectraTokenizerFast
from .tokenization_flaubert import FlaubertTokenizer
<<<<<<< HEAD
from .tokenization_fsmt import FSMTTokenizer
=======
from .tokenization_funnel import FunnelTokenizer, FunnelTokenizerFast
>>>>>>> 5c4eb4b1
from .tokenization_gpt2 import GPT2Tokenizer, GPT2TokenizerFast
from .tokenization_longformer import LongformerTokenizer, LongformerTokenizerFast
from .tokenization_lxmert import LxmertTokenizer, LxmertTokenizerFast
from .tokenization_marian import MarianTokenizer
from .tokenization_mbart import MBartTokenizer
from .tokenization_mobilebert import MobileBertTokenizer, MobileBertTokenizerFast
from .tokenization_openai import OpenAIGPTTokenizer, OpenAIGPTTokenizerFast
from .tokenization_pegasus import PegasusTokenizer
from .tokenization_reformer import ReformerTokenizer
from .tokenization_retribert import RetriBertTokenizer, RetriBertTokenizerFast
from .tokenization_roberta import RobertaTokenizer, RobertaTokenizerFast
from .tokenization_t5 import T5Tokenizer
from .tokenization_transfo_xl import TransfoXLTokenizer, TransfoXLTokenizerFast
from .tokenization_xlm import XLMTokenizer
from .tokenization_xlm_roberta import XLMRobertaTokenizer
from .tokenization_xlnet import XLNetTokenizer
from .utils import logging


logger = logging.get_logger(__name__)


TOKENIZER_MAPPING = OrderedDict(
    [
        (RetriBertConfig, (RetriBertTokenizer, RetriBertTokenizerFast)),
        (T5Config, (T5Tokenizer, None)),
        (MobileBertConfig, (MobileBertTokenizer, MobileBertTokenizerFast)),
        (DistilBertConfig, (DistilBertTokenizer, DistilBertTokenizerFast)),
        (AlbertConfig, (AlbertTokenizer, None)),
        (CamembertConfig, (CamembertTokenizer, None)),
        (PegasusConfig, (PegasusTokenizer, None)),
        (MBartConfig, (MBartTokenizer, None)),
        (XLMRobertaConfig, (XLMRobertaTokenizer, None)),
        (MarianConfig, (MarianTokenizer, None)),
        (BartConfig, (BartTokenizer, BartTokenizerFast)),
        (LongformerConfig, (LongformerTokenizer, LongformerTokenizerFast)),
        (RobertaConfig, (RobertaTokenizer, RobertaTokenizerFast)),
        (ReformerConfig, (ReformerTokenizer, None)),
        (ElectraConfig, (ElectraTokenizer, ElectraTokenizerFast)),
        (FunnelConfig, (FunnelTokenizer, FunnelTokenizerFast)),
        (LxmertConfig, (LxmertTokenizer, LxmertTokenizerFast)),
        (BertConfig, (BertTokenizer, BertTokenizerFast)),
        (OpenAIGPTConfig, (OpenAIGPTTokenizer, OpenAIGPTTokenizerFast)),
        (GPT2Config, (GPT2Tokenizer, GPT2TokenizerFast)),
        (TransfoXLConfig, (TransfoXLTokenizer, TransfoXLTokenizerFast)),
        (XLNetConfig, (XLNetTokenizer, None)),
        (FlaubertConfig, (FlaubertTokenizer, None)),
        (XLMConfig, (XLMTokenizer, None)),
        (CTRLConfig, (CTRLTokenizer, None)),
        (FSMTConfig, (FSMTTokenizer, None)),
    ]
)


class AutoTokenizer:
    r""":class:`~transformers.AutoTokenizer` is a generic tokenizer class
    that will be instantiated as one of the tokenizer classes of the library
    when created with the `AutoTokenizer.from_pretrained(pretrained_model_name_or_path)`
    class method.

    The `from_pretrained()` method takes care of returning the correct tokenizer class instance
    based on the `model_type` property of the config object, or when it's missing,
    falling back to using pattern matching on the `pretrained_model_name_or_path` string:

        - `t5`: T5Tokenizer (T5 model)
        - `distilbert`: DistilBertTokenizer (DistilBert model)
        - `albert`: AlbertTokenizer (ALBERT model)
        - `camembert`: CamembertTokenizer (CamemBERT model)
        - `xlm-roberta`: XLMRobertaTokenizer (XLM-RoBERTa model)
        - `longformer`: LongformerTokenizer (AllenAI Longformer model)
        - `roberta`: RobertaTokenizer (RoBERTa model)
        - `bert`: BertTokenizer (Bert model)
        - `openai-gpt`: OpenAIGPTTokenizer (OpenAI GPT model)
        - `gpt2`: GPT2Tokenizer (OpenAI GPT-2 model)
        - `transfo-xl`: TransfoXLTokenizer (Transformer-XL model)
        - `xlnet`: XLNetTokenizer (XLNet model)
        - `xlm`: XLMTokenizer (XLM model)
        - `ctrl`: CTRLTokenizer (Salesforce CTRL model)
        - `electra`: ElectraTokenizer (Google ELECTRA model)
        - `funnel`: FunnelTokenizer (Funnel Transformer model)
        - `lxmert`: LxmertTokenizer (Lxmert model)

    This class cannot be instantiated using `__init__()` (throw an error).
    """

    def __init__(self):
        raise EnvironmentError(
            "AutoTokenizer is designed to be instantiated "
            "using the `AutoTokenizer.from_pretrained(pretrained_model_name_or_path)` method."
        )

    @classmethod
    def from_pretrained(cls, pretrained_model_name_or_path, *inputs, **kwargs):
        r"""Instantiate one of the tokenizer classes of the library
        from a pre-trained model vocabulary.

        The tokenizer class to instantiate is selected
        based on the `model_type` property of the config object, or when it's missing,
        falling back to using pattern matching on the `pretrained_model_name_or_path` string:

            - `t5`: T5Tokenizer (T5 model)
            - `distilbert`: DistilBertTokenizer (DistilBert model)
            - `albert`: AlbertTokenizer (ALBERT model)
            - `camembert`: CamembertTokenizer (CamemBERT model)
            - `xlm-roberta`: XLMRobertaTokenizer (XLM-RoBERTa model)
            - `longformer`: LongformerTokenizer (AllenAI Longformer model)
            - `roberta`: RobertaTokenizer (RoBERTa model)
            - `bert-base-japanese`: BertJapaneseTokenizer (Bert model)
            - `bert`: BertTokenizer (Bert model)
            - `openai-gpt`: OpenAIGPTTokenizer (OpenAI GPT model)
            - `gpt2`: GPT2Tokenizer (OpenAI GPT-2 model)
            - `transfo-xl`: TransfoXLTokenizer (Transformer-XL model)
            - `xlnet`: XLNetTokenizer (XLNet model)
            - `xlm`: XLMTokenizer (XLM model)
            - `ctrl`: CTRLTokenizer (Salesforce CTRL model)
            - `electra`: ElectraTokenizer (Google ELECTRA model)
            - `funnel`: FunnelTokenizer (Funnel Transformer model)
            - `lxmert`: LxmertTokenizer (Lxmert model)

        Params:
            pretrained_model_name_or_path: either:

                - a string with the `shortcut name` of a predefined tokenizer to load from cache or download, e.g.: ``bert-base-uncased``.
                - a string with the `identifier name` of a predefined tokenizer that was user-uploaded to our S3, e.g.: ``dbmdz/bert-base-german-cased``.
                - a path to a `directory` containing vocabulary files required by the tokenizer, for instance saved using the :func:`~transformers.PreTrainedTokenizer.save_pretrained` method, e.g.: ``./my_model_directory/``.
                - (not applicable to all derived classes) a path or url to a single saved vocabulary file if and only if the tokenizer only requires a single vocabulary file (e.g. Bert, XLNet), e.g.: ``./my_model_directory/vocab.txt``.

            cache_dir: (`optional`) string:
                Path to a directory in which a downloaded predefined tokenizer vocabulary files should be cached if the standard cache should not be used.

            force_download: (`optional`) boolean, default False:
                Force to (re-)download the vocabulary files and override the cached versions if they exists.

            resume_download: (`optional`) boolean, default False:
                Do not delete incompletely recieved file. Attempt to resume the download if such a file exists.

            proxies: (`optional`) dict, default None:
                A dictionary of proxy servers to use by protocol or endpoint, e.g.: {'http': 'foo.bar:3128', 'http://hostname': 'foo.bar:4012'}.
                The proxies are used on each request.

            use_fast: (`optional`) boolean, default False:
                Indicate if transformers should try to load the fast version of the tokenizer (True) or use the Python one (False).

            inputs: (`optional`) positional arguments: will be passed to the Tokenizer ``__init__`` method.

            kwargs: (`optional`) keyword arguments: will be passed to the Tokenizer ``__init__`` method. Can be used to set special tokens like ``bos_token``, ``eos_token``, ``unk_token``, ``sep_token``, ``pad_token``, ``cls_token``, ``mask_token``, ``additional_special_tokens``. See parameters in the doc string of :class:`~transformers.PreTrainedTokenizer` for details.

        Examples::

            # Download vocabulary from S3 and cache.
            tokenizer = AutoTokenizer.from_pretrained('bert-base-uncased')

            # Download vocabulary from S3 (user-uploaded) and cache.
            tokenizer = AutoTokenizer.from_pretrained('dbmdz/bert-base-german-cased')

            # If vocabulary files are in a directory (e.g. tokenizer was saved using `save_pretrained('./test/saved_model/')`)
            tokenizer = AutoTokenizer.from_pretrained('./test/bert_saved_model/')

        """
        config = kwargs.pop("config", None)
        if not isinstance(config, PretrainedConfig):
            config = AutoConfig.from_pretrained(pretrained_model_name_or_path, **kwargs)

        if "bert-base-japanese" in str(pretrained_model_name_or_path):
            return BertJapaneseTokenizer.from_pretrained(pretrained_model_name_or_path, *inputs, **kwargs)

        use_fast = kwargs.pop("use_fast", False)
        for config_class, (tokenizer_class_py, tokenizer_class_fast) in TOKENIZER_MAPPING.items():
            if isinstance(config, config_class):
                if tokenizer_class_fast and use_fast:
                    return tokenizer_class_fast.from_pretrained(pretrained_model_name_or_path, *inputs, **kwargs)
                else:
                    return tokenizer_class_py.from_pretrained(pretrained_model_name_or_path, *inputs, **kwargs)

        raise ValueError(
            "Unrecognized configuration class {} to build an AutoTokenizer.\n"
            "Model type should be one of {}.".format(
                config.__class__, ", ".join(c.__name__ for c in TOKENIZER_MAPPING.keys())
            )
        )<|MERGE_RESOLUTION|>--- conflicted
+++ resolved
@@ -27,11 +27,8 @@
     DistilBertConfig,
     ElectraConfig,
     FlaubertConfig,
-<<<<<<< HEAD
     FSMTConfig,
-=======
     FunnelConfig,
->>>>>>> 5c4eb4b1
     GPT2Config,
     LongformerConfig,
     LxmertConfig,
@@ -59,11 +56,8 @@
 from .tokenization_distilbert import DistilBertTokenizer, DistilBertTokenizerFast
 from .tokenization_electra import ElectraTokenizer, ElectraTokenizerFast
 from .tokenization_flaubert import FlaubertTokenizer
-<<<<<<< HEAD
 from .tokenization_fsmt import FSMTTokenizer
-=======
 from .tokenization_funnel import FunnelTokenizer, FunnelTokenizerFast
->>>>>>> 5c4eb4b1
 from .tokenization_gpt2 import GPT2Tokenizer, GPT2TokenizerFast
 from .tokenization_longformer import LongformerTokenizer, LongformerTokenizerFast
 from .tokenization_lxmert import LxmertTokenizer, LxmertTokenizerFast
