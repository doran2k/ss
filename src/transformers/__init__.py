--- conflicted
+++ resolved
@@ -70,10 +70,7 @@
         "launch_gradio_demo",
         "load_tool",
         "stream_to_gradio",
-<<<<<<< HEAD
-=======
         "tool",
->>>>>>> 78b2929c
     ],
     "audio_utils": [],
     "benchmark": [],
@@ -4852,10 +4849,7 @@
         launch_gradio_demo,
         load_tool,
         stream_to_gradio,
-<<<<<<< HEAD
-=======
         tool,
->>>>>>> 78b2929c
     )
     from .configuration_utils import PretrainedConfig
 
