--- conflicted
+++ resolved
@@ -25,11 +25,8 @@
         tmp = Path(tempfile.gettempdir()) / "utest_generations_bart_sum.hypo"
         with tmp.open("w") as f:
             f.write("\n".join(articles))
-<<<<<<< HEAD
+
         testargs = ["evaluate_cnn.py", str(tmp), "output.txt", "bart-tiny-random"]
-=======
-        testargs = ["evaluate_cnn.py", str(tmp), output_file_name]
->>>>>>> 17dceae7
         with patch.object(sys, "argv", testargs):
             _run_generate()
             self.assertTrue(Path(output_file_name).exists())
