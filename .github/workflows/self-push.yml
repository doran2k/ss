--- conflicted
+++ resolved
@@ -203,12 +203,7 @@
           apt install -y libsndfile1-dev
           pip install --upgrade pip
           pip install .[sklearn,testing,onnxruntime,sentencepiece,torch-speech,vision,timm]
-<<<<<<< HEAD
           pip install https://github.com/kpu/kenlm/archive/master.zip
-      
-=======
-
->>>>>>> ec47baeb
       - name: Launcher docker
         uses: actions/checkout@v2
         with:
