--- conflicted
+++ resolved
@@ -456,11 +456,7 @@
     test_pruning = False
     test_resize_embeddings = False
     test_attention_outputs = False
-<<<<<<< HEAD
     test_torchscript = True
-=======
-    test_torchscript = False
->>>>>>> fe76b603
     _is_composite = True
 
     def setUp(self):
@@ -889,12 +885,8 @@
     test_pruning = False
     test_resize_embeddings = True
     test_attention_outputs = False
-<<<<<<< HEAD
     test_torchscript = True
-=======
-    test_torchscript = False
     _is_composite = True
->>>>>>> fe76b603
 
     # TODO: Fix the failed tests
     def is_pipeline_test_to_skip(
