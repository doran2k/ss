# flake8: noqa
# There's no way to ignore "F401 '...' imported but unused" warnings in this
# module, but to preserve other warnings. So, don't check this module at all.

# Copyright 2020 The HuggingFace Team. All rights reserved.
#
# Licensed under the Apache License, Version 2.0 (the "License");
# you may not use this file except in compliance with the License.
# You may obtain a copy of the License at
#
#     http://www.apache.org/licenses/LICENSE-2.0
#
# Unless required by applicable law or agreed to in writing, software
# distributed under the License is distributed on an "AS IS" BASIS,
# WITHOUT WARRANTIES OR CONDITIONS OF ANY KIND, either express or implied.
# See the License for the specific language governing permissions and
# limitations under the License.

# When adding a new object to this init, remember to add it twice: once inside the `_import_structure` dictionary and
# once inside the `if TYPE_CHECKING` branch. The `TYPE_CHECKING` should have import statements as usual, but they are
# only there for type checking. The `_import_structure` is a dictionary submodule to list of object names, and is used
# to defer the actual importing for when the objects are requested. This way `import transformers` provides the names
# in the namespace without actually importing anything (and especially none of the backends).

__version__ = "4.27.0.dev0"

from typing import TYPE_CHECKING

# Check the dependencies satisfy the minimal versions required.
from . import dependency_versions_check
from .utils import (
    OptionalDependencyNotAvailable,
    _LazyModule,
    is_flax_available,
    is_keras_nlp_available,
    is_sentencepiece_available,
    is_speech_available,
    is_tensorflow_text_available,
    is_tf_available,
    is_timm_available,
    is_tokenizers_available,
    is_torch_available,
    is_vision_available,
    logging,
)


logger = logging.get_logger(__name__)  # pylint: disable=invalid-name


# Base objects, independent of any specific backend
_import_structure = {
    "benchmark": [],
    "commands": [],
    "configuration_utils": ["PretrainedConfig"],
    "convert_graph_to_onnx": [],
    "convert_slow_tokenizers_checkpoints_to_fast": [],
    "convert_tf_hub_seq_to_seq_bert_to_pytorch": [],
    "data": [
        "DataProcessor",
        "InputExample",
        "InputFeatures",
        "SingleSentenceClassificationProcessor",
        "SquadExample",
        "SquadFeatures",
        "SquadV1Processor",
        "SquadV2Processor",
        "glue_compute_metrics",
        "glue_convert_examples_to_features",
        "glue_output_modes",
        "glue_processors",
        "glue_tasks_num_labels",
        "squad_convert_examples_to_features",
        "xnli_compute_metrics",
        "xnli_output_modes",
        "xnli_processors",
        "xnli_tasks_num_labels",
    ],
    "data.data_collator": [
        "DataCollator",
        "DataCollatorForLanguageModeling",
        "DataCollatorForPermutationLanguageModeling",
        "DataCollatorForSeq2Seq",
        "DataCollatorForSOP",
        "DataCollatorForTokenClassification",
        "DataCollatorForWholeWordMask",
        "DataCollatorWithPadding",
        "DefaultDataCollator",
        "default_data_collator",
    ],
    "data.metrics": [],
    "data.processors": [],
    "debug_utils": [],
    "dependency_versions_check": [],
    "dependency_versions_table": [],
    "dynamic_module_utils": [],
    "feature_extraction_sequence_utils": ["SequenceFeatureExtractor"],
    "feature_extraction_utils": ["BatchFeature", "FeatureExtractionMixin"],
    "file_utils": [],
    "generation": ["GenerationConfig"],
    "hf_argparser": ["HfArgumentParser"],
    "image_transforms": [],
    "integrations": [
        "is_clearml_available",
        "is_comet_available",
        "is_neptune_available",
        "is_optuna_available",
        "is_ray_available",
        "is_ray_tune_available",
        "is_sigopt_available",
        "is_tensorboard_available",
        "is_wandb_available",
    ],
    "modelcard": ["ModelCard"],
    "modeling_tf_pytorch_utils": [
        "convert_tf_weight_name_to_pt_weight_name",
        "load_pytorch_checkpoint_in_tf2_model",
        "load_pytorch_model_in_tf2_model",
        "load_pytorch_weights_in_tf2_model",
        "load_tf2_checkpoint_in_pytorch_model",
        "load_tf2_model_in_pytorch_model",
        "load_tf2_weights_in_pytorch_model",
    ],
    "models": [],
    # Models
    "models.albert": ["ALBERT_PRETRAINED_CONFIG_ARCHIVE_MAP", "AlbertConfig"],
    "models.altclip": [
        "ALTCLIP_PRETRAINED_CONFIG_ARCHIVE_MAP",
        "AltCLIPConfig",
        "AltCLIPProcessor",
        "AltCLIPTextConfig",
        "AltCLIPVisionConfig",
    ],
    "models.audio_spectrogram_transformer": [
        "AUDIO_SPECTROGRAM_TRANSFORMER_PRETRAINED_CONFIG_ARCHIVE_MAP",
        "ASTConfig",
    ],
    "models.auto": [
        "ALL_PRETRAINED_CONFIG_ARCHIVE_MAP",
        "CONFIG_MAPPING",
        "FEATURE_EXTRACTOR_MAPPING",
        "IMAGE_PROCESSOR_MAPPING",
        "MODEL_NAMES_MAPPING",
        "PROCESSOR_MAPPING",
        "TOKENIZER_MAPPING",
        "AutoConfig",
        "AutoFeatureExtractor",
        "AutoImageProcessor",
        "AutoProcessor",
        "AutoTokenizer",
    ],
    "models.bart": ["BartConfig", "BartTokenizer"],
    "models.barthez": [],
    "models.bartpho": [],
    "models.beit": ["BEIT_PRETRAINED_CONFIG_ARCHIVE_MAP", "BeitConfig"],
    "models.bert": [
        "BERT_PRETRAINED_CONFIG_ARCHIVE_MAP",
        "BasicTokenizer",
        "BertConfig",
        "BertTokenizer",
        "WordpieceTokenizer",
    ],
    "models.bert_generation": ["BertGenerationConfig"],
    "models.bert_japanese": ["BertJapaneseTokenizer", "CharacterTokenizer", "MecabTokenizer"],
    "models.bertweet": ["BertweetTokenizer"],
    "models.big_bird": ["BIG_BIRD_PRETRAINED_CONFIG_ARCHIVE_MAP", "BigBirdConfig"],
    "models.bigbird_pegasus": [
        "BIGBIRD_PEGASUS_PRETRAINED_CONFIG_ARCHIVE_MAP",
        "BigBirdPegasusConfig",
    ],
    "models.biogpt": ["BIOGPT_PRETRAINED_CONFIG_ARCHIVE_MAP", "BioGptConfig", "BioGptTokenizer"],
    "models.bit": ["BIT_PRETRAINED_CONFIG_ARCHIVE_MAP", "BitConfig"],
    "models.blenderbot": ["BLENDERBOT_PRETRAINED_CONFIG_ARCHIVE_MAP", "BlenderbotConfig", "BlenderbotTokenizer"],
    "models.blenderbot_small": [
        "BLENDERBOT_SMALL_PRETRAINED_CONFIG_ARCHIVE_MAP",
        "BlenderbotSmallConfig",
        "BlenderbotSmallTokenizer",
    ],
    "models.blip": [
        "BLIP_PRETRAINED_CONFIG_ARCHIVE_MAP",
        "BlipConfig",
        "BlipProcessor",
        "BlipTextConfig",
        "BlipVisionConfig",
    ],
    "models.bloom": ["BLOOM_PRETRAINED_CONFIG_ARCHIVE_MAP", "BloomConfig"],
    "models.bort": [],
    "models.byt5": ["ByT5Tokenizer"],
    "models.camembert": ["CAMEMBERT_PRETRAINED_CONFIG_ARCHIVE_MAP", "CamembertConfig"],
    "models.canine": ["CANINE_PRETRAINED_CONFIG_ARCHIVE_MAP", "CanineConfig", "CanineTokenizer"],
    "models.chinese_clip": [
        "CHINESE_CLIP_PRETRAINED_CONFIG_ARCHIVE_MAP",
        "ChineseCLIPConfig",
        "ChineseCLIPProcessor",
        "ChineseCLIPTextConfig",
        "ChineseCLIPVisionConfig",
    ],
    "models.clip": [
        "CLIP_PRETRAINED_CONFIG_ARCHIVE_MAP",
        "CLIPConfig",
        "CLIPProcessor",
        "CLIPTextConfig",
        "CLIPTokenizer",
        "CLIPVisionConfig",
    ],
    "models.clipseg": [
        "CLIPSEG_PRETRAINED_CONFIG_ARCHIVE_MAP",
        "CLIPSegConfig",
        "CLIPSegProcessor",
        "CLIPSegTextConfig",
        "CLIPSegVisionConfig",
    ],
    "models.codegen": ["CODEGEN_PRETRAINED_CONFIG_ARCHIVE_MAP", "CodeGenConfig", "CodeGenTokenizer"],
    "models.conditional_detr": ["CONDITIONAL_DETR_PRETRAINED_CONFIG_ARCHIVE_MAP", "ConditionalDetrConfig"],
    "models.convbert": ["CONVBERT_PRETRAINED_CONFIG_ARCHIVE_MAP", "ConvBertConfig", "ConvBertTokenizer"],
    "models.convnext": ["CONVNEXT_PRETRAINED_CONFIG_ARCHIVE_MAP", "ConvNextConfig"],
    "models.cpm": [],
    "models.ctrl": ["CTRL_PRETRAINED_CONFIG_ARCHIVE_MAP", "CTRLConfig", "CTRLTokenizer"],
    "models.cvt": ["CVT_PRETRAINED_CONFIG_ARCHIVE_MAP", "CvtConfig"],
    "models.data2vec": [
        "DATA2VEC_TEXT_PRETRAINED_CONFIG_ARCHIVE_MAP",
        "DATA2VEC_VISION_PRETRAINED_CONFIG_ARCHIVE_MAP",
        "Data2VecAudioConfig",
        "Data2VecTextConfig",
        "Data2VecVisionConfig",
    ],
    "models.deberta": ["DEBERTA_PRETRAINED_CONFIG_ARCHIVE_MAP", "DebertaConfig", "DebertaTokenizer"],
    "models.deberta_v2": ["DEBERTA_V2_PRETRAINED_CONFIG_ARCHIVE_MAP", "DebertaV2Config"],
    "models.decision_transformer": ["DECISION_TRANSFORMER_PRETRAINED_CONFIG_ARCHIVE_MAP", "DecisionTransformerConfig"],
    "models.deformable_detr": ["DEFORMABLE_DETR_PRETRAINED_CONFIG_ARCHIVE_MAP", "DeformableDetrConfig"],
    "models.deit": ["DEIT_PRETRAINED_CONFIG_ARCHIVE_MAP", "DeiTConfig"],
    "models.detr": ["DETR_PRETRAINED_CONFIG_ARCHIVE_MAP", "DetrConfig"],
    "models.dialogpt": [],
    "models.dinat": ["DINAT_PRETRAINED_CONFIG_ARCHIVE_MAP", "DinatConfig"],
    "models.distilbert": ["DISTILBERT_PRETRAINED_CONFIG_ARCHIVE_MAP", "DistilBertConfig", "DistilBertTokenizer"],
    "models.dit": [],
    "models.donut": ["DONUT_SWIN_PRETRAINED_CONFIG_ARCHIVE_MAP", "DonutProcessor", "DonutSwinConfig"],
    "models.dpr": [
        "DPR_PRETRAINED_CONFIG_ARCHIVE_MAP",
        "DPRConfig",
        "DPRContextEncoderTokenizer",
        "DPRQuestionEncoderTokenizer",
        "DPRReaderOutput",
        "DPRReaderTokenizer",
    ],
    "models.dpt": ["DPT_PRETRAINED_CONFIG_ARCHIVE_MAP", "DPTConfig"],
    "models.efficientformer": ["EFFICIENTFORMER_PRETRAINED_CONFIG_ARCHIVE_MAP", "EfficientFormerConfig"],
    "models.electra": ["ELECTRA_PRETRAINED_CONFIG_ARCHIVE_MAP", "ElectraConfig", "ElectraTokenizer"],
    "models.encoder_decoder": ["EncoderDecoderConfig"],
    "models.ernie": [
        "ERNIE_PRETRAINED_CONFIG_ARCHIVE_MAP",
        "ErnieConfig",
    ],
    "models.esm": ["ESM_PRETRAINED_CONFIG_ARCHIVE_MAP", "EsmConfig", "EsmTokenizer"],
    "models.flaubert": ["FLAUBERT_PRETRAINED_CONFIG_ARCHIVE_MAP", "FlaubertConfig", "FlaubertTokenizer"],
    "models.flava": [
        "FLAVA_PRETRAINED_CONFIG_ARCHIVE_MAP",
        "FlavaConfig",
        "FlavaImageCodebookConfig",
        "FlavaImageConfig",
        "FlavaMultimodalConfig",
        "FlavaTextConfig",
    ],
    "models.fnet": ["FNET_PRETRAINED_CONFIG_ARCHIVE_MAP", "FNetConfig"],
    "models.fsmt": ["FSMT_PRETRAINED_CONFIG_ARCHIVE_MAP", "FSMTConfig", "FSMTTokenizer"],
    "models.funnel": ["FUNNEL_PRETRAINED_CONFIG_ARCHIVE_MAP", "FunnelConfig", "FunnelTokenizer"],
    "models.git": ["GIT_PRETRAINED_CONFIG_ARCHIVE_MAP", "GitConfig", "GitProcessor", "GitVisionConfig"],
    "models.glpn": ["GLPN_PRETRAINED_CONFIG_ARCHIVE_MAP", "GLPNConfig"],
    "models.gpt2": ["GPT2_PRETRAINED_CONFIG_ARCHIVE_MAP", "GPT2Config", "GPT2Tokenizer"],
    "models.gpt_neo": ["GPT_NEO_PRETRAINED_CONFIG_ARCHIVE_MAP", "GPTNeoConfig"],
    "models.gpt_neox": ["GPT_NEOX_PRETRAINED_CONFIG_ARCHIVE_MAP", "GPTNeoXConfig"],
    "models.gpt_neox_japanese": ["GPT_NEOX_JAPANESE_PRETRAINED_CONFIG_ARCHIVE_MAP", "GPTNeoXJapaneseConfig"],
    "models.gpt_sw3": [],
    "models.gptj": ["GPTJ_PRETRAINED_CONFIG_ARCHIVE_MAP", "GPTJConfig"],
<<<<<<< HEAD
    "models.gptsan_japanese": ["GPTSAN_JAPANESE_PRETRAINED_CONFIG_ARCHIVE_MAP", "GPTSANJapaneseConfig"],
=======
    "models.graphormer": ["GRAPHORMER_PRETRAINED_CONFIG_ARCHIVE_MAP", "GraphormerConfig"],
>>>>>>> de1ca3a0
    "models.groupvit": [
        "GROUPVIT_PRETRAINED_CONFIG_ARCHIVE_MAP",
        "GroupViTConfig",
        "GroupViTTextConfig",
        "GroupViTVisionConfig",
    ],
    "models.herbert": ["HerbertTokenizer"],
    "models.hubert": ["HUBERT_PRETRAINED_CONFIG_ARCHIVE_MAP", "HubertConfig"],
    "models.ibert": ["IBERT_PRETRAINED_CONFIG_ARCHIVE_MAP", "IBertConfig"],
    "models.imagegpt": ["IMAGEGPT_PRETRAINED_CONFIG_ARCHIVE_MAP", "ImageGPTConfig"],
    "models.jukebox": [
        "JUKEBOX_PRETRAINED_CONFIG_ARCHIVE_MAP",
        "JukeboxConfig",
        "JukeboxPriorConfig",
        "JukeboxTokenizer",
        "JukeboxVQVAEConfig",
    ],
    "models.layoutlm": ["LAYOUTLM_PRETRAINED_CONFIG_ARCHIVE_MAP", "LayoutLMConfig", "LayoutLMTokenizer"],
    "models.layoutlmv2": [
        "LAYOUTLMV2_PRETRAINED_CONFIG_ARCHIVE_MAP",
        "LayoutLMv2Config",
        "LayoutLMv2FeatureExtractor",
        "LayoutLMv2ImageProcessor",
        "LayoutLMv2Processor",
        "LayoutLMv2Tokenizer",
    ],
    "models.layoutlmv3": [
        "LAYOUTLMV3_PRETRAINED_CONFIG_ARCHIVE_MAP",
        "LayoutLMv3Config",
        "LayoutLMv3FeatureExtractor",
        "LayoutLMv3ImageProcessor",
        "LayoutLMv3Processor",
        "LayoutLMv3Tokenizer",
    ],
    "models.layoutxlm": ["LayoutXLMProcessor"],
    "models.led": ["LED_PRETRAINED_CONFIG_ARCHIVE_MAP", "LEDConfig", "LEDTokenizer"],
    "models.levit": ["LEVIT_PRETRAINED_CONFIG_ARCHIVE_MAP", "LevitConfig"],
    "models.lilt": ["LILT_PRETRAINED_CONFIG_ARCHIVE_MAP", "LiltConfig"],
    "models.longformer": ["LONGFORMER_PRETRAINED_CONFIG_ARCHIVE_MAP", "LongformerConfig", "LongformerTokenizer"],
    "models.longt5": ["LONGT5_PRETRAINED_CONFIG_ARCHIVE_MAP", "LongT5Config"],
    "models.luke": ["LUKE_PRETRAINED_CONFIG_ARCHIVE_MAP", "LukeConfig", "LukeTokenizer"],
    "models.lxmert": ["LXMERT_PRETRAINED_CONFIG_ARCHIVE_MAP", "LxmertConfig", "LxmertTokenizer"],
    "models.m2m_100": ["M2M_100_PRETRAINED_CONFIG_ARCHIVE_MAP", "M2M100Config"],
    "models.marian": ["MarianConfig"],
    "models.markuplm": [
        "MARKUPLM_PRETRAINED_CONFIG_ARCHIVE_MAP",
        "MarkupLMConfig",
        "MarkupLMFeatureExtractor",
        "MarkupLMProcessor",
        "MarkupLMTokenizer",
    ],
    "models.mask2former": [
        "MASK2FORMER_PRETRAINED_CONFIG_ARCHIVE_MAP",
        "Mask2FormerConfig",
    ],
    "models.maskformer": ["MASKFORMER_PRETRAINED_CONFIG_ARCHIVE_MAP", "MaskFormerConfig", "MaskFormerSwinConfig"],
    "models.mbart": ["MBartConfig"],
    "models.mbart50": [],
    "models.mctct": ["MCTCT_PRETRAINED_CONFIG_ARCHIVE_MAP", "MCTCTConfig", "MCTCTProcessor"],
    "models.megatron_bert": ["MEGATRON_BERT_PRETRAINED_CONFIG_ARCHIVE_MAP", "MegatronBertConfig"],
    "models.megatron_gpt2": [],
    "models.mluke": [],
    "models.mmbt": ["MMBTConfig"],
    "models.mobilebert": ["MOBILEBERT_PRETRAINED_CONFIG_ARCHIVE_MAP", "MobileBertConfig", "MobileBertTokenizer"],
    "models.mobilenet_v1": ["MOBILENET_V1_PRETRAINED_CONFIG_ARCHIVE_MAP", "MobileNetV1Config"],
    "models.mobilenet_v2": ["MOBILENET_V2_PRETRAINED_CONFIG_ARCHIVE_MAP", "MobileNetV2Config"],
    "models.mobilevit": ["MOBILEVIT_PRETRAINED_CONFIG_ARCHIVE_MAP", "MobileViTConfig"],
    "models.mpnet": ["MPNET_PRETRAINED_CONFIG_ARCHIVE_MAP", "MPNetConfig", "MPNetTokenizer"],
    "models.mt5": ["MT5Config"],
    "models.mvp": ["MvpConfig", "MvpTokenizer"],
    "models.nat": ["NAT_PRETRAINED_CONFIG_ARCHIVE_MAP", "NatConfig"],
    "models.nezha": ["NEZHA_PRETRAINED_CONFIG_ARCHIVE_MAP", "NezhaConfig"],
    "models.nllb": [],
    "models.nystromformer": [
        "NYSTROMFORMER_PRETRAINED_CONFIG_ARCHIVE_MAP",
        "NystromformerConfig",
    ],
    "models.oneformer": ["ONEFORMER_PRETRAINED_CONFIG_ARCHIVE_MAP", "OneFormerConfig", "OneFormerProcessor"],
    "models.openai": ["OPENAI_GPT_PRETRAINED_CONFIG_ARCHIVE_MAP", "OpenAIGPTConfig", "OpenAIGPTTokenizer"],
    "models.opt": ["OPTConfig"],
    "models.owlvit": [
        "OWLVIT_PRETRAINED_CONFIG_ARCHIVE_MAP",
        "OwlViTConfig",
        "OwlViTProcessor",
        "OwlViTTextConfig",
        "OwlViTVisionConfig",
    ],
    "models.pegasus": ["PEGASUS_PRETRAINED_CONFIG_ARCHIVE_MAP", "PegasusConfig", "PegasusTokenizer"],
    "models.pegasus_x": ["PEGASUS_X_PRETRAINED_CONFIG_ARCHIVE_MAP", "PegasusXConfig"],
    "models.perceiver": ["PERCEIVER_PRETRAINED_CONFIG_ARCHIVE_MAP", "PerceiverConfig", "PerceiverTokenizer"],
    "models.phobert": ["PhobertTokenizer"],
    "models.plbart": ["PLBART_PRETRAINED_CONFIG_ARCHIVE_MAP", "PLBartConfig"],
    "models.poolformer": ["POOLFORMER_PRETRAINED_CONFIG_ARCHIVE_MAP", "PoolFormerConfig"],
    "models.prophetnet": ["PROPHETNET_PRETRAINED_CONFIG_ARCHIVE_MAP", "ProphetNetConfig", "ProphetNetTokenizer"],
    "models.qdqbert": ["QDQBERT_PRETRAINED_CONFIG_ARCHIVE_MAP", "QDQBertConfig"],
    "models.rag": ["RagConfig", "RagRetriever", "RagTokenizer"],
    "models.realm": ["REALM_PRETRAINED_CONFIG_ARCHIVE_MAP", "RealmConfig", "RealmTokenizer"],
    "models.reformer": ["REFORMER_PRETRAINED_CONFIG_ARCHIVE_MAP", "ReformerConfig"],
    "models.regnet": ["REGNET_PRETRAINED_CONFIG_ARCHIVE_MAP", "RegNetConfig"],
    "models.rembert": ["REMBERT_PRETRAINED_CONFIG_ARCHIVE_MAP", "RemBertConfig"],
    "models.resnet": ["RESNET_PRETRAINED_CONFIG_ARCHIVE_MAP", "ResNetConfig"],
    "models.retribert": ["RETRIBERT_PRETRAINED_CONFIG_ARCHIVE_MAP", "RetriBertConfig", "RetriBertTokenizer"],
    "models.roberta": ["ROBERTA_PRETRAINED_CONFIG_ARCHIVE_MAP", "RobertaConfig", "RobertaTokenizer"],
    "models.roberta_prelayernorm": ["ROBERTA_PRELAYERNORM_PRETRAINED_CONFIG_ARCHIVE_MAP", "RobertaPreLayerNormConfig"],
    "models.roc_bert": ["ROC_BERT_PRETRAINED_CONFIG_ARCHIVE_MAP", "RoCBertConfig", "RoCBertTokenizer"],
    "models.roformer": ["ROFORMER_PRETRAINED_CONFIG_ARCHIVE_MAP", "RoFormerConfig", "RoFormerTokenizer"],
    "models.segformer": ["SEGFORMER_PRETRAINED_CONFIG_ARCHIVE_MAP", "SegformerConfig"],
    "models.sew": ["SEW_PRETRAINED_CONFIG_ARCHIVE_MAP", "SEWConfig"],
    "models.sew_d": ["SEW_D_PRETRAINED_CONFIG_ARCHIVE_MAP", "SEWDConfig"],
    "models.speech_encoder_decoder": ["SpeechEncoderDecoderConfig"],
    "models.speech_to_text": [
        "SPEECH_TO_TEXT_PRETRAINED_CONFIG_ARCHIVE_MAP",
        "Speech2TextConfig",
    ],
    "models.speech_to_text_2": [
        "SPEECH_TO_TEXT_2_PRETRAINED_CONFIG_ARCHIVE_MAP",
        "Speech2Text2Config",
        "Speech2Text2Processor",
        "Speech2Text2Tokenizer",
    ],
    "models.splinter": ["SPLINTER_PRETRAINED_CONFIG_ARCHIVE_MAP", "SplinterConfig", "SplinterTokenizer"],
    "models.squeezebert": ["SQUEEZEBERT_PRETRAINED_CONFIG_ARCHIVE_MAP", "SqueezeBertConfig", "SqueezeBertTokenizer"],
    "models.swin": ["SWIN_PRETRAINED_CONFIG_ARCHIVE_MAP", "SwinConfig"],
    "models.swin2sr": ["SWIN2SR_PRETRAINED_CONFIG_ARCHIVE_MAP", "Swin2SRConfig"],
    "models.swinv2": ["SWINV2_PRETRAINED_CONFIG_ARCHIVE_MAP", "Swinv2Config"],
    "models.switch_transformers": ["SWITCH_TRANSFORMERS_PRETRAINED_CONFIG_ARCHIVE_MAP", "SwitchTransformersConfig"],
    "models.t5": ["T5_PRETRAINED_CONFIG_ARCHIVE_MAP", "T5Config"],
    "models.table_transformer": ["TABLE_TRANSFORMER_PRETRAINED_CONFIG_ARCHIVE_MAP", "TableTransformerConfig"],
    "models.tapas": ["TAPAS_PRETRAINED_CONFIG_ARCHIVE_MAP", "TapasConfig", "TapasTokenizer"],
    "models.tapex": ["TapexTokenizer"],
    "models.time_series_transformer": [
        "TIME_SERIES_TRANSFORMER_PRETRAINED_CONFIG_ARCHIVE_MAP",
        "TimeSeriesTransformerConfig",
    ],
    "models.timesformer": ["TIMESFORMER_PRETRAINED_CONFIG_ARCHIVE_MAP", "TimesformerConfig"],
    "models.trajectory_transformer": [
        "TRAJECTORY_TRANSFORMER_PRETRAINED_CONFIG_ARCHIVE_MAP",
        "TrajectoryTransformerConfig",
    ],
    "models.transfo_xl": [
        "TRANSFO_XL_PRETRAINED_CONFIG_ARCHIVE_MAP",
        "TransfoXLConfig",
        "TransfoXLCorpus",
        "TransfoXLTokenizer",
    ],
    "models.trocr": [
        "TROCR_PRETRAINED_CONFIG_ARCHIVE_MAP",
        "TrOCRConfig",
        "TrOCRProcessor",
    ],
    "models.unispeech": [
        "UNISPEECH_PRETRAINED_CONFIG_ARCHIVE_MAP",
        "UniSpeechConfig",
    ],
    "models.unispeech_sat": [
        "UNISPEECH_SAT_PRETRAINED_CONFIG_ARCHIVE_MAP",
        "UniSpeechSatConfig",
    ],
    "models.upernet": ["UperNetConfig"],
    "models.van": ["VAN_PRETRAINED_CONFIG_ARCHIVE_MAP", "VanConfig"],
    "models.videomae": ["VIDEOMAE_PRETRAINED_CONFIG_ARCHIVE_MAP", "VideoMAEConfig"],
    "models.vilt": [
        "VILT_PRETRAINED_CONFIG_ARCHIVE_MAP",
        "ViltConfig",
        "ViltFeatureExtractor",
        "ViltImageProcessor",
        "ViltProcessor",
    ],
    "models.vision_encoder_decoder": ["VisionEncoderDecoderConfig"],
    "models.vision_text_dual_encoder": ["VisionTextDualEncoderConfig", "VisionTextDualEncoderProcessor"],
    "models.visual_bert": ["VISUAL_BERT_PRETRAINED_CONFIG_ARCHIVE_MAP", "VisualBertConfig"],
    "models.vit": ["VIT_PRETRAINED_CONFIG_ARCHIVE_MAP", "ViTConfig"],
    "models.vit_hybrid": ["VIT_HYBRID_PRETRAINED_CONFIG_ARCHIVE_MAP", "ViTHybridConfig"],
    "models.vit_mae": ["VIT_MAE_PRETRAINED_CONFIG_ARCHIVE_MAP", "ViTMAEConfig"],
    "models.vit_msn": ["VIT_MSN_PRETRAINED_CONFIG_ARCHIVE_MAP", "ViTMSNConfig"],
    "models.wav2vec2": [
        "WAV_2_VEC_2_PRETRAINED_CONFIG_ARCHIVE_MAP",
        "Wav2Vec2Config",
        "Wav2Vec2CTCTokenizer",
        "Wav2Vec2FeatureExtractor",
        "Wav2Vec2Processor",
        "Wav2Vec2Tokenizer",
    ],
    "models.wav2vec2_conformer": [
        "WAV2VEC2_CONFORMER_PRETRAINED_CONFIG_ARCHIVE_MAP",
        "Wav2Vec2ConformerConfig",
    ],
    "models.wav2vec2_phoneme": ["Wav2Vec2PhonemeCTCTokenizer"],
    "models.wav2vec2_with_lm": ["Wav2Vec2ProcessorWithLM"],
    "models.wavlm": [
        "WAVLM_PRETRAINED_CONFIG_ARCHIVE_MAP",
        "WavLMConfig",
    ],
    "models.whisper": [
        "WHISPER_PRETRAINED_CONFIG_ARCHIVE_MAP",
        "WhisperConfig",
        "WhisperFeatureExtractor",
        "WhisperProcessor",
        "WhisperTokenizer",
    ],
    "models.x_clip": [
        "XCLIP_PRETRAINED_CONFIG_ARCHIVE_MAP",
        "XCLIPConfig",
        "XCLIPProcessor",
        "XCLIPTextConfig",
        "XCLIPVisionConfig",
    ],
    "models.xglm": ["XGLM_PRETRAINED_CONFIG_ARCHIVE_MAP", "XGLMConfig"],
    "models.xlm": ["XLM_PRETRAINED_CONFIG_ARCHIVE_MAP", "XLMConfig", "XLMTokenizer"],
    "models.xlm_prophetnet": ["XLM_PROPHETNET_PRETRAINED_CONFIG_ARCHIVE_MAP", "XLMProphetNetConfig"],
    "models.xlm_roberta": ["XLM_ROBERTA_PRETRAINED_CONFIG_ARCHIVE_MAP", "XLMRobertaConfig"],
    "models.xlm_roberta_xl": ["XLM_ROBERTA_XL_PRETRAINED_CONFIG_ARCHIVE_MAP", "XLMRobertaXLConfig"],
    "models.xlnet": ["XLNET_PRETRAINED_CONFIG_ARCHIVE_MAP", "XLNetConfig"],
    "models.yolos": ["YOLOS_PRETRAINED_CONFIG_ARCHIVE_MAP", "YolosConfig"],
    "models.yoso": ["YOSO_PRETRAINED_CONFIG_ARCHIVE_MAP", "YosoConfig"],
    "onnx": [],
    "pipelines": [
        "AudioClassificationPipeline",
        "AutomaticSpeechRecognitionPipeline",
        "Conversation",
        "ConversationalPipeline",
        "CsvPipelineDataFormat",
        "DepthEstimationPipeline",
        "DocumentQuestionAnsweringPipeline",
        "FeatureExtractionPipeline",
        "FillMaskPipeline",
        "ImageClassificationPipeline",
        "ImageSegmentationPipeline",
        "ImageToTextPipeline",
        "JsonPipelineDataFormat",
        "NerPipeline",
        "ObjectDetectionPipeline",
        "PipedPipelineDataFormat",
        "Pipeline",
        "PipelineDataFormat",
        "QuestionAnsweringPipeline",
        "SummarizationPipeline",
        "TableQuestionAnsweringPipeline",
        "Text2TextGenerationPipeline",
        "TextClassificationPipeline",
        "TextGenerationPipeline",
        "TokenClassificationPipeline",
        "TranslationPipeline",
        "VideoClassificationPipeline",
        "VisualQuestionAnsweringPipeline",
        "ZeroShotClassificationPipeline",
        "ZeroShotImageClassificationPipeline",
        "ZeroShotObjectDetectionPipeline",
        "pipeline",
    ],
    "processing_utils": ["ProcessorMixin"],
    "testing_utils": [],
    "tokenization_utils": ["PreTrainedTokenizer"],
    "tokenization_utils_base": [
        "AddedToken",
        "BatchEncoding",
        "CharSpan",
        "PreTrainedTokenizerBase",
        "SpecialTokensMixin",
        "TokenSpan",
    ],
    "trainer_callback": [
        "DefaultFlowCallback",
        "EarlyStoppingCallback",
        "PrinterCallback",
        "ProgressCallback",
        "TrainerCallback",
        "TrainerControl",
        "TrainerState",
    ],
    "trainer_utils": ["EvalPrediction", "IntervalStrategy", "SchedulerType", "enable_full_determinism", "set_seed"],
    "training_args": ["TrainingArguments"],
    "training_args_seq2seq": ["Seq2SeqTrainingArguments"],
    "training_args_tf": ["TFTrainingArguments"],
    "utils": [
        "CONFIG_NAME",
        "MODEL_CARD_NAME",
        "PYTORCH_PRETRAINED_BERT_CACHE",
        "PYTORCH_TRANSFORMERS_CACHE",
        "SPIECE_UNDERLINE",
        "TF2_WEIGHTS_NAME",
        "TF_WEIGHTS_NAME",
        "TRANSFORMERS_CACHE",
        "WEIGHTS_NAME",
        "TensorType",
        "add_end_docstrings",
        "add_start_docstrings",
        "is_apex_available",
        "is_datasets_available",
        "is_decord_available",
        "is_faiss_available",
        "is_flax_available",
        "is_keras_nlp_available",
        "is_phonemizer_available",
        "is_psutil_available",
        "is_py3nvml_available",
        "is_pyctcdecode_available",
        "is_safetensors_available",
        "is_scipy_available",
        "is_sentencepiece_available",
        "is_sklearn_available",
        "is_speech_available",
        "is_tensorflow_text_available",
        "is_tf_available",
        "is_timm_available",
        "is_tokenizers_available",
        "is_torch_available",
        "is_torch_neuroncore_available",
        "is_torch_tpu_available",
        "is_vision_available",
        "logging",
    ],
    "utils.bitsandbytes": [],
}

# sentencepiece-backed objects
try:
    if not is_sentencepiece_available():
        raise OptionalDependencyNotAvailable()
except OptionalDependencyNotAvailable:
    from .utils import dummy_sentencepiece_objects

    _import_structure["utils.dummy_sentencepiece_objects"] = [
        name for name in dir(dummy_sentencepiece_objects) if not name.startswith("_")
    ]
else:
    _import_structure["models.albert"].append("AlbertTokenizer")
    _import_structure["models.barthez"].append("BarthezTokenizer")
    _import_structure["models.bartpho"].append("BartphoTokenizer")
    _import_structure["models.bert_generation"].append("BertGenerationTokenizer")
    _import_structure["models.big_bird"].append("BigBirdTokenizer")
    _import_structure["models.camembert"].append("CamembertTokenizer")
    _import_structure["models.cpm"].append("CpmTokenizer")
    _import_structure["models.deberta_v2"].append("DebertaV2Tokenizer")
    _import_structure["models.fnet"].append("FNetTokenizer")
    _import_structure["models.gpt_sw3"].append("GPTSw3Tokenizer")
    _import_structure["models.layoutxlm"].append("LayoutXLMTokenizer")
    _import_structure["models.m2m_100"].append("M2M100Tokenizer")
    _import_structure["models.marian"].append("MarianTokenizer")
    _import_structure["models.mbart"].append("MBartTokenizer")
    _import_structure["models.mbart50"].append("MBart50Tokenizer")
    _import_structure["models.mluke"].append("MLukeTokenizer")
    _import_structure["models.mt5"].append("MT5Tokenizer")
    _import_structure["models.nllb"].append("NllbTokenizer")
    _import_structure["models.pegasus"].append("PegasusTokenizer")
    _import_structure["models.plbart"].append("PLBartTokenizer")
    _import_structure["models.reformer"].append("ReformerTokenizer")
    _import_structure["models.rembert"].append("RemBertTokenizer")
    _import_structure["models.speech_to_text"].append("Speech2TextTokenizer")
    _import_structure["models.t5"].append("T5Tokenizer")
    _import_structure["models.xglm"].append("XGLMTokenizer")
    _import_structure["models.xlm_prophetnet"].append("XLMProphetNetTokenizer")
    _import_structure["models.xlm_roberta"].append("XLMRobertaTokenizer")
    _import_structure["models.xlnet"].append("XLNetTokenizer")

# tokenizers-backed objects
try:
    if not is_tokenizers_available():
        raise OptionalDependencyNotAvailable()
except OptionalDependencyNotAvailable:
    from .utils import dummy_tokenizers_objects

    _import_structure["utils.dummy_tokenizers_objects"] = [
        name for name in dir(dummy_tokenizers_objects) if not name.startswith("_")
    ]
else:
    # Fast tokenizers structure
    _import_structure["models.albert"].append("AlbertTokenizerFast")
    _import_structure["models.bart"].append("BartTokenizerFast")
    _import_structure["models.barthez"].append("BarthezTokenizerFast")
    _import_structure["models.bert"].append("BertTokenizerFast")
    _import_structure["models.big_bird"].append("BigBirdTokenizerFast")
    _import_structure["models.blenderbot"].append("BlenderbotTokenizerFast")
    _import_structure["models.blenderbot_small"].append("BlenderbotSmallTokenizerFast")
    _import_structure["models.bloom"].append("BloomTokenizerFast")
    _import_structure["models.camembert"].append("CamembertTokenizerFast")
    _import_structure["models.clip"].append("CLIPTokenizerFast")
    _import_structure["models.codegen"].append("CodeGenTokenizerFast")
    _import_structure["models.convbert"].append("ConvBertTokenizerFast")
    _import_structure["models.cpm"].append("CpmTokenizerFast")
    _import_structure["models.deberta"].append("DebertaTokenizerFast")
    _import_structure["models.deberta_v2"].append("DebertaV2TokenizerFast")
    _import_structure["models.distilbert"].append("DistilBertTokenizerFast")
    _import_structure["models.dpr"].extend(
        ["DPRContextEncoderTokenizerFast", "DPRQuestionEncoderTokenizerFast", "DPRReaderTokenizerFast"]
    )
    _import_structure["models.electra"].append("ElectraTokenizerFast")
    _import_structure["models.fnet"].append("FNetTokenizerFast")
    _import_structure["models.funnel"].append("FunnelTokenizerFast")
    _import_structure["models.gpt2"].append("GPT2TokenizerFast")
    _import_structure["models.gpt_neox"].append("GPTNeoXTokenizerFast")
    _import_structure["models.gpt_neox_japanese"].append("GPTNeoXJapaneseTokenizer")
    _import_structure["models.gptsan_japanese"].append("GPTSANJapaneseTokenizer")
    _import_structure["models.herbert"].append("HerbertTokenizerFast")
    _import_structure["models.layoutlm"].append("LayoutLMTokenizerFast")
    _import_structure["models.layoutlmv2"].append("LayoutLMv2TokenizerFast")
    _import_structure["models.layoutlmv3"].append("LayoutLMv3TokenizerFast")
    _import_structure["models.layoutxlm"].append("LayoutXLMTokenizerFast")
    _import_structure["models.led"].append("LEDTokenizerFast")
    _import_structure["models.longformer"].append("LongformerTokenizerFast")
    _import_structure["models.lxmert"].append("LxmertTokenizerFast")
    _import_structure["models.markuplm"].append("MarkupLMTokenizerFast")
    _import_structure["models.mbart"].append("MBartTokenizerFast")
    _import_structure["models.mbart50"].append("MBart50TokenizerFast")
    _import_structure["models.mobilebert"].append("MobileBertTokenizerFast")
    _import_structure["models.mpnet"].append("MPNetTokenizerFast")
    _import_structure["models.mt5"].append("MT5TokenizerFast")
    _import_structure["models.mvp"].append("MvpTokenizerFast")
    _import_structure["models.nllb"].append("NllbTokenizerFast")
    _import_structure["models.openai"].append("OpenAIGPTTokenizerFast")
    _import_structure["models.pegasus"].append("PegasusTokenizerFast")
    _import_structure["models.realm"].append("RealmTokenizerFast")
    _import_structure["models.reformer"].append("ReformerTokenizerFast")
    _import_structure["models.rembert"].append("RemBertTokenizerFast")
    _import_structure["models.retribert"].append("RetriBertTokenizerFast")
    _import_structure["models.roberta"].append("RobertaTokenizerFast")
    _import_structure["models.roformer"].append("RoFormerTokenizerFast")
    _import_structure["models.splinter"].append("SplinterTokenizerFast")
    _import_structure["models.squeezebert"].append("SqueezeBertTokenizerFast")
    _import_structure["models.t5"].append("T5TokenizerFast")
    _import_structure["models.xglm"].append("XGLMTokenizerFast")
    _import_structure["models.xlm_roberta"].append("XLMRobertaTokenizerFast")
    _import_structure["models.xlnet"].append("XLNetTokenizerFast")
    _import_structure["tokenization_utils_fast"] = ["PreTrainedTokenizerFast"]


try:
    if not (is_sentencepiece_available() and is_tokenizers_available()):
        raise OptionalDependencyNotAvailable()
except OptionalDependencyNotAvailable:
    from .utils import dummy_sentencepiece_and_tokenizers_objects

    _import_structure["utils.dummy_sentencepiece_and_tokenizers_objects"] = [
        name for name in dir(dummy_sentencepiece_and_tokenizers_objects) if not name.startswith("_")
    ]
else:
    _import_structure["convert_slow_tokenizer"] = ["SLOW_TO_FAST_CONVERTERS", "convert_slow_tokenizer"]

# Speech-specific objects
try:
    if not is_speech_available():
        raise OptionalDependencyNotAvailable()
except OptionalDependencyNotAvailable:
    from .utils import dummy_speech_objects

    _import_structure["utils.dummy_speech_objects"] = [
        name for name in dir(dummy_speech_objects) if not name.startswith("_")
    ]
else:
    _import_structure["models.audio_spectrogram_transformer"].append("ASTFeatureExtractor")
    _import_structure["models.mctct"].append("MCTCTFeatureExtractor")
    _import_structure["models.speech_to_text"].append("Speech2TextFeatureExtractor")

# Tensorflow-text-specific objects
try:
    if not is_tensorflow_text_available():
        raise OptionalDependencyNotAvailable()
except OptionalDependencyNotAvailable:
    from .utils import dummy_tensorflow_text_objects

    _import_structure["utils.dummy_tensorflow_text_objects"] = [
        name for name in dir(dummy_tensorflow_text_objects) if not name.startswith("_")
    ]
else:
    _import_structure["models.bert"].append("TFBertTokenizer")

# keras-nlp-specific objects
try:
    if not is_keras_nlp_available():
        raise OptionalDependencyNotAvailable()
except OptionalDependencyNotAvailable:
    from .utils import dummy_keras_nlp_objects

    _import_structure["utils.dummy_keras_nlp_objects"] = [
        name for name in dir(dummy_keras_nlp_objects) if not name.startswith("_")
    ]
else:
    _import_structure["models.gpt2"].append("TFGPT2Tokenizer")

try:
    if not (is_sentencepiece_available() and is_speech_available()):
        raise OptionalDependencyNotAvailable()
except OptionalDependencyNotAvailable:
    from .utils import dummy_sentencepiece_and_speech_objects

    _import_structure["utils.dummy_sentencepiece_and_speech_objects"] = [
        name for name in dir(dummy_sentencepiece_and_speech_objects) if not name.startswith("_")
    ]
else:
    _import_structure["models.speech_to_text"].append("Speech2TextProcessor")

# Vision-specific objects
try:
    if not is_vision_available():
        raise OptionalDependencyNotAvailable()
except OptionalDependencyNotAvailable:
    from .utils import dummy_vision_objects

    _import_structure["utils.dummy_vision_objects"] = [
        name for name in dir(dummy_vision_objects) if not name.startswith("_")
    ]
else:
    _import_structure["image_processing_utils"] = ["ImageProcessingMixin"]
    _import_structure["image_utils"] = ["ImageFeatureExtractionMixin"]
    _import_structure["models.beit"].extend(["BeitFeatureExtractor", "BeitImageProcessor"])
    _import_structure["models.bit"].extend(["BitImageProcessor"])
    _import_structure["models.blip"].extend(["BlipImageProcessor"])
    _import_structure["models.chinese_clip"].extend(["ChineseCLIPFeatureExtractor", "ChineseCLIPImageProcessor"])
    _import_structure["models.clip"].extend(["CLIPFeatureExtractor", "CLIPImageProcessor"])
    _import_structure["models.conditional_detr"].extend(
        ["ConditionalDetrFeatureExtractor", "ConditionalDetrImageProcessor"]
    )
    _import_structure["models.convnext"].extend(["ConvNextFeatureExtractor", "ConvNextImageProcessor"])
    _import_structure["models.deformable_detr"].extend(
        ["DeformableDetrFeatureExtractor", "DeformableDetrImageProcessor"]
    )
    _import_structure["models.deit"].extend(["DeiTFeatureExtractor", "DeiTImageProcessor"])
    _import_structure["models.detr"].extend(["DetrFeatureExtractor", "DetrImageProcessor"])
    _import_structure["models.donut"].extend(["DonutFeatureExtractor", "DonutImageProcessor"])
    _import_structure["models.dpt"].extend(["DPTFeatureExtractor", "DPTImageProcessor"])
    _import_structure["models.efficientformer"].append("EfficientFormerImageProcessor")
    _import_structure["models.flava"].extend(["FlavaFeatureExtractor", "FlavaImageProcessor", "FlavaProcessor"])
    _import_structure["models.glpn"].extend(["GLPNFeatureExtractor", "GLPNImageProcessor"])
    _import_structure["models.imagegpt"].extend(["ImageGPTFeatureExtractor", "ImageGPTImageProcessor"])
    _import_structure["models.layoutlmv2"].extend(["LayoutLMv2FeatureExtractor", "LayoutLMv2ImageProcessor"])
    _import_structure["models.layoutlmv3"].extend(["LayoutLMv3FeatureExtractor", "LayoutLMv3ImageProcessor"])
    _import_structure["models.levit"].extend(["LevitFeatureExtractor", "LevitImageProcessor"])
    _import_structure["models.mask2former"].append("Mask2FormerImageProcessor")
    _import_structure["models.maskformer"].extend(["MaskFormerFeatureExtractor", "MaskFormerImageProcessor"])
    _import_structure["models.mobilenet_v1"].extend(["MobileNetV1FeatureExtractor", "MobileNetV1ImageProcessor"])
    _import_structure["models.mobilenet_v2"].extend(["MobileNetV2FeatureExtractor", "MobileNetV2ImageProcessor"])
    _import_structure["models.mobilevit"].extend(["MobileViTFeatureExtractor", "MobileViTImageProcessor"])
    _import_structure["models.oneformer"].extend(["OneFormerImageProcessor"])
    _import_structure["models.owlvit"].extend(["OwlViTFeatureExtractor", "OwlViTImageProcessor"])
    _import_structure["models.perceiver"].extend(["PerceiverFeatureExtractor", "PerceiverImageProcessor"])
    _import_structure["models.poolformer"].extend(["PoolFormerFeatureExtractor", "PoolFormerImageProcessor"])
    _import_structure["models.segformer"].extend(["SegformerFeatureExtractor", "SegformerImageProcessor"])
    _import_structure["models.swin2sr"].append("Swin2SRImageProcessor")
    _import_structure["models.videomae"].extend(["VideoMAEFeatureExtractor", "VideoMAEImageProcessor"])
    _import_structure["models.vilt"].extend(["ViltFeatureExtractor", "ViltImageProcessor", "ViltProcessor"])
    _import_structure["models.vit"].extend(["ViTFeatureExtractor", "ViTImageProcessor"])
    _import_structure["models.vit_hybrid"].extend(["ViTHybridImageProcessor"])
    _import_structure["models.yolos"].extend(["YolosFeatureExtractor", "YolosImageProcessor"])

# Timm-backed objects
try:
    if not (is_timm_available() and is_vision_available()):
        raise OptionalDependencyNotAvailable()
except OptionalDependencyNotAvailable:
    from .utils import dummy_timm_and_vision_objects

    _import_structure["utils.dummy_timm_and_vision_objects"] = [
        name for name in dir(dummy_timm_and_vision_objects) if not name.startswith("_")
    ]
else:
    _import_structure["models.deformable_detr"].extend(
        [
            "DEFORMABLE_DETR_PRETRAINED_MODEL_ARCHIVE_LIST",
            "DeformableDetrForObjectDetection",
            "DeformableDetrModel",
            "DeformableDetrPreTrainedModel",
        ]
    )
    _import_structure["models.detr"].extend(
        [
            "DETR_PRETRAINED_MODEL_ARCHIVE_LIST",
            "DetrForObjectDetection",
            "DetrForSegmentation",
            "DetrModel",
            "DetrPreTrainedModel",
        ]
    )
    _import_structure["models.table_transformer"].extend(
        [
            "TABLE_TRANSFORMER_PRETRAINED_MODEL_ARCHIVE_LIST",
            "TableTransformerForObjectDetection",
            "TableTransformerModel",
            "TableTransformerPreTrainedModel",
        ]
    )
    _import_structure["models.conditional_detr"].extend(
        [
            "CONDITIONAL_DETR_PRETRAINED_MODEL_ARCHIVE_LIST",
            "ConditionalDetrForObjectDetection",
            "ConditionalDetrForSegmentation",
            "ConditionalDetrModel",
            "ConditionalDetrPreTrainedModel",
        ]
    )


# PyTorch-backed objects
try:
    if not is_torch_available():
        raise OptionalDependencyNotAvailable()
except OptionalDependencyNotAvailable:
    from .utils import dummy_pt_objects

    _import_structure["utils.dummy_pt_objects"] = [name for name in dir(dummy_pt_objects) if not name.startswith("_")]
else:
    _import_structure["activations"] = []
    _import_structure["benchmark.benchmark"] = ["PyTorchBenchmark"]
    _import_structure["benchmark.benchmark_args"] = ["PyTorchBenchmarkArguments"]
    _import_structure["data.datasets"] = [
        "GlueDataset",
        "GlueDataTrainingArguments",
        "LineByLineTextDataset",
        "LineByLineWithRefDataset",
        "LineByLineWithSOPTextDataset",
        "SquadDataset",
        "SquadDataTrainingArguments",
        "TextDataset",
        "TextDatasetForNextSentencePrediction",
    ]
    _import_structure["deepspeed"] = []
    _import_structure["generation"].extend(
        [
            "BeamScorer",
            "BeamSearchScorer",
            "ConstrainedBeamSearchScorer",
            "Constraint",
            "ConstraintListState",
            "DisjunctiveConstraint",
            "ForcedBOSTokenLogitsProcessor",
            "ForcedEOSTokenLogitsProcessor",
            "GenerationMixin",
            "HammingDiversityLogitsProcessor",
            "InfNanRemoveLogitsProcessor",
            "LogitsProcessor",
            "LogitsProcessorList",
            "LogitsWarper",
            "MaxLengthCriteria",
            "MaxTimeCriteria",
            "MinLengthLogitsProcessor",
            "MinNewTokensLengthLogitsProcessor",
            "NoBadWordsLogitsProcessor",
            "NoRepeatNGramLogitsProcessor",
            "PhrasalConstraint",
            "PrefixConstrainedLogitsProcessor",
            "RepetitionPenaltyLogitsProcessor",
            "StoppingCriteria",
            "StoppingCriteriaList",
            "TemperatureLogitsWarper",
            "TopKLogitsWarper",
            "TopPLogitsWarper",
            "TypicalLogitsWarper",
            "top_k_top_p_filtering",
        ]
    )
    _import_structure["generation_utils"] = []
    _import_structure["modeling_outputs"] = []
    _import_structure["modeling_utils"] = ["PreTrainedModel"]

    # PyTorch models structure
    _import_structure["models.albert"].extend(
        [
            "ALBERT_PRETRAINED_MODEL_ARCHIVE_LIST",
            "AlbertForMaskedLM",
            "AlbertForMultipleChoice",
            "AlbertForPreTraining",
            "AlbertForQuestionAnswering",
            "AlbertForSequenceClassification",
            "AlbertForTokenClassification",
            "AlbertModel",
            "AlbertPreTrainedModel",
            "load_tf_weights_in_albert",
        ]
    )
    _import_structure["models.altclip"].extend(
        [
            "ALTCLIP_PRETRAINED_MODEL_ARCHIVE_LIST",
            "AltCLIPModel",
            "AltCLIPPreTrainedModel",
            "AltCLIPTextModel",
            "AltCLIPVisionModel",
        ]
    )
    _import_structure["models.audio_spectrogram_transformer"].extend(
        [
            "AUDIO_SPECTROGRAM_TRANSFORMER_PRETRAINED_MODEL_ARCHIVE_LIST",
            "ASTForAudioClassification",
            "ASTModel",
            "ASTPreTrainedModel",
        ]
    )
    _import_structure["models.auto"].extend(
        [
            "MODEL_FOR_AUDIO_CLASSIFICATION_MAPPING",
            "MODEL_FOR_AUDIO_XVECTOR_MAPPING",
            "MODEL_FOR_BACKBONE_MAPPING",
            "MODEL_FOR_CAUSAL_IMAGE_MODELING_MAPPING",
            "MODEL_FOR_CAUSAL_LM_MAPPING",
            "MODEL_FOR_CTC_MAPPING",
            "MODEL_FOR_DEPTH_ESTIMATION_MAPPING",
            "MODEL_FOR_DOCUMENT_QUESTION_ANSWERING_MAPPING",
            "MODEL_FOR_IMAGE_CLASSIFICATION_MAPPING",
            "MODEL_FOR_IMAGE_SEGMENTATION_MAPPING",
            "MODEL_FOR_INSTANCE_SEGMENTATION_MAPPING",
            "MODEL_FOR_MASKED_IMAGE_MODELING_MAPPING",
            "MODEL_FOR_MASKED_LM_MAPPING",
            "MODEL_FOR_MULTIPLE_CHOICE_MAPPING",
            "MODEL_FOR_NEXT_SENTENCE_PREDICTION_MAPPING",
            "MODEL_FOR_OBJECT_DETECTION_MAPPING",
            "MODEL_FOR_PRETRAINING_MAPPING",
            "MODEL_FOR_QUESTION_ANSWERING_MAPPING",
            "MODEL_FOR_SEMANTIC_SEGMENTATION_MAPPING",
            "MODEL_FOR_SEQ_TO_SEQ_CAUSAL_LM_MAPPING",
            "MODEL_FOR_SEQUENCE_CLASSIFICATION_MAPPING",
            "MODEL_FOR_SPEECH_SEQ_2_SEQ_MAPPING",
            "MODEL_FOR_TABLE_QUESTION_ANSWERING_MAPPING",
            "MODEL_FOR_TOKEN_CLASSIFICATION_MAPPING",
            "MODEL_FOR_UNIVERSAL_SEGMENTATION_MAPPING",
            "MODEL_FOR_VIDEO_CLASSIFICATION_MAPPING",
            "MODEL_FOR_VISION_2_SEQ_MAPPING",
            "MODEL_FOR_VISUAL_QUESTION_ANSWERING_MAPPING",
            "MODEL_FOR_ZERO_SHOT_OBJECT_DETECTION_MAPPING",
            "MODEL_MAPPING",
            "MODEL_WITH_LM_HEAD_MAPPING",
            "AutoBackbone",
            "AutoModel",
            "AutoModelForAudioClassification",
            "AutoModelForAudioFrameClassification",
            "AutoModelForAudioXVector",
            "AutoModelForCausalLM",
            "AutoModelForCTC",
            "AutoModelForDepthEstimation",
            "AutoModelForDocumentQuestionAnswering",
            "AutoModelForImageClassification",
            "AutoModelForImageSegmentation",
            "AutoModelForInstanceSegmentation",
            "AutoModelForMaskedImageModeling",
            "AutoModelForMaskedLM",
            "AutoModelForMultipleChoice",
            "AutoModelForNextSentencePrediction",
            "AutoModelForObjectDetection",
            "AutoModelForPreTraining",
            "AutoModelForQuestionAnswering",
            "AutoModelForSemanticSegmentation",
            "AutoModelForSeq2SeqLM",
            "AutoModelForSequenceClassification",
            "AutoModelForSpeechSeq2Seq",
            "AutoModelForTableQuestionAnswering",
            "AutoModelForTokenClassification",
            "AutoModelForUniversalSegmentation",
            "AutoModelForVideoClassification",
            "AutoModelForVision2Seq",
            "AutoModelForVisualQuestionAnswering",
            "AutoModelForZeroShotObjectDetection",
            "AutoModelWithLMHead",
        ]
    )
    _import_structure["models.bart"].extend(
        [
            "BART_PRETRAINED_MODEL_ARCHIVE_LIST",
            "BartForCausalLM",
            "BartForConditionalGeneration",
            "BartForQuestionAnswering",
            "BartForSequenceClassification",
            "BartModel",
            "BartPretrainedModel",
            "PretrainedBartModel",
        ]
    )
    _import_structure["models.beit"].extend(
        [
            "BEIT_PRETRAINED_MODEL_ARCHIVE_LIST",
            "BeitForImageClassification",
            "BeitForMaskedImageModeling",
            "BeitForSemanticSegmentation",
            "BeitModel",
            "BeitPreTrainedModel",
        ]
    )
    _import_structure["models.bert"].extend(
        [
            "BERT_PRETRAINED_MODEL_ARCHIVE_LIST",
            "BertForMaskedLM",
            "BertForMultipleChoice",
            "BertForNextSentencePrediction",
            "BertForPreTraining",
            "BertForQuestionAnswering",
            "BertForSequenceClassification",
            "BertForTokenClassification",
            "BertLayer",
            "BertLMHeadModel",
            "BertModel",
            "BertPreTrainedModel",
            "load_tf_weights_in_bert",
        ]
    )
    _import_structure["models.bert_generation"].extend(
        [
            "BertGenerationDecoder",
            "BertGenerationEncoder",
            "BertGenerationPreTrainedModel",
            "load_tf_weights_in_bert_generation",
        ]
    )
    _import_structure["models.big_bird"].extend(
        [
            "BIG_BIRD_PRETRAINED_MODEL_ARCHIVE_LIST",
            "BigBirdForCausalLM",
            "BigBirdForMaskedLM",
            "BigBirdForMultipleChoice",
            "BigBirdForPreTraining",
            "BigBirdForQuestionAnswering",
            "BigBirdForSequenceClassification",
            "BigBirdForTokenClassification",
            "BigBirdLayer",
            "BigBirdModel",
            "BigBirdPreTrainedModel",
            "load_tf_weights_in_big_bird",
        ]
    )
    _import_structure["models.bigbird_pegasus"].extend(
        [
            "BIGBIRD_PEGASUS_PRETRAINED_MODEL_ARCHIVE_LIST",
            "BigBirdPegasusForCausalLM",
            "BigBirdPegasusForConditionalGeneration",
            "BigBirdPegasusForQuestionAnswering",
            "BigBirdPegasusForSequenceClassification",
            "BigBirdPegasusModel",
            "BigBirdPegasusPreTrainedModel",
        ]
    )
    _import_structure["models.biogpt"].extend(
        [
            "BIOGPT_PRETRAINED_MODEL_ARCHIVE_LIST",
            "BioGptForCausalLM",
            "BioGptModel",
            "BioGptPreTrainedModel",
        ]
    )
    _import_structure["models.bit"].extend(
        [
            "BIT_PRETRAINED_MODEL_ARCHIVE_LIST",
            "BitBackbone",
            "BitForImageClassification",
            "BitModel",
            "BitPreTrainedModel",
        ]
    )
    _import_structure["models.blenderbot"].extend(
        [
            "BLENDERBOT_PRETRAINED_MODEL_ARCHIVE_LIST",
            "BlenderbotForCausalLM",
            "BlenderbotForConditionalGeneration",
            "BlenderbotModel",
            "BlenderbotPreTrainedModel",
        ]
    )
    _import_structure["models.blenderbot_small"].extend(
        [
            "BLENDERBOT_SMALL_PRETRAINED_MODEL_ARCHIVE_LIST",
            "BlenderbotSmallForCausalLM",
            "BlenderbotSmallForConditionalGeneration",
            "BlenderbotSmallModel",
            "BlenderbotSmallPreTrainedModel",
        ]
    )
    _import_structure["models.blip"].extend(
        [
            "BLIP_PRETRAINED_MODEL_ARCHIVE_LIST",
            "BlipForConditionalGeneration",
            "BlipForImageTextRetrieval",
            "BlipForQuestionAnswering",
            "BlipModel",
            "BlipPreTrainedModel",
            "BlipTextModel",
            "BlipVisionModel",
        ]
    )
    _import_structure["models.bloom"].extend(
        [
            "BLOOM_PRETRAINED_MODEL_ARCHIVE_LIST",
            "BloomForCausalLM",
            "BloomForQuestionAnswering",
            "BloomForSequenceClassification",
            "BloomForTokenClassification",
            "BloomModel",
            "BloomPreTrainedModel",
        ]
    )
    _import_structure["models.camembert"].extend(
        [
            "CAMEMBERT_PRETRAINED_MODEL_ARCHIVE_LIST",
            "CamembertForCausalLM",
            "CamembertForMaskedLM",
            "CamembertForMultipleChoice",
            "CamembertForQuestionAnswering",
            "CamembertForSequenceClassification",
            "CamembertForTokenClassification",
            "CamembertModel",
            "CamembertPreTrainedModel",
        ]
    )
    _import_structure["models.canine"].extend(
        [
            "CANINE_PRETRAINED_MODEL_ARCHIVE_LIST",
            "CanineForMultipleChoice",
            "CanineForQuestionAnswering",
            "CanineForSequenceClassification",
            "CanineForTokenClassification",
            "CanineLayer",
            "CanineModel",
            "CaninePreTrainedModel",
            "load_tf_weights_in_canine",
        ]
    )
    _import_structure["models.chinese_clip"].extend(
        [
            "CHINESE_CLIP_PRETRAINED_MODEL_ARCHIVE_LIST",
            "ChineseCLIPModel",
            "ChineseCLIPPreTrainedModel",
            "ChineseCLIPTextModel",
            "ChineseCLIPVisionModel",
        ]
    )
    _import_structure["models.clip"].extend(
        [
            "CLIP_PRETRAINED_MODEL_ARCHIVE_LIST",
            "CLIPModel",
            "CLIPPreTrainedModel",
            "CLIPTextModel",
            "CLIPTextModelWithProjection",
            "CLIPVisionModel",
            "CLIPVisionModelWithProjection",
        ]
    )
    _import_structure["models.clipseg"].extend(
        [
            "CLIPSEG_PRETRAINED_MODEL_ARCHIVE_LIST",
            "CLIPSegForImageSegmentation",
            "CLIPSegModel",
            "CLIPSegPreTrainedModel",
            "CLIPSegTextModel",
            "CLIPSegVisionModel",
        ]
    )
    _import_structure["models.codegen"].extend(
        [
            "CODEGEN_PRETRAINED_MODEL_ARCHIVE_LIST",
            "CodeGenForCausalLM",
            "CodeGenModel",
            "CodeGenPreTrainedModel",
        ]
    )
    _import_structure["models.convbert"].extend(
        [
            "CONVBERT_PRETRAINED_MODEL_ARCHIVE_LIST",
            "ConvBertForMaskedLM",
            "ConvBertForMultipleChoice",
            "ConvBertForQuestionAnswering",
            "ConvBertForSequenceClassification",
            "ConvBertForTokenClassification",
            "ConvBertLayer",
            "ConvBertModel",
            "ConvBertPreTrainedModel",
            "load_tf_weights_in_convbert",
        ]
    )
    _import_structure["models.convnext"].extend(
        [
            "CONVNEXT_PRETRAINED_MODEL_ARCHIVE_LIST",
            "ConvNextBackbone",
            "ConvNextForImageClassification",
            "ConvNextModel",
            "ConvNextPreTrainedModel",
        ]
    )
    _import_structure["models.ctrl"].extend(
        [
            "CTRL_PRETRAINED_MODEL_ARCHIVE_LIST",
            "CTRLForSequenceClassification",
            "CTRLLMHeadModel",
            "CTRLModel",
            "CTRLPreTrainedModel",
        ]
    )
    _import_structure["models.cvt"].extend(
        [
            "CVT_PRETRAINED_MODEL_ARCHIVE_LIST",
            "CvtForImageClassification",
            "CvtModel",
            "CvtPreTrainedModel",
        ]
    )
    _import_structure["models.data2vec"].extend(
        [
            "DATA2VEC_AUDIO_PRETRAINED_MODEL_ARCHIVE_LIST",
            "DATA2VEC_TEXT_PRETRAINED_MODEL_ARCHIVE_LIST",
            "DATA2VEC_VISION_PRETRAINED_MODEL_ARCHIVE_LIST",
            "Data2VecAudioForAudioFrameClassification",
            "Data2VecAudioForCTC",
            "Data2VecAudioForSequenceClassification",
            "Data2VecAudioForXVector",
            "Data2VecAudioModel",
            "Data2VecAudioPreTrainedModel",
            "Data2VecTextForCausalLM",
            "Data2VecTextForMaskedLM",
            "Data2VecTextForMultipleChoice",
            "Data2VecTextForQuestionAnswering",
            "Data2VecTextForSequenceClassification",
            "Data2VecTextForTokenClassification",
            "Data2VecTextModel",
            "Data2VecTextPreTrainedModel",
            "Data2VecVisionForImageClassification",
            "Data2VecVisionForSemanticSegmentation",
            "Data2VecVisionModel",
            "Data2VecVisionPreTrainedModel",
        ]
    )
    _import_structure["models.deberta"].extend(
        [
            "DEBERTA_PRETRAINED_MODEL_ARCHIVE_LIST",
            "DebertaForMaskedLM",
            "DebertaForQuestionAnswering",
            "DebertaForSequenceClassification",
            "DebertaForTokenClassification",
            "DebertaModel",
            "DebertaPreTrainedModel",
        ]
    )
    _import_structure["models.deberta_v2"].extend(
        [
            "DEBERTA_V2_PRETRAINED_MODEL_ARCHIVE_LIST",
            "DebertaV2ForMaskedLM",
            "DebertaV2ForMultipleChoice",
            "DebertaV2ForQuestionAnswering",
            "DebertaV2ForSequenceClassification",
            "DebertaV2ForTokenClassification",
            "DebertaV2Model",
            "DebertaV2PreTrainedModel",
        ]
    )
    _import_structure["models.decision_transformer"].extend(
        [
            "DECISION_TRANSFORMER_PRETRAINED_MODEL_ARCHIVE_LIST",
            "DecisionTransformerGPT2Model",
            "DecisionTransformerGPT2PreTrainedModel",
            "DecisionTransformerModel",
            "DecisionTransformerPreTrainedModel",
        ]
    )
    _import_structure["models.deit"].extend(
        [
            "DEIT_PRETRAINED_MODEL_ARCHIVE_LIST",
            "DeiTForImageClassification",
            "DeiTForImageClassificationWithTeacher",
            "DeiTForMaskedImageModeling",
            "DeiTModel",
            "DeiTPreTrainedModel",
        ]
    )
    _import_structure["models.dinat"].extend(
        [
            "DINAT_PRETRAINED_MODEL_ARCHIVE_LIST",
            "DinatBackbone",
            "DinatForImageClassification",
            "DinatModel",
            "DinatPreTrainedModel",
        ]
    )
    _import_structure["models.distilbert"].extend(
        [
            "DISTILBERT_PRETRAINED_MODEL_ARCHIVE_LIST",
            "DistilBertForMaskedLM",
            "DistilBertForMultipleChoice",
            "DistilBertForQuestionAnswering",
            "DistilBertForSequenceClassification",
            "DistilBertForTokenClassification",
            "DistilBertModel",
            "DistilBertPreTrainedModel",
        ]
    )
    _import_structure["models.donut"].extend(
        [
            "DONUT_SWIN_PRETRAINED_MODEL_ARCHIVE_LIST",
            "DonutSwinModel",
            "DonutSwinPreTrainedModel",
        ]
    )
    _import_structure["models.dpr"].extend(
        [
            "DPR_CONTEXT_ENCODER_PRETRAINED_MODEL_ARCHIVE_LIST",
            "DPR_QUESTION_ENCODER_PRETRAINED_MODEL_ARCHIVE_LIST",
            "DPR_READER_PRETRAINED_MODEL_ARCHIVE_LIST",
            "DPRContextEncoder",
            "DPRPretrainedContextEncoder",
            "DPRPreTrainedModel",
            "DPRPretrainedQuestionEncoder",
            "DPRPretrainedReader",
            "DPRQuestionEncoder",
            "DPRReader",
        ]
    )
    _import_structure["models.dpt"].extend(
        [
            "DPT_PRETRAINED_MODEL_ARCHIVE_LIST",
            "DPTForDepthEstimation",
            "DPTForSemanticSegmentation",
            "DPTModel",
            "DPTPreTrainedModel",
        ]
    )
    _import_structure["models.efficientformer"].extend(
        [
            "EFFICIENTFORMER_PRETRAINED_MODEL_ARCHIVE_LIST",
            "EfficientFormerForImageClassification",
            "EfficientFormerForImageClassificationWithTeacher",
            "EfficientFormerModel",
            "EfficientFormerPreTrainedModel",
        ]
    )
    _import_structure["models.electra"].extend(
        [
            "ELECTRA_PRETRAINED_MODEL_ARCHIVE_LIST",
            "ElectraForCausalLM",
            "ElectraForMaskedLM",
            "ElectraForMultipleChoice",
            "ElectraForPreTraining",
            "ElectraForQuestionAnswering",
            "ElectraForSequenceClassification",
            "ElectraForTokenClassification",
            "ElectraModel",
            "ElectraPreTrainedModel",
            "load_tf_weights_in_electra",
        ]
    )
    _import_structure["models.encoder_decoder"].append("EncoderDecoderModel")
    _import_structure["models.ernie"].extend(
        [
            "ERNIE_PRETRAINED_MODEL_ARCHIVE_LIST",
            "ErnieForCausalLM",
            "ErnieForMaskedLM",
            "ErnieForMultipleChoice",
            "ErnieForNextSentencePrediction",
            "ErnieForPreTraining",
            "ErnieForQuestionAnswering",
            "ErnieForSequenceClassification",
            "ErnieForTokenClassification",
            "ErnieModel",
            "ErniePreTrainedModel",
        ]
    )
    _import_structure["models.esm"].extend(
        [
            "ESM_PRETRAINED_MODEL_ARCHIVE_LIST",
            "EsmFoldPreTrainedModel",
            "EsmForMaskedLM",
            "EsmForProteinFolding",
            "EsmForSequenceClassification",
            "EsmForTokenClassification",
            "EsmModel",
            "EsmPreTrainedModel",
        ]
    )
    _import_structure["models.flaubert"].extend(
        [
            "FLAUBERT_PRETRAINED_MODEL_ARCHIVE_LIST",
            "FlaubertForMultipleChoice",
            "FlaubertForQuestionAnswering",
            "FlaubertForQuestionAnsweringSimple",
            "FlaubertForSequenceClassification",
            "FlaubertForTokenClassification",
            "FlaubertModel",
            "FlaubertPreTrainedModel",
            "FlaubertWithLMHeadModel",
        ]
    )
    _import_structure["models.flava"].extend(
        [
            "FLAVA_PRETRAINED_MODEL_ARCHIVE_LIST",
            "FlavaForPreTraining",
            "FlavaImageCodebook",
            "FlavaImageModel",
            "FlavaModel",
            "FlavaMultimodalModel",
            "FlavaPreTrainedModel",
            "FlavaTextModel",
        ]
    )
    _import_structure["models.fnet"].extend(
        [
            "FNET_PRETRAINED_MODEL_ARCHIVE_LIST",
            "FNetForMaskedLM",
            "FNetForMultipleChoice",
            "FNetForNextSentencePrediction",
            "FNetForPreTraining",
            "FNetForQuestionAnswering",
            "FNetForSequenceClassification",
            "FNetForTokenClassification",
            "FNetLayer",
            "FNetModel",
            "FNetPreTrainedModel",
        ]
    )
    _import_structure["models.fsmt"].extend(["FSMTForConditionalGeneration", "FSMTModel", "PretrainedFSMTModel"])
    _import_structure["models.funnel"].extend(
        [
            "FUNNEL_PRETRAINED_MODEL_ARCHIVE_LIST",
            "FunnelBaseModel",
            "FunnelForMaskedLM",
            "FunnelForMultipleChoice",
            "FunnelForPreTraining",
            "FunnelForQuestionAnswering",
            "FunnelForSequenceClassification",
            "FunnelForTokenClassification",
            "FunnelModel",
            "FunnelPreTrainedModel",
            "load_tf_weights_in_funnel",
        ]
    )
    _import_structure["models.git"].extend(
        [
            "GIT_PRETRAINED_MODEL_ARCHIVE_LIST",
            "GitForCausalLM",
            "GitModel",
            "GitPreTrainedModel",
            "GitVisionModel",
        ]
    )
    _import_structure["models.glpn"].extend(
        [
            "GLPN_PRETRAINED_MODEL_ARCHIVE_LIST",
            "GLPNForDepthEstimation",
            "GLPNModel",
            "GLPNPreTrainedModel",
        ]
    )
    _import_structure["models.gpt2"].extend(
        [
            "GPT2_PRETRAINED_MODEL_ARCHIVE_LIST",
            "GPT2DoubleHeadsModel",
            "GPT2ForSequenceClassification",
            "GPT2ForTokenClassification",
            "GPT2LMHeadModel",
            "GPT2Model",
            "GPT2PreTrainedModel",
            "load_tf_weights_in_gpt2",
        ]
    )
    _import_structure["models.gpt_neo"].extend(
        [
            "GPT_NEO_PRETRAINED_MODEL_ARCHIVE_LIST",
            "GPTNeoForCausalLM",
            "GPTNeoForSequenceClassification",
            "GPTNeoModel",
            "GPTNeoPreTrainedModel",
            "load_tf_weights_in_gpt_neo",
        ]
    )
    _import_structure["models.gpt_neox"].extend(
        [
            "GPT_NEOX_PRETRAINED_MODEL_ARCHIVE_LIST",
            "GPTNeoXForCausalLM",
            "GPTNeoXLayer",
            "GPTNeoXModel",
            "GPTNeoXPreTrainedModel",
        ]
    )
    _import_structure["models.gpt_neox_japanese"].extend(
        [
            "GPT_NEOX_JAPANESE_PRETRAINED_MODEL_ARCHIVE_LIST",
            "GPTNeoXJapaneseForCausalLM",
            "GPTNeoXJapaneseLayer",
            "GPTNeoXJapaneseModel",
            "GPTNeoXJapanesePreTrainedModel",
        ]
    )
    _import_structure["models.gptj"].extend(
        [
            "GPTJ_PRETRAINED_MODEL_ARCHIVE_LIST",
            "GPTJForCausalLM",
            "GPTJForQuestionAnswering",
            "GPTJForSequenceClassification",
            "GPTJModel",
            "GPTJPreTrainedModel",
        ]
    )
<<<<<<< HEAD
    _import_structure["models.gptsan_japanese"].extend(
        [
            "GPTSAN_JAPANESE_PRETRAINED_MODEL_ARCHIVE_LIST",
            "GPTSANJapaneseDenseActDense",
            "GPTSANJapaneseForConditionalGeneration",
            "GPTSANJapanesePreTrainedModel",
            "GPTSANJapaneseSparseMLP",
            "GPTSANJapaneseTokenizer",
            "GPTSANJapaneseTop1Router",
=======
    _import_structure["models.graphormer"].extend(
        [
            "GRAPHORMER_PRETRAINED_MODEL_ARCHIVE_LIST",
            "GraphormerForGraphClassification",
            "GraphormerModel",
            "GraphormerPreTrainedModel",
>>>>>>> de1ca3a0
        ]
    )
    _import_structure["models.groupvit"].extend(
        [
            "GROUPVIT_PRETRAINED_MODEL_ARCHIVE_LIST",
            "GroupViTModel",
            "GroupViTPreTrainedModel",
            "GroupViTTextModel",
            "GroupViTVisionModel",
        ]
    )
    _import_structure["models.hubert"].extend(
        [
            "HUBERT_PRETRAINED_MODEL_ARCHIVE_LIST",
            "HubertForCTC",
            "HubertForSequenceClassification",
            "HubertModel",
            "HubertPreTrainedModel",
        ]
    )
    _import_structure["models.ibert"].extend(
        [
            "IBERT_PRETRAINED_MODEL_ARCHIVE_LIST",
            "IBertForMaskedLM",
            "IBertForMultipleChoice",
            "IBertForQuestionAnswering",
            "IBertForSequenceClassification",
            "IBertForTokenClassification",
            "IBertModel",
            "IBertPreTrainedModel",
        ]
    )
    _import_structure["models.imagegpt"].extend(
        [
            "IMAGEGPT_PRETRAINED_MODEL_ARCHIVE_LIST",
            "ImageGPTForCausalImageModeling",
            "ImageGPTForImageClassification",
            "ImageGPTModel",
            "ImageGPTPreTrainedModel",
            "load_tf_weights_in_imagegpt",
        ]
    )
    _import_structure["models.jukebox"].extend(
        [
            "JUKEBOX_PRETRAINED_MODEL_ARCHIVE_LIST",
            "JukeboxModel",
            "JukeboxPreTrainedModel",
            "JukeboxPrior",
            "JukeboxVQVAE",
        ]
    )
    _import_structure["models.layoutlm"].extend(
        [
            "LAYOUTLM_PRETRAINED_MODEL_ARCHIVE_LIST",
            "LayoutLMForMaskedLM",
            "LayoutLMForQuestionAnswering",
            "LayoutLMForSequenceClassification",
            "LayoutLMForTokenClassification",
            "LayoutLMModel",
            "LayoutLMPreTrainedModel",
        ]
    )
    _import_structure["models.layoutlmv2"].extend(
        [
            "LAYOUTLMV2_PRETRAINED_MODEL_ARCHIVE_LIST",
            "LayoutLMv2ForQuestionAnswering",
            "LayoutLMv2ForSequenceClassification",
            "LayoutLMv2ForTokenClassification",
            "LayoutLMv2Model",
            "LayoutLMv2PreTrainedModel",
        ]
    )
    _import_structure["models.layoutlmv3"].extend(
        [
            "LAYOUTLMV3_PRETRAINED_MODEL_ARCHIVE_LIST",
            "LayoutLMv3ForQuestionAnswering",
            "LayoutLMv3ForSequenceClassification",
            "LayoutLMv3ForTokenClassification",
            "LayoutLMv3Model",
            "LayoutLMv3PreTrainedModel",
        ]
    )
    _import_structure["models.led"].extend(
        [
            "LED_PRETRAINED_MODEL_ARCHIVE_LIST",
            "LEDForConditionalGeneration",
            "LEDForQuestionAnswering",
            "LEDForSequenceClassification",
            "LEDModel",
            "LEDPreTrainedModel",
        ]
    )
    _import_structure["models.levit"].extend(
        [
            "LEVIT_PRETRAINED_MODEL_ARCHIVE_LIST",
            "LevitForImageClassification",
            "LevitForImageClassificationWithTeacher",
            "LevitModel",
            "LevitPreTrainedModel",
        ]
    )
    _import_structure["models.lilt"].extend(
        [
            "LILT_PRETRAINED_MODEL_ARCHIVE_LIST",
            "LiltForQuestionAnswering",
            "LiltForSequenceClassification",
            "LiltForTokenClassification",
            "LiltModel",
            "LiltPreTrainedModel",
        ]
    )
    _import_structure["models.longformer"].extend(
        [
            "LONGFORMER_PRETRAINED_MODEL_ARCHIVE_LIST",
            "LongformerForMaskedLM",
            "LongformerForMultipleChoice",
            "LongformerForQuestionAnswering",
            "LongformerForSequenceClassification",
            "LongformerForTokenClassification",
            "LongformerModel",
            "LongformerPreTrainedModel",
            "LongformerSelfAttention",
        ]
    )
    _import_structure["models.longt5"].extend(
        [
            "LONGT5_PRETRAINED_MODEL_ARCHIVE_LIST",
            "LongT5EncoderModel",
            "LongT5ForConditionalGeneration",
            "LongT5Model",
            "LongT5PreTrainedModel",
        ]
    )
    _import_structure["models.luke"].extend(
        [
            "LUKE_PRETRAINED_MODEL_ARCHIVE_LIST",
            "LukeForEntityClassification",
            "LukeForEntityPairClassification",
            "LukeForEntitySpanClassification",
            "LukeForMaskedLM",
            "LukeForMultipleChoice",
            "LukeForQuestionAnswering",
            "LukeForSequenceClassification",
            "LukeForTokenClassification",
            "LukeModel",
            "LukePreTrainedModel",
        ]
    )
    _import_structure["models.lxmert"].extend(
        [
            "LxmertEncoder",
            "LxmertForPreTraining",
            "LxmertForQuestionAnswering",
            "LxmertModel",
            "LxmertPreTrainedModel",
            "LxmertVisualFeatureEncoder",
            "LxmertXLayer",
        ]
    )
    _import_structure["models.m2m_100"].extend(
        [
            "M2M_100_PRETRAINED_MODEL_ARCHIVE_LIST",
            "M2M100ForConditionalGeneration",
            "M2M100Model",
            "M2M100PreTrainedModel",
        ]
    )
    _import_structure["models.marian"].extend(["MarianForCausalLM", "MarianModel", "MarianMTModel"])
    _import_structure["models.markuplm"].extend(
        [
            "MARKUPLM_PRETRAINED_MODEL_ARCHIVE_LIST",
            "MarkupLMForQuestionAnswering",
            "MarkupLMForSequenceClassification",
            "MarkupLMForTokenClassification",
            "MarkupLMModel",
            "MarkupLMPreTrainedModel",
        ]
    )
    _import_structure["models.mask2former"].extend(
        [
            "MASK2FORMER_PRETRAINED_MODEL_ARCHIVE_LIST",
            "Mask2FormerForUniversalSegmentation",
            "Mask2FormerModel",
            "Mask2FormerPreTrainedModel",
        ]
    )
    _import_structure["models.maskformer"].extend(
        [
            "MASKFORMER_PRETRAINED_MODEL_ARCHIVE_LIST",
            "MaskFormerForInstanceSegmentation",
            "MaskFormerModel",
            "MaskFormerPreTrainedModel",
            "MaskFormerSwinBackbone",
        ]
    )
    _import_structure["models.mbart"].extend(
        [
            "MBartForCausalLM",
            "MBartForConditionalGeneration",
            "MBartForQuestionAnswering",
            "MBartForSequenceClassification",
            "MBartModel",
            "MBartPreTrainedModel",
        ]
    )
    _import_structure["models.mctct"].extend(
        [
            "MCTCT_PRETRAINED_MODEL_ARCHIVE_LIST",
            "MCTCTForCTC",
            "MCTCTModel",
            "MCTCTPreTrainedModel",
        ]
    )
    _import_structure["models.megatron_bert"].extend(
        [
            "MEGATRON_BERT_PRETRAINED_MODEL_ARCHIVE_LIST",
            "MegatronBertForCausalLM",
            "MegatronBertForMaskedLM",
            "MegatronBertForMultipleChoice",
            "MegatronBertForNextSentencePrediction",
            "MegatronBertForPreTraining",
            "MegatronBertForQuestionAnswering",
            "MegatronBertForSequenceClassification",
            "MegatronBertForTokenClassification",
            "MegatronBertModel",
            "MegatronBertPreTrainedModel",
        ]
    )
    _import_structure["models.mmbt"].extend(["MMBTForClassification", "MMBTModel", "ModalEmbeddings"])
    _import_structure["models.mobilebert"].extend(
        [
            "MOBILEBERT_PRETRAINED_MODEL_ARCHIVE_LIST",
            "MobileBertForMaskedLM",
            "MobileBertForMultipleChoice",
            "MobileBertForNextSentencePrediction",
            "MobileBertForPreTraining",
            "MobileBertForQuestionAnswering",
            "MobileBertForSequenceClassification",
            "MobileBertForTokenClassification",
            "MobileBertLayer",
            "MobileBertModel",
            "MobileBertPreTrainedModel",
            "load_tf_weights_in_mobilebert",
        ]
    )
    _import_structure["models.mobilenet_v1"].extend(
        [
            "MOBILENET_V1_PRETRAINED_MODEL_ARCHIVE_LIST",
            "MobileNetV1ForImageClassification",
            "MobileNetV1Model",
            "MobileNetV1PreTrainedModel",
            "load_tf_weights_in_mobilenet_v1",
        ]
    )
    _import_structure["models.mobilenet_v2"].extend(
        [
            "MOBILENET_V2_PRETRAINED_MODEL_ARCHIVE_LIST",
            "MobileNetV2ForImageClassification",
            "MobileNetV2ForSemanticSegmentation",
            "MobileNetV2Model",
            "MobileNetV2PreTrainedModel",
            "load_tf_weights_in_mobilenet_v2",
        ]
    )
    _import_structure["models.mobilevit"].extend(
        [
            "MOBILEVIT_PRETRAINED_MODEL_ARCHIVE_LIST",
            "MobileViTForImageClassification",
            "MobileViTForSemanticSegmentation",
            "MobileViTModel",
            "MobileViTPreTrainedModel",
        ]
    )
    _import_structure["models.mpnet"].extend(
        [
            "MPNET_PRETRAINED_MODEL_ARCHIVE_LIST",
            "MPNetForMaskedLM",
            "MPNetForMultipleChoice",
            "MPNetForQuestionAnswering",
            "MPNetForSequenceClassification",
            "MPNetForTokenClassification",
            "MPNetLayer",
            "MPNetModel",
            "MPNetPreTrainedModel",
        ]
    )
    _import_structure["models.mt5"].extend(
        ["MT5EncoderModel", "MT5ForConditionalGeneration", "MT5Model", "MT5PreTrainedModel"]
    )
    _import_structure["models.mvp"].extend(
        [
            "MVP_PRETRAINED_MODEL_ARCHIVE_LIST",
            "MvpForCausalLM",
            "MvpForConditionalGeneration",
            "MvpForQuestionAnswering",
            "MvpForSequenceClassification",
            "MvpModel",
            "MvpPreTrainedModel",
        ]
    )
    _import_structure["models.nat"].extend(
        [
            "NAT_PRETRAINED_MODEL_ARCHIVE_LIST",
            "NatBackbone",
            "NatForImageClassification",
            "NatModel",
            "NatPreTrainedModel",
        ]
    )
    _import_structure["models.nezha"].extend(
        [
            "NEZHA_PRETRAINED_MODEL_ARCHIVE_LIST",
            "NezhaForMaskedLM",
            "NezhaForMultipleChoice",
            "NezhaForNextSentencePrediction",
            "NezhaForPreTraining",
            "NezhaForQuestionAnswering",
            "NezhaForSequenceClassification",
            "NezhaForTokenClassification",
            "NezhaModel",
            "NezhaPreTrainedModel",
        ]
    )
    _import_structure["models.nystromformer"].extend(
        [
            "NYSTROMFORMER_PRETRAINED_MODEL_ARCHIVE_LIST",
            "NystromformerForMaskedLM",
            "NystromformerForMultipleChoice",
            "NystromformerForQuestionAnswering",
            "NystromformerForSequenceClassification",
            "NystromformerForTokenClassification",
            "NystromformerLayer",
            "NystromformerModel",
            "NystromformerPreTrainedModel",
        ]
    )
    _import_structure["models.oneformer"].extend(
        [
            "ONEFORMER_PRETRAINED_MODEL_ARCHIVE_LIST",
            "OneFormerForUniversalSegmentation",
            "OneFormerModel",
            "OneFormerPreTrainedModel",
        ]
    )
    _import_structure["models.openai"].extend(
        [
            "OPENAI_GPT_PRETRAINED_MODEL_ARCHIVE_LIST",
            "OpenAIGPTDoubleHeadsModel",
            "OpenAIGPTForSequenceClassification",
            "OpenAIGPTLMHeadModel",
            "OpenAIGPTModel",
            "OpenAIGPTPreTrainedModel",
            "load_tf_weights_in_openai_gpt",
        ]
    )
    _import_structure["models.opt"].extend(
        [
            "OPT_PRETRAINED_MODEL_ARCHIVE_LIST",
            "OPTForCausalLM",
            "OPTForQuestionAnswering",
            "OPTForSequenceClassification",
            "OPTModel",
            "OPTPreTrainedModel",
        ]
    )
    _import_structure["models.owlvit"].extend(
        [
            "OWLVIT_PRETRAINED_MODEL_ARCHIVE_LIST",
            "OwlViTForObjectDetection",
            "OwlViTModel",
            "OwlViTPreTrainedModel",
            "OwlViTTextModel",
            "OwlViTVisionModel",
        ]
    )
    _import_structure["models.pegasus"].extend(
        ["PegasusForCausalLM", "PegasusForConditionalGeneration", "PegasusModel", "PegasusPreTrainedModel"]
    )
    _import_structure["models.pegasus_x"].extend(
        [
            "PEGASUS_X_PRETRAINED_MODEL_ARCHIVE_LIST",
            "PegasusXForConditionalGeneration",
            "PegasusXModel",
            "PegasusXPreTrainedModel",
        ]
    )
    _import_structure["models.perceiver"].extend(
        [
            "PERCEIVER_PRETRAINED_MODEL_ARCHIVE_LIST",
            "PerceiverForImageClassificationConvProcessing",
            "PerceiverForImageClassificationFourier",
            "PerceiverForImageClassificationLearned",
            "PerceiverForMaskedLM",
            "PerceiverForMultimodalAutoencoding",
            "PerceiverForOpticalFlow",
            "PerceiverForSequenceClassification",
            "PerceiverLayer",
            "PerceiverModel",
            "PerceiverPreTrainedModel",
        ]
    )
    _import_structure["models.plbart"].extend(
        [
            "PLBART_PRETRAINED_MODEL_ARCHIVE_LIST",
            "PLBartForCausalLM",
            "PLBartForConditionalGeneration",
            "PLBartForSequenceClassification",
            "PLBartModel",
            "PLBartPreTrainedModel",
        ]
    )
    _import_structure["models.poolformer"].extend(
        [
            "POOLFORMER_PRETRAINED_MODEL_ARCHIVE_LIST",
            "PoolFormerForImageClassification",
            "PoolFormerModel",
            "PoolFormerPreTrainedModel",
        ]
    )
    _import_structure["models.prophetnet"].extend(
        [
            "PROPHETNET_PRETRAINED_MODEL_ARCHIVE_LIST",
            "ProphetNetDecoder",
            "ProphetNetEncoder",
            "ProphetNetForCausalLM",
            "ProphetNetForConditionalGeneration",
            "ProphetNetModel",
            "ProphetNetPreTrainedModel",
        ]
    )
    _import_structure["models.qdqbert"].extend(
        [
            "QDQBERT_PRETRAINED_MODEL_ARCHIVE_LIST",
            "QDQBertForMaskedLM",
            "QDQBertForMultipleChoice",
            "QDQBertForNextSentencePrediction",
            "QDQBertForQuestionAnswering",
            "QDQBertForSequenceClassification",
            "QDQBertForTokenClassification",
            "QDQBertLayer",
            "QDQBertLMHeadModel",
            "QDQBertModel",
            "QDQBertPreTrainedModel",
            "load_tf_weights_in_qdqbert",
        ]
    )
    _import_structure["models.rag"].extend(
        ["RagModel", "RagPreTrainedModel", "RagSequenceForGeneration", "RagTokenForGeneration"]
    )
    _import_structure["models.realm"].extend(
        [
            "REALM_PRETRAINED_MODEL_ARCHIVE_LIST",
            "RealmEmbedder",
            "RealmForOpenQA",
            "RealmKnowledgeAugEncoder",
            "RealmPreTrainedModel",
            "RealmReader",
            "RealmRetriever",
            "RealmScorer",
            "load_tf_weights_in_realm",
        ]
    )
    _import_structure["models.reformer"].extend(
        [
            "REFORMER_PRETRAINED_MODEL_ARCHIVE_LIST",
            "ReformerAttention",
            "ReformerForMaskedLM",
            "ReformerForQuestionAnswering",
            "ReformerForSequenceClassification",
            "ReformerLayer",
            "ReformerModel",
            "ReformerModelWithLMHead",
            "ReformerPreTrainedModel",
        ]
    )
    _import_structure["models.regnet"].extend(
        [
            "REGNET_PRETRAINED_MODEL_ARCHIVE_LIST",
            "RegNetForImageClassification",
            "RegNetModel",
            "RegNetPreTrainedModel",
        ]
    )
    _import_structure["models.rembert"].extend(
        [
            "REMBERT_PRETRAINED_MODEL_ARCHIVE_LIST",
            "RemBertForCausalLM",
            "RemBertForMaskedLM",
            "RemBertForMultipleChoice",
            "RemBertForQuestionAnswering",
            "RemBertForSequenceClassification",
            "RemBertForTokenClassification",
            "RemBertLayer",
            "RemBertModel",
            "RemBertPreTrainedModel",
            "load_tf_weights_in_rembert",
        ]
    )
    _import_structure["models.resnet"].extend(
        [
            "RESNET_PRETRAINED_MODEL_ARCHIVE_LIST",
            "ResNetBackbone",
            "ResNetForImageClassification",
            "ResNetModel",
            "ResNetPreTrainedModel",
        ]
    )
    _import_structure["models.retribert"].extend(
        ["RETRIBERT_PRETRAINED_MODEL_ARCHIVE_LIST", "RetriBertModel", "RetriBertPreTrainedModel"]
    )
    _import_structure["models.roberta"].extend(
        [
            "ROBERTA_PRETRAINED_MODEL_ARCHIVE_LIST",
            "RobertaForCausalLM",
            "RobertaForMaskedLM",
            "RobertaForMultipleChoice",
            "RobertaForQuestionAnswering",
            "RobertaForSequenceClassification",
            "RobertaForTokenClassification",
            "RobertaModel",
            "RobertaPreTrainedModel",
        ]
    )
    _import_structure["models.roberta_prelayernorm"].extend(
        [
            "ROBERTA_PRELAYERNORM_PRETRAINED_MODEL_ARCHIVE_LIST",
            "RobertaPreLayerNormForCausalLM",
            "RobertaPreLayerNormForMaskedLM",
            "RobertaPreLayerNormForMultipleChoice",
            "RobertaPreLayerNormForQuestionAnswering",
            "RobertaPreLayerNormForSequenceClassification",
            "RobertaPreLayerNormForTokenClassification",
            "RobertaPreLayerNormModel",
            "RobertaPreLayerNormPreTrainedModel",
        ]
    )
    _import_structure["models.roc_bert"].extend(
        [
            "ROC_BERT_PRETRAINED_MODEL_ARCHIVE_LIST",
            "RoCBertForCausalLM",
            "RoCBertForMaskedLM",
            "RoCBertForMultipleChoice",
            "RoCBertForPreTraining",
            "RoCBertForQuestionAnswering",
            "RoCBertForSequenceClassification",
            "RoCBertForTokenClassification",
            "RoCBertLayer",
            "RoCBertModel",
            "RoCBertPreTrainedModel",
            "load_tf_weights_in_roc_bert",
        ]
    )
    _import_structure["models.roformer"].extend(
        [
            "ROFORMER_PRETRAINED_MODEL_ARCHIVE_LIST",
            "RoFormerForCausalLM",
            "RoFormerForMaskedLM",
            "RoFormerForMultipleChoice",
            "RoFormerForQuestionAnswering",
            "RoFormerForSequenceClassification",
            "RoFormerForTokenClassification",
            "RoFormerLayer",
            "RoFormerModel",
            "RoFormerPreTrainedModel",
            "load_tf_weights_in_roformer",
        ]
    )
    _import_structure["models.segformer"].extend(
        [
            "SEGFORMER_PRETRAINED_MODEL_ARCHIVE_LIST",
            "SegformerDecodeHead",
            "SegformerForImageClassification",
            "SegformerForSemanticSegmentation",
            "SegformerLayer",
            "SegformerModel",
            "SegformerPreTrainedModel",
        ]
    )
    _import_structure["models.sew"].extend(
        [
            "SEW_PRETRAINED_MODEL_ARCHIVE_LIST",
            "SEWForCTC",
            "SEWForSequenceClassification",
            "SEWModel",
            "SEWPreTrainedModel",
        ]
    )
    _import_structure["models.sew_d"].extend(
        [
            "SEW_D_PRETRAINED_MODEL_ARCHIVE_LIST",
            "SEWDForCTC",
            "SEWDForSequenceClassification",
            "SEWDModel",
            "SEWDPreTrainedModel",
        ]
    )
    _import_structure["models.speech_encoder_decoder"].extend(["SpeechEncoderDecoderModel"])
    _import_structure["models.speech_to_text"].extend(
        [
            "SPEECH_TO_TEXT_PRETRAINED_MODEL_ARCHIVE_LIST",
            "Speech2TextForConditionalGeneration",
            "Speech2TextModel",
            "Speech2TextPreTrainedModel",
        ]
    )
    _import_structure["models.speech_to_text_2"].extend(["Speech2Text2ForCausalLM", "Speech2Text2PreTrainedModel"])
    _import_structure["models.splinter"].extend(
        [
            "SPLINTER_PRETRAINED_MODEL_ARCHIVE_LIST",
            "SplinterForPreTraining",
            "SplinterForQuestionAnswering",
            "SplinterLayer",
            "SplinterModel",
            "SplinterPreTrainedModel",
        ]
    )
    _import_structure["models.squeezebert"].extend(
        [
            "SQUEEZEBERT_PRETRAINED_MODEL_ARCHIVE_LIST",
            "SqueezeBertForMaskedLM",
            "SqueezeBertForMultipleChoice",
            "SqueezeBertForQuestionAnswering",
            "SqueezeBertForSequenceClassification",
            "SqueezeBertForTokenClassification",
            "SqueezeBertModel",
            "SqueezeBertModule",
            "SqueezeBertPreTrainedModel",
        ]
    )
    _import_structure["models.swin"].extend(
        [
            "SWIN_PRETRAINED_MODEL_ARCHIVE_LIST",
            "SwinBackbone",
            "SwinForImageClassification",
            "SwinForMaskedImageModeling",
            "SwinModel",
            "SwinPreTrainedModel",
        ]
    )
    _import_structure["models.swin2sr"].extend(
        [
            "SWIN2SR_PRETRAINED_MODEL_ARCHIVE_LIST",
            "Swin2SRForImageSuperResolution",
            "Swin2SRModel",
            "Swin2SRPreTrainedModel",
        ]
    )
    _import_structure["models.swinv2"].extend(
        [
            "SWINV2_PRETRAINED_MODEL_ARCHIVE_LIST",
            "Swinv2ForImageClassification",
            "Swinv2ForMaskedImageModeling",
            "Swinv2Model",
            "Swinv2PreTrainedModel",
        ]
    )
    _import_structure["models.switch_transformers"].extend(
        [
            "SWITCH_TRANSFORMERS_PRETRAINED_MODEL_ARCHIVE_LIST",
            "SwitchTransformersEncoderModel",
            "SwitchTransformersForConditionalGeneration",
            "SwitchTransformersModel",
            "SwitchTransformersPreTrainedModel",
            "SwitchTransformersSparseMLP",
            "SwitchTransformersTop1Router",
        ]
    )
    _import_structure["models.t5"].extend(
        [
            "T5_PRETRAINED_MODEL_ARCHIVE_LIST",
            "T5EncoderModel",
            "T5ForConditionalGeneration",
            "T5Model",
            "T5PreTrainedModel",
            "load_tf_weights_in_t5",
        ]
    )
    _import_structure["models.tapas"].extend(
        [
            "TAPAS_PRETRAINED_MODEL_ARCHIVE_LIST",
            "TapasForMaskedLM",
            "TapasForQuestionAnswering",
            "TapasForSequenceClassification",
            "TapasModel",
            "TapasPreTrainedModel",
            "load_tf_weights_in_tapas",
        ]
    )
    _import_structure["models.time_series_transformer"].extend(
        [
            "TIME_SERIES_TRANSFORMER_PRETRAINED_MODEL_ARCHIVE_LIST",
            "TimeSeriesTransformerForPrediction",
            "TimeSeriesTransformerModel",
            "TimeSeriesTransformerPreTrainedModel",
        ]
    )
    _import_structure["models.timesformer"].extend(
        [
            "TIMESFORMER_PRETRAINED_MODEL_ARCHIVE_LIST",
            "TimesformerForVideoClassification",
            "TimesformerModel",
            "TimesformerPreTrainedModel",
        ]
    )
    _import_structure["models.trajectory_transformer"].extend(
        [
            "TRAJECTORY_TRANSFORMER_PRETRAINED_MODEL_ARCHIVE_LIST",
            "TrajectoryTransformerModel",
            "TrajectoryTransformerPreTrainedModel",
        ]
    )
    _import_structure["models.transfo_xl"].extend(
        [
            "TRANSFO_XL_PRETRAINED_MODEL_ARCHIVE_LIST",
            "AdaptiveEmbedding",
            "TransfoXLForSequenceClassification",
            "TransfoXLLMHeadModel",
            "TransfoXLModel",
            "TransfoXLPreTrainedModel",
            "load_tf_weights_in_transfo_xl",
        ]
    )
    _import_structure["models.trocr"].extend(
        ["TROCR_PRETRAINED_MODEL_ARCHIVE_LIST", "TrOCRForCausalLM", "TrOCRPreTrainedModel"]
    )
    _import_structure["models.unispeech"].extend(
        [
            "UNISPEECH_PRETRAINED_MODEL_ARCHIVE_LIST",
            "UniSpeechForCTC",
            "UniSpeechForPreTraining",
            "UniSpeechForSequenceClassification",
            "UniSpeechModel",
            "UniSpeechPreTrainedModel",
        ]
    )
    _import_structure["models.unispeech_sat"].extend(
        [
            "UNISPEECH_SAT_PRETRAINED_MODEL_ARCHIVE_LIST",
            "UniSpeechSatForAudioFrameClassification",
            "UniSpeechSatForCTC",
            "UniSpeechSatForPreTraining",
            "UniSpeechSatForSequenceClassification",
            "UniSpeechSatForXVector",
            "UniSpeechSatModel",
            "UniSpeechSatPreTrainedModel",
        ]
    )
    _import_structure["models.upernet"].extend(
        [
            "UperNetForSemanticSegmentation",
            "UperNetPreTrainedModel",
        ]
    )
    _import_structure["models.van"].extend(
        [
            "VAN_PRETRAINED_MODEL_ARCHIVE_LIST",
            "VanForImageClassification",
            "VanModel",
            "VanPreTrainedModel",
        ]
    )
    _import_structure["models.videomae"].extend(
        [
            "VIDEOMAE_PRETRAINED_MODEL_ARCHIVE_LIST",
            "VideoMAEForPreTraining",
            "VideoMAEForVideoClassification",
            "VideoMAEModel",
            "VideoMAEPreTrainedModel",
        ]
    )
    _import_structure["models.vilt"].extend(
        [
            "VILT_PRETRAINED_MODEL_ARCHIVE_LIST",
            "ViltForImageAndTextRetrieval",
            "ViltForImagesAndTextClassification",
            "ViltForMaskedLM",
            "ViltForQuestionAnswering",
            "ViltForTokenClassification",
            "ViltLayer",
            "ViltModel",
            "ViltPreTrainedModel",
        ]
    )
    _import_structure["models.vision_encoder_decoder"].extend(["VisionEncoderDecoderModel"])
    _import_structure["models.vision_text_dual_encoder"].extend(["VisionTextDualEncoderModel"])
    _import_structure["models.visual_bert"].extend(
        [
            "VISUAL_BERT_PRETRAINED_MODEL_ARCHIVE_LIST",
            "VisualBertForMultipleChoice",
            "VisualBertForPreTraining",
            "VisualBertForQuestionAnswering",
            "VisualBertForRegionToPhraseAlignment",
            "VisualBertForVisualReasoning",
            "VisualBertLayer",
            "VisualBertModel",
            "VisualBertPreTrainedModel",
        ]
    )
    _import_structure["models.vit"].extend(
        [
            "VIT_PRETRAINED_MODEL_ARCHIVE_LIST",
            "ViTForImageClassification",
            "ViTForMaskedImageModeling",
            "ViTModel",
            "ViTPreTrainedModel",
        ]
    )
    _import_structure["models.vit_hybrid"].extend(
        [
            "VIT_HYBRID_PRETRAINED_MODEL_ARCHIVE_LIST",
            "ViTHybridForImageClassification",
            "ViTHybridModel",
            "ViTHybridPreTrainedModel",
        ]
    )
    _import_structure["models.vit_mae"].extend(
        [
            "VIT_MAE_PRETRAINED_MODEL_ARCHIVE_LIST",
            "ViTMAEForPreTraining",
            "ViTMAELayer",
            "ViTMAEModel",
            "ViTMAEPreTrainedModel",
        ]
    )
    _import_structure["models.vit_msn"].extend(
        [
            "VIT_MSN_PRETRAINED_MODEL_ARCHIVE_LIST",
            "ViTMSNForImageClassification",
            "ViTMSNModel",
            "ViTMSNPreTrainedModel",
        ]
    )
    _import_structure["models.wav2vec2"].extend(
        [
            "WAV_2_VEC_2_PRETRAINED_MODEL_ARCHIVE_LIST",
            "Wav2Vec2ForAudioFrameClassification",
            "Wav2Vec2ForCTC",
            "Wav2Vec2ForMaskedLM",
            "Wav2Vec2ForPreTraining",
            "Wav2Vec2ForSequenceClassification",
            "Wav2Vec2ForXVector",
            "Wav2Vec2Model",
            "Wav2Vec2PreTrainedModel",
        ]
    )
    _import_structure["models.wav2vec2_conformer"].extend(
        [
            "WAV2VEC2_CONFORMER_PRETRAINED_MODEL_ARCHIVE_LIST",
            "Wav2Vec2ConformerForAudioFrameClassification",
            "Wav2Vec2ConformerForCTC",
            "Wav2Vec2ConformerForPreTraining",
            "Wav2Vec2ConformerForSequenceClassification",
            "Wav2Vec2ConformerForXVector",
            "Wav2Vec2ConformerModel",
            "Wav2Vec2ConformerPreTrainedModel",
        ]
    )
    _import_structure["models.wavlm"].extend(
        [
            "WAVLM_PRETRAINED_MODEL_ARCHIVE_LIST",
            "WavLMForAudioFrameClassification",
            "WavLMForCTC",
            "WavLMForSequenceClassification",
            "WavLMForXVector",
            "WavLMModel",
            "WavLMPreTrainedModel",
        ]
    )
    _import_structure["models.whisper"].extend(
        [
            "WHISPER_PRETRAINED_MODEL_ARCHIVE_LIST",
            "WhisperForConditionalGeneration",
            "WhisperModel",
            "WhisperPreTrainedModel",
        ]
    )
    _import_structure["models.x_clip"].extend(
        [
            "XCLIP_PRETRAINED_MODEL_ARCHIVE_LIST",
            "XCLIPModel",
            "XCLIPPreTrainedModel",
            "XCLIPTextModel",
            "XCLIPVisionModel",
        ]
    )
    _import_structure["models.xglm"].extend(
        [
            "XGLM_PRETRAINED_MODEL_ARCHIVE_LIST",
            "XGLMForCausalLM",
            "XGLMModel",
            "XGLMPreTrainedModel",
        ]
    )
    _import_structure["models.xlm"].extend(
        [
            "XLM_PRETRAINED_MODEL_ARCHIVE_LIST",
            "XLMForMultipleChoice",
            "XLMForQuestionAnswering",
            "XLMForQuestionAnsweringSimple",
            "XLMForSequenceClassification",
            "XLMForTokenClassification",
            "XLMModel",
            "XLMPreTrainedModel",
            "XLMWithLMHeadModel",
        ]
    )
    _import_structure["models.xlm_prophetnet"].extend(
        [
            "XLM_PROPHETNET_PRETRAINED_MODEL_ARCHIVE_LIST",
            "XLMProphetNetDecoder",
            "XLMProphetNetEncoder",
            "XLMProphetNetForCausalLM",
            "XLMProphetNetForConditionalGeneration",
            "XLMProphetNetModel",
            "XLMProphetNetPreTrainedModel",
        ]
    )
    _import_structure["models.xlm_roberta"].extend(
        [
            "XLM_ROBERTA_PRETRAINED_MODEL_ARCHIVE_LIST",
            "XLMRobertaForCausalLM",
            "XLMRobertaForMaskedLM",
            "XLMRobertaForMultipleChoice",
            "XLMRobertaForQuestionAnswering",
            "XLMRobertaForSequenceClassification",
            "XLMRobertaForTokenClassification",
            "XLMRobertaModel",
            "XLMRobertaPreTrainedModel",
        ]
    )
    _import_structure["models.xlm_roberta_xl"].extend(
        [
            "XLM_ROBERTA_XL_PRETRAINED_MODEL_ARCHIVE_LIST",
            "XLMRobertaXLForCausalLM",
            "XLMRobertaXLForMaskedLM",
            "XLMRobertaXLForMultipleChoice",
            "XLMRobertaXLForQuestionAnswering",
            "XLMRobertaXLForSequenceClassification",
            "XLMRobertaXLForTokenClassification",
            "XLMRobertaXLModel",
            "XLMRobertaXLPreTrainedModel",
        ]
    )
    _import_structure["models.xlnet"].extend(
        [
            "XLNET_PRETRAINED_MODEL_ARCHIVE_LIST",
            "XLNetForMultipleChoice",
            "XLNetForQuestionAnswering",
            "XLNetForQuestionAnsweringSimple",
            "XLNetForSequenceClassification",
            "XLNetForTokenClassification",
            "XLNetLMHeadModel",
            "XLNetModel",
            "XLNetPreTrainedModel",
            "load_tf_weights_in_xlnet",
        ]
    )
    _import_structure["models.yolos"].extend(
        [
            "YOLOS_PRETRAINED_MODEL_ARCHIVE_LIST",
            "YolosForObjectDetection",
            "YolosModel",
            "YolosPreTrainedModel",
        ]
    )
    _import_structure["models.yoso"].extend(
        [
            "YOSO_PRETRAINED_MODEL_ARCHIVE_LIST",
            "YosoForMaskedLM",
            "YosoForMultipleChoice",
            "YosoForQuestionAnswering",
            "YosoForSequenceClassification",
            "YosoForTokenClassification",
            "YosoLayer",
            "YosoModel",
            "YosoPreTrainedModel",
        ]
    )
    _import_structure["optimization"] = [
        "Adafactor",
        "AdamW",
        "get_constant_schedule",
        "get_constant_schedule_with_warmup",
        "get_cosine_schedule_with_warmup",
        "get_cosine_with_hard_restarts_schedule_with_warmup",
        "get_linear_schedule_with_warmup",
        "get_polynomial_decay_schedule_with_warmup",
        "get_scheduler",
    ]
    _import_structure["pytorch_utils"] = ["Conv1D", "apply_chunking_to_forward", "prune_layer"]
    _import_structure["sagemaker"] = []
    _import_structure["trainer"] = ["Trainer"]
    _import_structure["trainer_pt_utils"] = ["torch_distributed_zero_first"]
    _import_structure["trainer_seq2seq"] = ["Seq2SeqTrainer"]

# TensorFlow-backed objects
try:
    if not is_tf_available():
        raise OptionalDependencyNotAvailable()
except OptionalDependencyNotAvailable:
    from .utils import dummy_tf_objects

    _import_structure["utils.dummy_tf_objects"] = [name for name in dir(dummy_tf_objects) if not name.startswith("_")]
else:
    _import_structure["activations_tf"] = []
    _import_structure["benchmark.benchmark_args_tf"] = ["TensorFlowBenchmarkArguments"]
    _import_structure["benchmark.benchmark_tf"] = ["TensorFlowBenchmark"]
    _import_structure["generation"].extend(
        [
            "TFForcedBOSTokenLogitsProcessor",
            "TFForcedEOSTokenLogitsProcessor",
            "TFGenerationMixin",
            "TFLogitsProcessor",
            "TFLogitsProcessorList",
            "TFLogitsWarper",
            "TFMinLengthLogitsProcessor",
            "TFNoBadWordsLogitsProcessor",
            "TFNoRepeatNGramLogitsProcessor",
            "TFRepetitionPenaltyLogitsProcessor",
            "TFTemperatureLogitsWarper",
            "TFTopKLogitsWarper",
            "TFTopPLogitsWarper",
            "tf_top_k_top_p_filtering",
        ]
    )
    _import_structure["generation_tf_utils"] = []
    _import_structure["keras_callbacks"] = ["KerasMetricCallback", "PushToHubCallback"]
    _import_structure["modeling_tf_outputs"] = []
    _import_structure["modeling_tf_utils"] = [
        "TFPreTrainedModel",
        "TFSequenceSummary",
        "TFSharedEmbeddings",
        "shape_list",
    ]
    # TensorFlow models structure
    _import_structure["models.albert"].extend(
        [
            "TF_ALBERT_PRETRAINED_MODEL_ARCHIVE_LIST",
            "TFAlbertForMaskedLM",
            "TFAlbertForMultipleChoice",
            "TFAlbertForPreTraining",
            "TFAlbertForQuestionAnswering",
            "TFAlbertForSequenceClassification",
            "TFAlbertForTokenClassification",
            "TFAlbertMainLayer",
            "TFAlbertModel",
            "TFAlbertPreTrainedModel",
        ]
    )
    _import_structure["models.auto"].extend(
        [
            "TF_MODEL_FOR_CAUSAL_LM_MAPPING",
            "TF_MODEL_FOR_DOCUMENT_QUESTION_ANSWERING_MAPPING",
            "TF_MODEL_FOR_IMAGE_CLASSIFICATION_MAPPING",
            "TF_MODEL_FOR_MASKED_IMAGE_MODELING_MAPPING",
            "TF_MODEL_FOR_MASKED_LM_MAPPING",
            "TF_MODEL_FOR_MULTIPLE_CHOICE_MAPPING",
            "TF_MODEL_FOR_NEXT_SENTENCE_PREDICTION_MAPPING",
            "TF_MODEL_FOR_PRETRAINING_MAPPING",
            "TF_MODEL_FOR_QUESTION_ANSWERING_MAPPING",
            "TF_MODEL_FOR_SEMANTIC_SEGMENTATION_MAPPING",
            "TF_MODEL_FOR_SEQ_TO_SEQ_CAUSAL_LM_MAPPING",
            "TF_MODEL_FOR_SEQUENCE_CLASSIFICATION_MAPPING",
            "TF_MODEL_FOR_SPEECH_SEQ_2_SEQ_MAPPING",
            "TF_MODEL_FOR_TABLE_QUESTION_ANSWERING_MAPPING",
            "TF_MODEL_FOR_TOKEN_CLASSIFICATION_MAPPING",
            "TF_MODEL_FOR_VISION_2_SEQ_MAPPING",
            "TF_MODEL_MAPPING",
            "TF_MODEL_WITH_LM_HEAD_MAPPING",
            "TFAutoModel",
            "TFAutoModelForCausalLM",
            "TFAutoModelForDocumentQuestionAnswering",
            "TFAutoModelForImageClassification",
            "TFAutoModelForMaskedLM",
            "TFAutoModelForMultipleChoice",
            "TFAutoModelForNextSentencePrediction",
            "TFAutoModelForPreTraining",
            "TFAutoModelForQuestionAnswering",
            "TFAutoModelForSemanticSegmentation",
            "TFAutoModelForSeq2SeqLM",
            "TFAutoModelForSequenceClassification",
            "TFAutoModelForSpeechSeq2Seq",
            "TFAutoModelForTableQuestionAnswering",
            "TFAutoModelForTokenClassification",
            "TFAutoModelForVision2Seq",
            "TFAutoModelWithLMHead",
        ]
    )
    _import_structure["models.bart"].extend(
        ["TFBartForConditionalGeneration", "TFBartForSequenceClassification", "TFBartModel", "TFBartPretrainedModel"]
    )
    _import_structure["models.bert"].extend(
        [
            "TF_BERT_PRETRAINED_MODEL_ARCHIVE_LIST",
            "TFBertEmbeddings",
            "TFBertForMaskedLM",
            "TFBertForMultipleChoice",
            "TFBertForNextSentencePrediction",
            "TFBertForPreTraining",
            "TFBertForQuestionAnswering",
            "TFBertForSequenceClassification",
            "TFBertForTokenClassification",
            "TFBertLMHeadModel",
            "TFBertMainLayer",
            "TFBertModel",
            "TFBertPreTrainedModel",
        ]
    )
    _import_structure["models.blenderbot"].extend(
        ["TFBlenderbotForConditionalGeneration", "TFBlenderbotModel", "TFBlenderbotPreTrainedModel"]
    )
    _import_structure["models.blenderbot_small"].extend(
        ["TFBlenderbotSmallForConditionalGeneration", "TFBlenderbotSmallModel", "TFBlenderbotSmallPreTrainedModel"]
    )
    _import_structure["models.camembert"].extend(
        [
            "TF_CAMEMBERT_PRETRAINED_MODEL_ARCHIVE_LIST",
            "TFCamembertForCausalLM",
            "TFCamembertForMaskedLM",
            "TFCamembertForMultipleChoice",
            "TFCamembertForQuestionAnswering",
            "TFCamembertForSequenceClassification",
            "TFCamembertForTokenClassification",
            "TFCamembertModel",
            "TFCamembertPreTrainedModel",
        ]
    )
    _import_structure["models.clip"].extend(
        [
            "TF_CLIP_PRETRAINED_MODEL_ARCHIVE_LIST",
            "TFCLIPModel",
            "TFCLIPPreTrainedModel",
            "TFCLIPTextModel",
            "TFCLIPVisionModel",
        ]
    )
    _import_structure["models.convbert"].extend(
        [
            "TF_CONVBERT_PRETRAINED_MODEL_ARCHIVE_LIST",
            "TFConvBertForMaskedLM",
            "TFConvBertForMultipleChoice",
            "TFConvBertForQuestionAnswering",
            "TFConvBertForSequenceClassification",
            "TFConvBertForTokenClassification",
            "TFConvBertLayer",
            "TFConvBertModel",
            "TFConvBertPreTrainedModel",
        ]
    )
    _import_structure["models.convnext"].extend(
        [
            "TFConvNextForImageClassification",
            "TFConvNextModel",
            "TFConvNextPreTrainedModel",
        ]
    )
    _import_structure["models.ctrl"].extend(
        [
            "TF_CTRL_PRETRAINED_MODEL_ARCHIVE_LIST",
            "TFCTRLForSequenceClassification",
            "TFCTRLLMHeadModel",
            "TFCTRLModel",
            "TFCTRLPreTrainedModel",
        ]
    )
    _import_structure["models.cvt"].extend(
        [
            "TF_CVT_PRETRAINED_MODEL_ARCHIVE_LIST",
            "TFCvtForImageClassification",
            "TFCvtModel",
            "TFCvtPreTrainedModel",
        ]
    )
    _import_structure["models.data2vec"].extend(
        [
            "TFData2VecVisionForImageClassification",
            "TFData2VecVisionForSemanticSegmentation",
            "TFData2VecVisionModel",
            "TFData2VecVisionPreTrainedModel",
        ]
    )
    _import_structure["models.deberta"].extend(
        [
            "TF_DEBERTA_PRETRAINED_MODEL_ARCHIVE_LIST",
            "TFDebertaForMaskedLM",
            "TFDebertaForQuestionAnswering",
            "TFDebertaForSequenceClassification",
            "TFDebertaForTokenClassification",
            "TFDebertaModel",
            "TFDebertaPreTrainedModel",
        ]
    )
    _import_structure["models.deberta_v2"].extend(
        [
            "TF_DEBERTA_V2_PRETRAINED_MODEL_ARCHIVE_LIST",
            "TFDebertaV2ForMaskedLM",
            "TFDebertaV2ForQuestionAnswering",
            "TFDebertaV2ForSequenceClassification",
            "TFDebertaV2ForTokenClassification",
            "TFDebertaV2Model",
            "TFDebertaV2PreTrainedModel",
        ]
    )
    _import_structure["models.deit"].extend(
        [
            "TF_DEIT_PRETRAINED_MODEL_ARCHIVE_LIST",
            "TFDeiTForImageClassification",
            "TFDeiTForImageClassificationWithTeacher",
            "TFDeiTForMaskedImageModeling",
            "TFDeiTModel",
            "TFDeiTPreTrainedModel",
        ]
    )
    _import_structure["models.distilbert"].extend(
        [
            "TF_DISTILBERT_PRETRAINED_MODEL_ARCHIVE_LIST",
            "TFDistilBertForMaskedLM",
            "TFDistilBertForMultipleChoice",
            "TFDistilBertForQuestionAnswering",
            "TFDistilBertForSequenceClassification",
            "TFDistilBertForTokenClassification",
            "TFDistilBertMainLayer",
            "TFDistilBertModel",
            "TFDistilBertPreTrainedModel",
        ]
    )
    _import_structure["models.dpr"].extend(
        [
            "TF_DPR_CONTEXT_ENCODER_PRETRAINED_MODEL_ARCHIVE_LIST",
            "TF_DPR_QUESTION_ENCODER_PRETRAINED_MODEL_ARCHIVE_LIST",
            "TF_DPR_READER_PRETRAINED_MODEL_ARCHIVE_LIST",
            "TFDPRContextEncoder",
            "TFDPRPretrainedContextEncoder",
            "TFDPRPretrainedQuestionEncoder",
            "TFDPRPretrainedReader",
            "TFDPRQuestionEncoder",
            "TFDPRReader",
        ]
    )
    _import_structure["models.electra"].extend(
        [
            "TF_ELECTRA_PRETRAINED_MODEL_ARCHIVE_LIST",
            "TFElectraForMaskedLM",
            "TFElectraForMultipleChoice",
            "TFElectraForPreTraining",
            "TFElectraForQuestionAnswering",
            "TFElectraForSequenceClassification",
            "TFElectraForTokenClassification",
            "TFElectraModel",
            "TFElectraPreTrainedModel",
        ]
    )
    _import_structure["models.encoder_decoder"].append("TFEncoderDecoderModel")
    _import_structure["models.esm"].extend(
        [
            "ESM_PRETRAINED_MODEL_ARCHIVE_LIST",
            "TFEsmForMaskedLM",
            "TFEsmForSequenceClassification",
            "TFEsmForTokenClassification",
            "TFEsmModel",
            "TFEsmPreTrainedModel",
        ]
    )
    _import_structure["models.flaubert"].extend(
        [
            "TF_FLAUBERT_PRETRAINED_MODEL_ARCHIVE_LIST",
            "TFFlaubertForMultipleChoice",
            "TFFlaubertForQuestionAnsweringSimple",
            "TFFlaubertForSequenceClassification",
            "TFFlaubertForTokenClassification",
            "TFFlaubertModel",
            "TFFlaubertPreTrainedModel",
            "TFFlaubertWithLMHeadModel",
        ]
    )
    _import_structure["models.funnel"].extend(
        [
            "TF_FUNNEL_PRETRAINED_MODEL_ARCHIVE_LIST",
            "TFFunnelBaseModel",
            "TFFunnelForMaskedLM",
            "TFFunnelForMultipleChoice",
            "TFFunnelForPreTraining",
            "TFFunnelForQuestionAnswering",
            "TFFunnelForSequenceClassification",
            "TFFunnelForTokenClassification",
            "TFFunnelModel",
            "TFFunnelPreTrainedModel",
        ]
    )
    _import_structure["models.gpt2"].extend(
        [
            "TF_GPT2_PRETRAINED_MODEL_ARCHIVE_LIST",
            "TFGPT2DoubleHeadsModel",
            "TFGPT2ForSequenceClassification",
            "TFGPT2LMHeadModel",
            "TFGPT2MainLayer",
            "TFGPT2Model",
            "TFGPT2PreTrainedModel",
        ]
    )
    _import_structure["models.gptj"].extend(
        [
            "TFGPTJForCausalLM",
            "TFGPTJForQuestionAnswering",
            "TFGPTJForSequenceClassification",
            "TFGPTJModel",
            "TFGPTJPreTrainedModel",
        ]
    )
    _import_structure["models.groupvit"].extend(
        [
            "TF_GROUPVIT_PRETRAINED_MODEL_ARCHIVE_LIST",
            "TFGroupViTModel",
            "TFGroupViTPreTrainedModel",
            "TFGroupViTTextModel",
            "TFGroupViTVisionModel",
        ]
    )
    _import_structure["models.hubert"].extend(
        [
            "TF_HUBERT_PRETRAINED_MODEL_ARCHIVE_LIST",
            "TFHubertForCTC",
            "TFHubertModel",
            "TFHubertPreTrainedModel",
        ]
    )
    _import_structure["models.layoutlm"].extend(
        [
            "TF_LAYOUTLM_PRETRAINED_MODEL_ARCHIVE_LIST",
            "TFLayoutLMForMaskedLM",
            "TFLayoutLMForQuestionAnswering",
            "TFLayoutLMForSequenceClassification",
            "TFLayoutLMForTokenClassification",
            "TFLayoutLMMainLayer",
            "TFLayoutLMModel",
            "TFLayoutLMPreTrainedModel",
        ]
    )
    _import_structure["models.layoutlmv3"].extend(
        [
            "TF_LAYOUTLMV3_PRETRAINED_MODEL_ARCHIVE_LIST",
            "TFLayoutLMv3ForQuestionAnswering",
            "TFLayoutLMv3ForSequenceClassification",
            "TFLayoutLMv3ForTokenClassification",
            "TFLayoutLMv3Model",
            "TFLayoutLMv3PreTrainedModel",
        ]
    )
    _import_structure["models.led"].extend(["TFLEDForConditionalGeneration", "TFLEDModel", "TFLEDPreTrainedModel"])
    _import_structure["models.longformer"].extend(
        [
            "TF_LONGFORMER_PRETRAINED_MODEL_ARCHIVE_LIST",
            "TFLongformerForMaskedLM",
            "TFLongformerForMultipleChoice",
            "TFLongformerForQuestionAnswering",
            "TFLongformerForSequenceClassification",
            "TFLongformerForTokenClassification",
            "TFLongformerModel",
            "TFLongformerPreTrainedModel",
            "TFLongformerSelfAttention",
        ]
    )
    _import_structure["models.lxmert"].extend(
        [
            "TF_LXMERT_PRETRAINED_MODEL_ARCHIVE_LIST",
            "TFLxmertForPreTraining",
            "TFLxmertMainLayer",
            "TFLxmertModel",
            "TFLxmertPreTrainedModel",
            "TFLxmertVisualFeatureEncoder",
        ]
    )
    _import_structure["models.marian"].extend(["TFMarianModel", "TFMarianMTModel", "TFMarianPreTrainedModel"])
    _import_structure["models.mbart"].extend(
        ["TFMBartForConditionalGeneration", "TFMBartModel", "TFMBartPreTrainedModel"]
    )
    _import_structure["models.mobilebert"].extend(
        [
            "TF_MOBILEBERT_PRETRAINED_MODEL_ARCHIVE_LIST",
            "TFMobileBertForMaskedLM",
            "TFMobileBertForMultipleChoice",
            "TFMobileBertForNextSentencePrediction",
            "TFMobileBertForPreTraining",
            "TFMobileBertForQuestionAnswering",
            "TFMobileBertForSequenceClassification",
            "TFMobileBertForTokenClassification",
            "TFMobileBertMainLayer",
            "TFMobileBertModel",
            "TFMobileBertPreTrainedModel",
        ]
    )
    _import_structure["models.mobilevit"].extend(
        [
            "TF_MOBILEVIT_PRETRAINED_MODEL_ARCHIVE_LIST",
            "TFMobileViTForImageClassification",
            "TFMobileViTForSemanticSegmentation",
            "TFMobileViTModel",
            "TFMobileViTPreTrainedModel",
        ]
    )
    _import_structure["models.mpnet"].extend(
        [
            "TF_MPNET_PRETRAINED_MODEL_ARCHIVE_LIST",
            "TFMPNetForMaskedLM",
            "TFMPNetForMultipleChoice",
            "TFMPNetForQuestionAnswering",
            "TFMPNetForSequenceClassification",
            "TFMPNetForTokenClassification",
            "TFMPNetMainLayer",
            "TFMPNetModel",
            "TFMPNetPreTrainedModel",
        ]
    )
    _import_structure["models.mt5"].extend(["TFMT5EncoderModel", "TFMT5ForConditionalGeneration", "TFMT5Model"])
    _import_structure["models.openai"].extend(
        [
            "TF_OPENAI_GPT_PRETRAINED_MODEL_ARCHIVE_LIST",
            "TFOpenAIGPTDoubleHeadsModel",
            "TFOpenAIGPTForSequenceClassification",
            "TFOpenAIGPTLMHeadModel",
            "TFOpenAIGPTMainLayer",
            "TFOpenAIGPTModel",
            "TFOpenAIGPTPreTrainedModel",
        ]
    )
    _import_structure["models.opt"].extend(
        [
            "TFOPTForCausalLM",
            "TFOPTModel",
            "TFOPTPreTrainedModel",
        ]
    )
    _import_structure["models.pegasus"].extend(
        ["TFPegasusForConditionalGeneration", "TFPegasusModel", "TFPegasusPreTrainedModel"]
    )
    _import_structure["models.rag"].extend(
        [
            "TFRagModel",
            "TFRagPreTrainedModel",
            "TFRagSequenceForGeneration",
            "TFRagTokenForGeneration",
        ]
    )
    _import_structure["models.regnet"].extend(
        [
            "TF_REGNET_PRETRAINED_MODEL_ARCHIVE_LIST",
            "TFRegNetForImageClassification",
            "TFRegNetModel",
            "TFRegNetPreTrainedModel",
        ]
    )
    _import_structure["models.rembert"].extend(
        [
            "TF_REMBERT_PRETRAINED_MODEL_ARCHIVE_LIST",
            "TFRemBertForCausalLM",
            "TFRemBertForMaskedLM",
            "TFRemBertForMultipleChoice",
            "TFRemBertForQuestionAnswering",
            "TFRemBertForSequenceClassification",
            "TFRemBertForTokenClassification",
            "TFRemBertLayer",
            "TFRemBertModel",
            "TFRemBertPreTrainedModel",
        ]
    )
    _import_structure["models.resnet"].extend(
        [
            "TF_RESNET_PRETRAINED_MODEL_ARCHIVE_LIST",
            "TFResNetForImageClassification",
            "TFResNetModel",
            "TFResNetPreTrainedModel",
        ]
    )
    _import_structure["models.roberta"].extend(
        [
            "TF_ROBERTA_PRETRAINED_MODEL_ARCHIVE_LIST",
            "TFRobertaForCausalLM",
            "TFRobertaForMaskedLM",
            "TFRobertaForMultipleChoice",
            "TFRobertaForQuestionAnswering",
            "TFRobertaForSequenceClassification",
            "TFRobertaForTokenClassification",
            "TFRobertaMainLayer",
            "TFRobertaModel",
            "TFRobertaPreTrainedModel",
        ]
    )
    _import_structure["models.roberta_prelayernorm"].extend(
        [
            "TF_ROBERTA_PRELAYERNORM_PRETRAINED_MODEL_ARCHIVE_LIST",
            "TFRobertaPreLayerNormForCausalLM",
            "TFRobertaPreLayerNormForMaskedLM",
            "TFRobertaPreLayerNormForMultipleChoice",
            "TFRobertaPreLayerNormForQuestionAnswering",
            "TFRobertaPreLayerNormForSequenceClassification",
            "TFRobertaPreLayerNormForTokenClassification",
            "TFRobertaPreLayerNormMainLayer",
            "TFRobertaPreLayerNormModel",
            "TFRobertaPreLayerNormPreTrainedModel",
        ]
    )
    _import_structure["models.roformer"].extend(
        [
            "TF_ROFORMER_PRETRAINED_MODEL_ARCHIVE_LIST",
            "TFRoFormerForCausalLM",
            "TFRoFormerForMaskedLM",
            "TFRoFormerForMultipleChoice",
            "TFRoFormerForQuestionAnswering",
            "TFRoFormerForSequenceClassification",
            "TFRoFormerForTokenClassification",
            "TFRoFormerLayer",
            "TFRoFormerModel",
            "TFRoFormerPreTrainedModel",
        ]
    )
    _import_structure["models.segformer"].extend(
        [
            "TF_SEGFORMER_PRETRAINED_MODEL_ARCHIVE_LIST",
            "TFSegformerDecodeHead",
            "TFSegformerForImageClassification",
            "TFSegformerForSemanticSegmentation",
            "TFSegformerModel",
            "TFSegformerPreTrainedModel",
        ]
    )
    _import_structure["models.speech_to_text"].extend(
        [
            "TF_SPEECH_TO_TEXT_PRETRAINED_MODEL_ARCHIVE_LIST",
            "TFSpeech2TextForConditionalGeneration",
            "TFSpeech2TextModel",
            "TFSpeech2TextPreTrainedModel",
        ]
    )
    _import_structure["models.swin"].extend(
        [
            "TF_SWIN_PRETRAINED_MODEL_ARCHIVE_LIST",
            "TFSwinForImageClassification",
            "TFSwinForMaskedImageModeling",
            "TFSwinModel",
            "TFSwinPreTrainedModel",
        ]
    )
    _import_structure["models.t5"].extend(
        [
            "TF_T5_PRETRAINED_MODEL_ARCHIVE_LIST",
            "TFT5EncoderModel",
            "TFT5ForConditionalGeneration",
            "TFT5Model",
            "TFT5PreTrainedModel",
        ]
    )
    _import_structure["models.tapas"].extend(
        [
            "TF_TAPAS_PRETRAINED_MODEL_ARCHIVE_LIST",
            "TFTapasForMaskedLM",
            "TFTapasForQuestionAnswering",
            "TFTapasForSequenceClassification",
            "TFTapasModel",
            "TFTapasPreTrainedModel",
        ]
    )
    _import_structure["models.transfo_xl"].extend(
        [
            "TF_TRANSFO_XL_PRETRAINED_MODEL_ARCHIVE_LIST",
            "TFAdaptiveEmbedding",
            "TFTransfoXLForSequenceClassification",
            "TFTransfoXLLMHeadModel",
            "TFTransfoXLMainLayer",
            "TFTransfoXLModel",
            "TFTransfoXLPreTrainedModel",
        ]
    )
    _import_structure["models.vision_encoder_decoder"].extend(["TFVisionEncoderDecoderModel"])
    _import_structure["models.vit"].extend(
        [
            "TFViTForImageClassification",
            "TFViTModel",
            "TFViTPreTrainedModel",
        ]
    )
    _import_structure["models.vit_mae"].extend(
        [
            "TFViTMAEForPreTraining",
            "TFViTMAEModel",
            "TFViTMAEPreTrainedModel",
        ]
    )
    _import_structure["models.wav2vec2"].extend(
        [
            "TF_WAV_2_VEC_2_PRETRAINED_MODEL_ARCHIVE_LIST",
            "TFWav2Vec2ForCTC",
            "TFWav2Vec2Model",
            "TFWav2Vec2PreTrainedModel",
        ]
    )
    _import_structure["models.whisper"].extend(
        [
            "TF_WHISPER_PRETRAINED_MODEL_ARCHIVE_LIST",
            "TFWhisperForConditionalGeneration",
            "TFWhisperModel",
            "TFWhisperPreTrainedModel",
        ]
    )
    _import_structure["models.xglm"].extend(
        [
            "TF_XGLM_PRETRAINED_MODEL_ARCHIVE_LIST",
            "TFXGLMForCausalLM",
            "TFXGLMModel",
            "TFXGLMPreTrainedModel",
        ]
    )
    _import_structure["models.xlm"].extend(
        [
            "TF_XLM_PRETRAINED_MODEL_ARCHIVE_LIST",
            "TFXLMForMultipleChoice",
            "TFXLMForQuestionAnsweringSimple",
            "TFXLMForSequenceClassification",
            "TFXLMForTokenClassification",
            "TFXLMMainLayer",
            "TFXLMModel",
            "TFXLMPreTrainedModel",
            "TFXLMWithLMHeadModel",
        ]
    )
    _import_structure["models.xlm_roberta"].extend(
        [
            "TF_XLM_ROBERTA_PRETRAINED_MODEL_ARCHIVE_LIST",
            "TFXLMRobertaForCausalLM",
            "TFXLMRobertaForMaskedLM",
            "TFXLMRobertaForMultipleChoice",
            "TFXLMRobertaForQuestionAnswering",
            "TFXLMRobertaForSequenceClassification",
            "TFXLMRobertaForTokenClassification",
            "TFXLMRobertaModel",
            "TFXLMRobertaPreTrainedModel",
        ]
    )
    _import_structure["models.xlnet"].extend(
        [
            "TF_XLNET_PRETRAINED_MODEL_ARCHIVE_LIST",
            "TFXLNetForMultipleChoice",
            "TFXLNetForQuestionAnsweringSimple",
            "TFXLNetForSequenceClassification",
            "TFXLNetForTokenClassification",
            "TFXLNetLMHeadModel",
            "TFXLNetMainLayer",
            "TFXLNetModel",
            "TFXLNetPreTrainedModel",
        ]
    )
    _import_structure["optimization_tf"] = ["AdamWeightDecay", "GradientAccumulator", "WarmUp", "create_optimizer"]
    _import_structure["tf_utils"] = []
    _import_structure["trainer_tf"] = ["TFTrainer"]


# FLAX-backed objects
try:
    if not is_flax_available():
        raise OptionalDependencyNotAvailable()
except OptionalDependencyNotAvailable:
    from .utils import dummy_flax_objects

    _import_structure["utils.dummy_flax_objects"] = [
        name for name in dir(dummy_flax_objects) if not name.startswith("_")
    ]
else:
    _import_structure["generation"].extend(
        [
            "FlaxForcedBOSTokenLogitsProcessor",
            "FlaxForcedEOSTokenLogitsProcessor",
            "FlaxGenerationMixin",
            "FlaxLogitsProcessor",
            "FlaxLogitsProcessorList",
            "FlaxLogitsWarper",
            "FlaxMinLengthLogitsProcessor",
            "FlaxTemperatureLogitsWarper",
            "FlaxTopKLogitsWarper",
            "FlaxTopPLogitsWarper",
        ]
    )
    _import_structure["generation_flax_utils"] = []
    _import_structure["modeling_flax_outputs"] = []
    _import_structure["modeling_flax_utils"] = ["FlaxPreTrainedModel"]
    _import_structure["models.albert"].extend(
        [
            "FlaxAlbertForMaskedLM",
            "FlaxAlbertForMultipleChoice",
            "FlaxAlbertForPreTraining",
            "FlaxAlbertForQuestionAnswering",
            "FlaxAlbertForSequenceClassification",
            "FlaxAlbertForTokenClassification",
            "FlaxAlbertModel",
            "FlaxAlbertPreTrainedModel",
        ]
    )
    _import_structure["models.auto"].extend(
        [
            "FLAX_MODEL_FOR_CAUSAL_LM_MAPPING",
            "FLAX_MODEL_FOR_IMAGE_CLASSIFICATION_MAPPING",
            "FLAX_MODEL_FOR_MASKED_LM_MAPPING",
            "FLAX_MODEL_FOR_MULTIPLE_CHOICE_MAPPING",
            "FLAX_MODEL_FOR_NEXT_SENTENCE_PREDICTION_MAPPING",
            "FLAX_MODEL_FOR_PRETRAINING_MAPPING",
            "FLAX_MODEL_FOR_QUESTION_ANSWERING_MAPPING",
            "FLAX_MODEL_FOR_SEQ_TO_SEQ_CAUSAL_LM_MAPPING",
            "FLAX_MODEL_FOR_SEQUENCE_CLASSIFICATION_MAPPING",
            "FLAX_MODEL_FOR_TOKEN_CLASSIFICATION_MAPPING",
            "FLAX_MODEL_FOR_VISION_2_SEQ_MAPPING",
            "FLAX_MODEL_MAPPING",
            "FlaxAutoModel",
            "FlaxAutoModelForCausalLM",
            "FlaxAutoModelForImageClassification",
            "FlaxAutoModelForMaskedLM",
            "FlaxAutoModelForMultipleChoice",
            "FlaxAutoModelForNextSentencePrediction",
            "FlaxAutoModelForPreTraining",
            "FlaxAutoModelForQuestionAnswering",
            "FlaxAutoModelForSeq2SeqLM",
            "FlaxAutoModelForSequenceClassification",
            "FlaxAutoModelForTokenClassification",
            "FlaxAutoModelForVision2Seq",
        ]
    )

    # Flax models structure

    _import_structure["models.bart"].extend(
        [
            "FlaxBartDecoderPreTrainedModel",
            "FlaxBartForCausalLM",
            "FlaxBartForConditionalGeneration",
            "FlaxBartForQuestionAnswering",
            "FlaxBartForSequenceClassification",
            "FlaxBartModel",
            "FlaxBartPreTrainedModel",
        ]
    )
    _import_structure["models.beit"].extend(
        [
            "FlaxBeitForImageClassification",
            "FlaxBeitForMaskedImageModeling",
            "FlaxBeitModel",
            "FlaxBeitPreTrainedModel",
        ]
    )

    _import_structure["models.bert"].extend(
        [
            "FlaxBertForCausalLM",
            "FlaxBertForMaskedLM",
            "FlaxBertForMultipleChoice",
            "FlaxBertForNextSentencePrediction",
            "FlaxBertForPreTraining",
            "FlaxBertForQuestionAnswering",
            "FlaxBertForSequenceClassification",
            "FlaxBertForTokenClassification",
            "FlaxBertModel",
            "FlaxBertPreTrainedModel",
        ]
    )
    _import_structure["models.big_bird"].extend(
        [
            "FlaxBigBirdForCausalLM",
            "FlaxBigBirdForMaskedLM",
            "FlaxBigBirdForMultipleChoice",
            "FlaxBigBirdForPreTraining",
            "FlaxBigBirdForQuestionAnswering",
            "FlaxBigBirdForSequenceClassification",
            "FlaxBigBirdForTokenClassification",
            "FlaxBigBirdModel",
            "FlaxBigBirdPreTrainedModel",
        ]
    )
    _import_structure["models.blenderbot"].extend(
        ["FlaxBlenderbotForConditionalGeneration", "FlaxBlenderbotModel", "FlaxBlenderbotPreTrainedModel"]
    )
    _import_structure["models.blenderbot_small"].extend(
        [
            "FlaxBlenderbotSmallForConditionalGeneration",
            "FlaxBlenderbotSmallModel",
            "FlaxBlenderbotSmallPreTrainedModel",
        ]
    )
    _import_structure["models.clip"].extend(
        [
            "FlaxCLIPModel",
            "FlaxCLIPPreTrainedModel",
            "FlaxCLIPTextModel",
            "FlaxCLIPTextPreTrainedModel",
            "FlaxCLIPVisionModel",
            "FlaxCLIPVisionPreTrainedModel",
        ]
    )
    _import_structure["models.distilbert"].extend(
        [
            "FlaxDistilBertForMaskedLM",
            "FlaxDistilBertForMultipleChoice",
            "FlaxDistilBertForQuestionAnswering",
            "FlaxDistilBertForSequenceClassification",
            "FlaxDistilBertForTokenClassification",
            "FlaxDistilBertModel",
            "FlaxDistilBertPreTrainedModel",
        ]
    )
    _import_structure["models.electra"].extend(
        [
            "FlaxElectraForCausalLM",
            "FlaxElectraForMaskedLM",
            "FlaxElectraForMultipleChoice",
            "FlaxElectraForPreTraining",
            "FlaxElectraForQuestionAnswering",
            "FlaxElectraForSequenceClassification",
            "FlaxElectraForTokenClassification",
            "FlaxElectraModel",
            "FlaxElectraPreTrainedModel",
        ]
    )
    _import_structure["models.encoder_decoder"].append("FlaxEncoderDecoderModel")
    _import_structure["models.gpt2"].extend(["FlaxGPT2LMHeadModel", "FlaxGPT2Model", "FlaxGPT2PreTrainedModel"])
    _import_structure["models.gpt_neo"].extend(
        ["FlaxGPTNeoForCausalLM", "FlaxGPTNeoModel", "FlaxGPTNeoPreTrainedModel"]
    )
    _import_structure["models.gptj"].extend(["FlaxGPTJForCausalLM", "FlaxGPTJModel", "FlaxGPTJPreTrainedModel"])
    _import_structure["models.longt5"].extend(
        ["FlaxLongT5ForConditionalGeneration", "FlaxLongT5Model", "FlaxLongT5PreTrainedModel"]
    )
    _import_structure["models.marian"].extend(
        [
            "FlaxMarianModel",
            "FlaxMarianMTModel",
            "FlaxMarianPreTrainedModel",
        ]
    )
    _import_structure["models.mbart"].extend(
        [
            "FlaxMBartForConditionalGeneration",
            "FlaxMBartForQuestionAnswering",
            "FlaxMBartForSequenceClassification",
            "FlaxMBartModel",
            "FlaxMBartPreTrainedModel",
        ]
    )
    _import_structure["models.mt5"].extend(["FlaxMT5EncoderModel", "FlaxMT5ForConditionalGeneration", "FlaxMT5Model"])
    _import_structure["models.opt"].extend(
        [
            "FlaxOPTForCausalLM",
            "FlaxOPTModel",
            "FlaxOPTPreTrainedModel",
        ]
    )
    _import_structure["models.pegasus"].extend(
        [
            "FlaxPegasusForConditionalGeneration",
            "FlaxPegasusModel",
            "FlaxPegasusPreTrainedModel",
        ]
    )
    _import_structure["models.roberta"].extend(
        [
            "FlaxRobertaForCausalLM",
            "FlaxRobertaForMaskedLM",
            "FlaxRobertaForMultipleChoice",
            "FlaxRobertaForQuestionAnswering",
            "FlaxRobertaForSequenceClassification",
            "FlaxRobertaForTokenClassification",
            "FlaxRobertaModel",
            "FlaxRobertaPreTrainedModel",
        ]
    )
    _import_structure["models.roberta_prelayernorm"].extend(
        [
            "FlaxRobertaPreLayerNormForCausalLM",
            "FlaxRobertaPreLayerNormForMaskedLM",
            "FlaxRobertaPreLayerNormForMultipleChoice",
            "FlaxRobertaPreLayerNormForQuestionAnswering",
            "FlaxRobertaPreLayerNormForSequenceClassification",
            "FlaxRobertaPreLayerNormForTokenClassification",
            "FlaxRobertaPreLayerNormModel",
            "FlaxRobertaPreLayerNormPreTrainedModel",
        ]
    )
    _import_structure["models.roformer"].extend(
        [
            "FlaxRoFormerForMaskedLM",
            "FlaxRoFormerForMultipleChoice",
            "FlaxRoFormerForQuestionAnswering",
            "FlaxRoFormerForSequenceClassification",
            "FlaxRoFormerForTokenClassification",
            "FlaxRoFormerModel",
            "FlaxRoFormerPreTrainedModel",
        ]
    )
    _import_structure["models.speech_encoder_decoder"].append("FlaxSpeechEncoderDecoderModel")
    _import_structure["models.t5"].extend(
        ["FlaxT5EncoderModel", "FlaxT5ForConditionalGeneration", "FlaxT5Model", "FlaxT5PreTrainedModel"]
    )
    _import_structure["models.vision_encoder_decoder"].append("FlaxVisionEncoderDecoderModel")
    _import_structure["models.vision_text_dual_encoder"].extend(["FlaxVisionTextDualEncoderModel"])
    _import_structure["models.vit"].extend(["FlaxViTForImageClassification", "FlaxViTModel", "FlaxViTPreTrainedModel"])
    _import_structure["models.wav2vec2"].extend(
        ["FlaxWav2Vec2ForCTC", "FlaxWav2Vec2ForPreTraining", "FlaxWav2Vec2Model", "FlaxWav2Vec2PreTrainedModel"]
    )
    _import_structure["models.xglm"].extend(
        [
            "FlaxXGLMForCausalLM",
            "FlaxXGLMModel",
            "FlaxXGLMPreTrainedModel",
        ]
    )
    _import_structure["models.xlm_roberta"].extend(
        [
            "FLAX_XLM_ROBERTA_PRETRAINED_MODEL_ARCHIVE_LIST",
            "FlaxXLMRobertaForMaskedLM",
            "FlaxXLMRobertaForMultipleChoice",
            "FlaxXLMRobertaForQuestionAnswering",
            "FlaxXLMRobertaForSequenceClassification",
            "FlaxXLMRobertaForTokenClassification",
            "FlaxXLMRobertaModel",
            "FlaxXLMRobertaForCausalLM",
            "FlaxXLMRobertaPreTrainedModel",
        ]
    )


# Direct imports for type-checking
if TYPE_CHECKING:
    # Configuration
    from .configuration_utils import PretrainedConfig

    # Data
    from .data import (
        DataProcessor,
        InputExample,
        InputFeatures,
        SingleSentenceClassificationProcessor,
        SquadExample,
        SquadFeatures,
        SquadV1Processor,
        SquadV2Processor,
        glue_compute_metrics,
        glue_convert_examples_to_features,
        glue_output_modes,
        glue_processors,
        glue_tasks_num_labels,
        squad_convert_examples_to_features,
        xnli_compute_metrics,
        xnli_output_modes,
        xnli_processors,
        xnli_tasks_num_labels,
    )
    from .data.data_collator import (
        DataCollator,
        DataCollatorForLanguageModeling,
        DataCollatorForPermutationLanguageModeling,
        DataCollatorForSeq2Seq,
        DataCollatorForSOP,
        DataCollatorForTokenClassification,
        DataCollatorForWholeWordMask,
        DataCollatorWithPadding,
        DefaultDataCollator,
        default_data_collator,
    )
    from .feature_extraction_sequence_utils import SequenceFeatureExtractor

    # Feature Extractor
    from .feature_extraction_utils import BatchFeature, FeatureExtractionMixin

    # Generation
    from .generation import GenerationConfig
    from .hf_argparser import HfArgumentParser

    # Integrations
    from .integrations import (
        is_clearml_available,
        is_comet_available,
        is_neptune_available,
        is_optuna_available,
        is_ray_available,
        is_ray_tune_available,
        is_sigopt_available,
        is_tensorboard_available,
        is_wandb_available,
    )

    # Model Cards
    from .modelcard import ModelCard

    # TF 2.0 <=> PyTorch conversion utilities
    from .modeling_tf_pytorch_utils import (
        convert_tf_weight_name_to_pt_weight_name,
        load_pytorch_checkpoint_in_tf2_model,
        load_pytorch_model_in_tf2_model,
        load_pytorch_weights_in_tf2_model,
        load_tf2_checkpoint_in_pytorch_model,
        load_tf2_model_in_pytorch_model,
        load_tf2_weights_in_pytorch_model,
    )
    from .models.albert import ALBERT_PRETRAINED_CONFIG_ARCHIVE_MAP, AlbertConfig
    from .models.altclip import (
        ALTCLIP_PRETRAINED_CONFIG_ARCHIVE_MAP,
        AltCLIPConfig,
        AltCLIPProcessor,
        AltCLIPTextConfig,
        AltCLIPVisionConfig,
    )
    from .models.audio_spectrogram_transformer import (
        AUDIO_SPECTROGRAM_TRANSFORMER_PRETRAINED_CONFIG_ARCHIVE_MAP,
        ASTConfig,
    )
    from .models.auto import (
        ALL_PRETRAINED_CONFIG_ARCHIVE_MAP,
        CONFIG_MAPPING,
        FEATURE_EXTRACTOR_MAPPING,
        IMAGE_PROCESSOR_MAPPING,
        MODEL_NAMES_MAPPING,
        PROCESSOR_MAPPING,
        TOKENIZER_MAPPING,
        AutoConfig,
        AutoFeatureExtractor,
        AutoImageProcessor,
        AutoProcessor,
        AutoTokenizer,
    )
    from .models.bart import BartConfig, BartTokenizer
    from .models.beit import BEIT_PRETRAINED_CONFIG_ARCHIVE_MAP, BeitConfig
    from .models.bert import (
        BERT_PRETRAINED_CONFIG_ARCHIVE_MAP,
        BasicTokenizer,
        BertConfig,
        BertTokenizer,
        WordpieceTokenizer,
    )
    from .models.bert_generation import BertGenerationConfig
    from .models.bert_japanese import BertJapaneseTokenizer, CharacterTokenizer, MecabTokenizer
    from .models.bertweet import BertweetTokenizer
    from .models.big_bird import BIG_BIRD_PRETRAINED_CONFIG_ARCHIVE_MAP, BigBirdConfig
    from .models.bigbird_pegasus import BIGBIRD_PEGASUS_PRETRAINED_CONFIG_ARCHIVE_MAP, BigBirdPegasusConfig
    from .models.biogpt import BIOGPT_PRETRAINED_CONFIG_ARCHIVE_MAP, BioGptConfig, BioGptTokenizer
    from .models.bit import BIT_PRETRAINED_CONFIG_ARCHIVE_MAP, BitConfig
    from .models.blenderbot import BLENDERBOT_PRETRAINED_CONFIG_ARCHIVE_MAP, BlenderbotConfig, BlenderbotTokenizer
    from .models.blenderbot_small import (
        BLENDERBOT_SMALL_PRETRAINED_CONFIG_ARCHIVE_MAP,
        BlenderbotSmallConfig,
        BlenderbotSmallTokenizer,
    )
    from .models.blip import (
        BLIP_PRETRAINED_CONFIG_ARCHIVE_MAP,
        BlipConfig,
        BlipProcessor,
        BlipTextConfig,
        BlipVisionConfig,
    )
    from .models.bloom import BLOOM_PRETRAINED_CONFIG_ARCHIVE_MAP, BloomConfig
    from .models.byt5 import ByT5Tokenizer
    from .models.camembert import CAMEMBERT_PRETRAINED_CONFIG_ARCHIVE_MAP, CamembertConfig
    from .models.canine import CANINE_PRETRAINED_CONFIG_ARCHIVE_MAP, CanineConfig, CanineTokenizer
    from .models.chinese_clip import (
        CHINESE_CLIP_PRETRAINED_CONFIG_ARCHIVE_MAP,
        ChineseCLIPConfig,
        ChineseCLIPProcessor,
        ChineseCLIPTextConfig,
        ChineseCLIPVisionConfig,
    )
    from .models.clip import (
        CLIP_PRETRAINED_CONFIG_ARCHIVE_MAP,
        CLIPConfig,
        CLIPProcessor,
        CLIPTextConfig,
        CLIPTokenizer,
        CLIPVisionConfig,
    )
    from .models.clipseg import (
        CLIPSEG_PRETRAINED_CONFIG_ARCHIVE_MAP,
        CLIPSegConfig,
        CLIPSegProcessor,
        CLIPSegTextConfig,
        CLIPSegVisionConfig,
    )
    from .models.codegen import CODEGEN_PRETRAINED_CONFIG_ARCHIVE_MAP, CodeGenConfig, CodeGenTokenizer
    from .models.conditional_detr import CONDITIONAL_DETR_PRETRAINED_CONFIG_ARCHIVE_MAP, ConditionalDetrConfig
    from .models.convbert import CONVBERT_PRETRAINED_CONFIG_ARCHIVE_MAP, ConvBertConfig, ConvBertTokenizer
    from .models.convnext import CONVNEXT_PRETRAINED_CONFIG_ARCHIVE_MAP, ConvNextConfig
    from .models.ctrl import CTRL_PRETRAINED_CONFIG_ARCHIVE_MAP, CTRLConfig, CTRLTokenizer
    from .models.cvt import CVT_PRETRAINED_CONFIG_ARCHIVE_MAP, CvtConfig
    from .models.data2vec import (
        DATA2VEC_TEXT_PRETRAINED_CONFIG_ARCHIVE_MAP,
        DATA2VEC_VISION_PRETRAINED_CONFIG_ARCHIVE_MAP,
        Data2VecAudioConfig,
        Data2VecTextConfig,
        Data2VecVisionConfig,
    )
    from .models.deberta import DEBERTA_PRETRAINED_CONFIG_ARCHIVE_MAP, DebertaConfig, DebertaTokenizer
    from .models.deberta_v2 import DEBERTA_V2_PRETRAINED_CONFIG_ARCHIVE_MAP, DebertaV2Config
    from .models.decision_transformer import (
        DECISION_TRANSFORMER_PRETRAINED_CONFIG_ARCHIVE_MAP,
        DecisionTransformerConfig,
    )
    from .models.deformable_detr import DEFORMABLE_DETR_PRETRAINED_CONFIG_ARCHIVE_MAP, DeformableDetrConfig
    from .models.deit import DEIT_PRETRAINED_CONFIG_ARCHIVE_MAP, DeiTConfig
    from .models.detr import DETR_PRETRAINED_CONFIG_ARCHIVE_MAP, DetrConfig
    from .models.dinat import DINAT_PRETRAINED_CONFIG_ARCHIVE_MAP, DinatConfig
    from .models.distilbert import DISTILBERT_PRETRAINED_CONFIG_ARCHIVE_MAP, DistilBertConfig, DistilBertTokenizer
    from .models.donut import DONUT_SWIN_PRETRAINED_CONFIG_ARCHIVE_MAP, DonutProcessor, DonutSwinConfig
    from .models.dpr import (
        DPR_PRETRAINED_CONFIG_ARCHIVE_MAP,
        DPRConfig,
        DPRContextEncoderTokenizer,
        DPRQuestionEncoderTokenizer,
        DPRReaderOutput,
        DPRReaderTokenizer,
    )
    from .models.dpt import DPT_PRETRAINED_CONFIG_ARCHIVE_MAP, DPTConfig
    from .models.efficientformer import EFFICIENTFORMER_PRETRAINED_CONFIG_ARCHIVE_MAP, EfficientFormerConfig
    from .models.electra import ELECTRA_PRETRAINED_CONFIG_ARCHIVE_MAP, ElectraConfig, ElectraTokenizer
    from .models.encoder_decoder import EncoderDecoderConfig
    from .models.ernie import ERNIE_PRETRAINED_CONFIG_ARCHIVE_MAP, ErnieConfig
    from .models.esm import ESM_PRETRAINED_CONFIG_ARCHIVE_MAP, EsmConfig, EsmTokenizer
    from .models.flaubert import FLAUBERT_PRETRAINED_CONFIG_ARCHIVE_MAP, FlaubertConfig, FlaubertTokenizer
    from .models.flava import (
        FLAVA_PRETRAINED_CONFIG_ARCHIVE_MAP,
        FlavaConfig,
        FlavaImageCodebookConfig,
        FlavaImageConfig,
        FlavaMultimodalConfig,
        FlavaTextConfig,
    )
    from .models.fnet import FNET_PRETRAINED_CONFIG_ARCHIVE_MAP, FNetConfig
    from .models.fsmt import FSMT_PRETRAINED_CONFIG_ARCHIVE_MAP, FSMTConfig, FSMTTokenizer
    from .models.funnel import FUNNEL_PRETRAINED_CONFIG_ARCHIVE_MAP, FunnelConfig, FunnelTokenizer
    from .models.git import GIT_PRETRAINED_CONFIG_ARCHIVE_MAP, GitConfig, GitProcessor, GitVisionConfig
    from .models.glpn import GLPN_PRETRAINED_CONFIG_ARCHIVE_MAP, GLPNConfig
    from .models.gpt2 import GPT2_PRETRAINED_CONFIG_ARCHIVE_MAP, GPT2Config, GPT2Tokenizer
    from .models.gpt_neo import GPT_NEO_PRETRAINED_CONFIG_ARCHIVE_MAP, GPTNeoConfig
    from .models.gpt_neox import GPT_NEOX_PRETRAINED_CONFIG_ARCHIVE_MAP, GPTNeoXConfig
    from .models.gpt_neox_japanese import GPT_NEOX_JAPANESE_PRETRAINED_CONFIG_ARCHIVE_MAP, GPTNeoXJapaneseConfig
    from .models.gptj import GPTJ_PRETRAINED_CONFIG_ARCHIVE_MAP, GPTJConfig
<<<<<<< HEAD
    from .models.gptsan_japanese import GPTSAN_JAPANESE_PRETRAINED_CONFIG_ARCHIVE_MAP, GPTSANJapaneseConfig
=======
    from .models.graphormer import GRAPHORMER_PRETRAINED_CONFIG_ARCHIVE_MAP, GraphormerConfig
>>>>>>> de1ca3a0
    from .models.groupvit import (
        GROUPVIT_PRETRAINED_CONFIG_ARCHIVE_MAP,
        GroupViTConfig,
        GroupViTTextConfig,
        GroupViTVisionConfig,
    )
    from .models.herbert import HerbertTokenizer
    from .models.hubert import HUBERT_PRETRAINED_CONFIG_ARCHIVE_MAP, HubertConfig
    from .models.ibert import IBERT_PRETRAINED_CONFIG_ARCHIVE_MAP, IBertConfig
    from .models.imagegpt import IMAGEGPT_PRETRAINED_CONFIG_ARCHIVE_MAP, ImageGPTConfig
    from .models.jukebox import (
        JUKEBOX_PRETRAINED_CONFIG_ARCHIVE_MAP,
        JukeboxConfig,
        JukeboxPriorConfig,
        JukeboxTokenizer,
        JukeboxVQVAEConfig,
    )
    from .models.layoutlm import LAYOUTLM_PRETRAINED_CONFIG_ARCHIVE_MAP, LayoutLMConfig, LayoutLMTokenizer
    from .models.layoutlmv2 import (
        LAYOUTLMV2_PRETRAINED_CONFIG_ARCHIVE_MAP,
        LayoutLMv2Config,
        LayoutLMv2FeatureExtractor,
        LayoutLMv2ImageProcessor,
        LayoutLMv2Processor,
        LayoutLMv2Tokenizer,
    )
    from .models.layoutlmv3 import (
        LAYOUTLMV3_PRETRAINED_CONFIG_ARCHIVE_MAP,
        LayoutLMv3Config,
        LayoutLMv3FeatureExtractor,
        LayoutLMv3ImageProcessor,
        LayoutLMv3Processor,
        LayoutLMv3Tokenizer,
    )
    from .models.layoutxlm import LayoutXLMProcessor
    from .models.led import LED_PRETRAINED_CONFIG_ARCHIVE_MAP, LEDConfig, LEDTokenizer
    from .models.levit import LEVIT_PRETRAINED_CONFIG_ARCHIVE_MAP, LevitConfig
    from .models.lilt import LILT_PRETRAINED_CONFIG_ARCHIVE_MAP, LiltConfig
    from .models.longformer import LONGFORMER_PRETRAINED_CONFIG_ARCHIVE_MAP, LongformerConfig, LongformerTokenizer
    from .models.longt5 import LONGT5_PRETRAINED_CONFIG_ARCHIVE_MAP, LongT5Config
    from .models.luke import LUKE_PRETRAINED_CONFIG_ARCHIVE_MAP, LukeConfig, LukeTokenizer
    from .models.lxmert import LXMERT_PRETRAINED_CONFIG_ARCHIVE_MAP, LxmertConfig, LxmertTokenizer
    from .models.m2m_100 import M2M_100_PRETRAINED_CONFIG_ARCHIVE_MAP, M2M100Config
    from .models.marian import MarianConfig
    from .models.markuplm import (
        MARKUPLM_PRETRAINED_CONFIG_ARCHIVE_MAP,
        MarkupLMConfig,
        MarkupLMFeatureExtractor,
        MarkupLMProcessor,
        MarkupLMTokenizer,
    )
    from .models.mask2former import MASK2FORMER_PRETRAINED_CONFIG_ARCHIVE_MAP, Mask2FormerConfig
    from .models.maskformer import MASKFORMER_PRETRAINED_CONFIG_ARCHIVE_MAP, MaskFormerConfig, MaskFormerSwinConfig
    from .models.mbart import MBartConfig
    from .models.mctct import MCTCT_PRETRAINED_CONFIG_ARCHIVE_MAP, MCTCTConfig, MCTCTProcessor
    from .models.megatron_bert import MEGATRON_BERT_PRETRAINED_CONFIG_ARCHIVE_MAP, MegatronBertConfig
    from .models.mmbt import MMBTConfig
    from .models.mobilebert import MOBILEBERT_PRETRAINED_CONFIG_ARCHIVE_MAP, MobileBertConfig, MobileBertTokenizer
    from .models.mobilenet_v1 import MOBILENET_V1_PRETRAINED_CONFIG_ARCHIVE_MAP, MobileNetV1Config
    from .models.mobilenet_v2 import MOBILENET_V2_PRETRAINED_CONFIG_ARCHIVE_MAP, MobileNetV2Config
    from .models.mobilevit import MOBILEVIT_PRETRAINED_CONFIG_ARCHIVE_MAP, MobileViTConfig
    from .models.mpnet import MPNET_PRETRAINED_CONFIG_ARCHIVE_MAP, MPNetConfig, MPNetTokenizer
    from .models.mt5 import MT5Config
    from .models.mvp import MvpConfig, MvpTokenizer
    from .models.nat import NAT_PRETRAINED_CONFIG_ARCHIVE_MAP, NatConfig
    from .models.nezha import NEZHA_PRETRAINED_CONFIG_ARCHIVE_MAP, NezhaConfig
    from .models.nystromformer import NYSTROMFORMER_PRETRAINED_CONFIG_ARCHIVE_MAP, NystromformerConfig
    from .models.oneformer import ONEFORMER_PRETRAINED_CONFIG_ARCHIVE_MAP, OneFormerConfig, OneFormerProcessor
    from .models.openai import OPENAI_GPT_PRETRAINED_CONFIG_ARCHIVE_MAP, OpenAIGPTConfig, OpenAIGPTTokenizer
    from .models.opt import OPTConfig
    from .models.owlvit import (
        OWLVIT_PRETRAINED_CONFIG_ARCHIVE_MAP,
        OwlViTConfig,
        OwlViTProcessor,
        OwlViTTextConfig,
        OwlViTVisionConfig,
    )
    from .models.pegasus import PEGASUS_PRETRAINED_CONFIG_ARCHIVE_MAP, PegasusConfig, PegasusTokenizer
    from .models.pegasus_x import PEGASUS_X_PRETRAINED_CONFIG_ARCHIVE_MAP, PegasusXConfig
    from .models.perceiver import PERCEIVER_PRETRAINED_CONFIG_ARCHIVE_MAP, PerceiverConfig, PerceiverTokenizer
    from .models.phobert import PhobertTokenizer
    from .models.plbart import PLBART_PRETRAINED_CONFIG_ARCHIVE_MAP, PLBartConfig
    from .models.poolformer import POOLFORMER_PRETRAINED_CONFIG_ARCHIVE_MAP, PoolFormerConfig
    from .models.prophetnet import PROPHETNET_PRETRAINED_CONFIG_ARCHIVE_MAP, ProphetNetConfig, ProphetNetTokenizer
    from .models.qdqbert import QDQBERT_PRETRAINED_CONFIG_ARCHIVE_MAP, QDQBertConfig
    from .models.rag import RagConfig, RagRetriever, RagTokenizer
    from .models.realm import REALM_PRETRAINED_CONFIG_ARCHIVE_MAP, RealmConfig, RealmTokenizer
    from .models.reformer import REFORMER_PRETRAINED_CONFIG_ARCHIVE_MAP, ReformerConfig
    from .models.regnet import REGNET_PRETRAINED_CONFIG_ARCHIVE_MAP, RegNetConfig
    from .models.rembert import REMBERT_PRETRAINED_CONFIG_ARCHIVE_MAP, RemBertConfig
    from .models.resnet import RESNET_PRETRAINED_CONFIG_ARCHIVE_MAP, ResNetConfig
    from .models.retribert import RETRIBERT_PRETRAINED_CONFIG_ARCHIVE_MAP, RetriBertConfig, RetriBertTokenizer
    from .models.roberta import ROBERTA_PRETRAINED_CONFIG_ARCHIVE_MAP, RobertaConfig, RobertaTokenizer
    from .models.roberta_prelayernorm import (
        ROBERTA_PRELAYERNORM_PRETRAINED_CONFIG_ARCHIVE_MAP,
        RobertaPreLayerNormConfig,
    )
    from .models.roc_bert import ROC_BERT_PRETRAINED_CONFIG_ARCHIVE_MAP, RoCBertConfig, RoCBertTokenizer
    from .models.roformer import ROFORMER_PRETRAINED_CONFIG_ARCHIVE_MAP, RoFormerConfig, RoFormerTokenizer
    from .models.segformer import SEGFORMER_PRETRAINED_CONFIG_ARCHIVE_MAP, SegformerConfig
    from .models.sew import SEW_PRETRAINED_CONFIG_ARCHIVE_MAP, SEWConfig
    from .models.sew_d import SEW_D_PRETRAINED_CONFIG_ARCHIVE_MAP, SEWDConfig
    from .models.speech_encoder_decoder import SpeechEncoderDecoderConfig
    from .models.speech_to_text import SPEECH_TO_TEXT_PRETRAINED_CONFIG_ARCHIVE_MAP, Speech2TextConfig
    from .models.speech_to_text_2 import (
        SPEECH_TO_TEXT_2_PRETRAINED_CONFIG_ARCHIVE_MAP,
        Speech2Text2Config,
        Speech2Text2Processor,
        Speech2Text2Tokenizer,
    )
    from .models.splinter import SPLINTER_PRETRAINED_CONFIG_ARCHIVE_MAP, SplinterConfig, SplinterTokenizer
    from .models.squeezebert import SQUEEZEBERT_PRETRAINED_CONFIG_ARCHIVE_MAP, SqueezeBertConfig, SqueezeBertTokenizer
    from .models.swin import SWIN_PRETRAINED_CONFIG_ARCHIVE_MAP, SwinConfig
    from .models.swin2sr import SWIN2SR_PRETRAINED_CONFIG_ARCHIVE_MAP, Swin2SRConfig
    from .models.swinv2 import SWINV2_PRETRAINED_CONFIG_ARCHIVE_MAP, Swinv2Config
    from .models.switch_transformers import SWITCH_TRANSFORMERS_PRETRAINED_CONFIG_ARCHIVE_MAP, SwitchTransformersConfig
    from .models.t5 import T5_PRETRAINED_CONFIG_ARCHIVE_MAP, T5Config
    from .models.table_transformer import TABLE_TRANSFORMER_PRETRAINED_CONFIG_ARCHIVE_MAP, TableTransformerConfig
    from .models.tapas import TAPAS_PRETRAINED_CONFIG_ARCHIVE_MAP, TapasConfig, TapasTokenizer
    from .models.tapex import TapexTokenizer
    from .models.time_series_transformer import (
        TIME_SERIES_TRANSFORMER_PRETRAINED_CONFIG_ARCHIVE_MAP,
        TimeSeriesTransformerConfig,
    )
    from .models.timesformer import TIMESFORMER_PRETRAINED_CONFIG_ARCHIVE_MAP, TimesformerConfig
    from .models.trajectory_transformer import (
        TRAJECTORY_TRANSFORMER_PRETRAINED_CONFIG_ARCHIVE_MAP,
        TrajectoryTransformerConfig,
    )
    from .models.transfo_xl import (
        TRANSFO_XL_PRETRAINED_CONFIG_ARCHIVE_MAP,
        TransfoXLConfig,
        TransfoXLCorpus,
        TransfoXLTokenizer,
    )
    from .models.trocr import TROCR_PRETRAINED_CONFIG_ARCHIVE_MAP, TrOCRConfig, TrOCRProcessor
    from .models.unispeech import UNISPEECH_PRETRAINED_CONFIG_ARCHIVE_MAP, UniSpeechConfig
    from .models.unispeech_sat import UNISPEECH_SAT_PRETRAINED_CONFIG_ARCHIVE_MAP, UniSpeechSatConfig
    from .models.upernet import UperNetConfig
    from .models.van import VAN_PRETRAINED_CONFIG_ARCHIVE_MAP, VanConfig
    from .models.videomae import VIDEOMAE_PRETRAINED_CONFIG_ARCHIVE_MAP, VideoMAEConfig
    from .models.vilt import (
        VILT_PRETRAINED_CONFIG_ARCHIVE_MAP,
        ViltConfig,
        ViltFeatureExtractor,
        ViltImageProcessor,
        ViltProcessor,
    )
    from .models.vision_encoder_decoder import VisionEncoderDecoderConfig
    from .models.vision_text_dual_encoder import VisionTextDualEncoderConfig, VisionTextDualEncoderProcessor
    from .models.visual_bert import VISUAL_BERT_PRETRAINED_CONFIG_ARCHIVE_MAP, VisualBertConfig
    from .models.vit import VIT_PRETRAINED_CONFIG_ARCHIVE_MAP, ViTConfig
    from .models.vit_hybrid import VIT_HYBRID_PRETRAINED_CONFIG_ARCHIVE_MAP, ViTHybridConfig
    from .models.vit_mae import VIT_MAE_PRETRAINED_CONFIG_ARCHIVE_MAP, ViTMAEConfig
    from .models.vit_msn import VIT_MSN_PRETRAINED_CONFIG_ARCHIVE_MAP, ViTMSNConfig
    from .models.wav2vec2 import (
        WAV_2_VEC_2_PRETRAINED_CONFIG_ARCHIVE_MAP,
        Wav2Vec2Config,
        Wav2Vec2CTCTokenizer,
        Wav2Vec2FeatureExtractor,
        Wav2Vec2Processor,
        Wav2Vec2Tokenizer,
    )
    from .models.wav2vec2_conformer import WAV2VEC2_CONFORMER_PRETRAINED_CONFIG_ARCHIVE_MAP, Wav2Vec2ConformerConfig
    from .models.wav2vec2_phoneme import Wav2Vec2PhonemeCTCTokenizer
    from .models.wav2vec2_with_lm import Wav2Vec2ProcessorWithLM
    from .models.wavlm import WAVLM_PRETRAINED_CONFIG_ARCHIVE_MAP, WavLMConfig
    from .models.whisper import (
        WHISPER_PRETRAINED_CONFIG_ARCHIVE_MAP,
        WhisperConfig,
        WhisperFeatureExtractor,
        WhisperProcessor,
        WhisperTokenizer,
    )
    from .models.x_clip import (
        XCLIP_PRETRAINED_CONFIG_ARCHIVE_MAP,
        XCLIPConfig,
        XCLIPProcessor,
        XCLIPTextConfig,
        XCLIPVisionConfig,
    )
    from .models.xglm import XGLM_PRETRAINED_CONFIG_ARCHIVE_MAP, XGLMConfig
    from .models.xlm import XLM_PRETRAINED_CONFIG_ARCHIVE_MAP, XLMConfig, XLMTokenizer
    from .models.xlm_prophetnet import XLM_PROPHETNET_PRETRAINED_CONFIG_ARCHIVE_MAP, XLMProphetNetConfig
    from .models.xlm_roberta import XLM_ROBERTA_PRETRAINED_CONFIG_ARCHIVE_MAP, XLMRobertaConfig
    from .models.xlm_roberta_xl import XLM_ROBERTA_XL_PRETRAINED_CONFIG_ARCHIVE_MAP, XLMRobertaXLConfig
    from .models.xlnet import XLNET_PRETRAINED_CONFIG_ARCHIVE_MAP, XLNetConfig
    from .models.yolos import YOLOS_PRETRAINED_CONFIG_ARCHIVE_MAP, YolosConfig
    from .models.yoso import YOSO_PRETRAINED_CONFIG_ARCHIVE_MAP, YosoConfig

    # Pipelines
    from .pipelines import (
        AudioClassificationPipeline,
        AutomaticSpeechRecognitionPipeline,
        Conversation,
        ConversationalPipeline,
        CsvPipelineDataFormat,
        DepthEstimationPipeline,
        DocumentQuestionAnsweringPipeline,
        FeatureExtractionPipeline,
        FillMaskPipeline,
        ImageClassificationPipeline,
        ImageSegmentationPipeline,
        ImageToTextPipeline,
        JsonPipelineDataFormat,
        NerPipeline,
        ObjectDetectionPipeline,
        PipedPipelineDataFormat,
        Pipeline,
        PipelineDataFormat,
        QuestionAnsweringPipeline,
        SummarizationPipeline,
        TableQuestionAnsweringPipeline,
        Text2TextGenerationPipeline,
        TextClassificationPipeline,
        TextGenerationPipeline,
        TokenClassificationPipeline,
        TranslationPipeline,
        VideoClassificationPipeline,
        VisualQuestionAnsweringPipeline,
        ZeroShotClassificationPipeline,
        ZeroShotImageClassificationPipeline,
        ZeroShotObjectDetectionPipeline,
        pipeline,
    )
    from .processing_utils import ProcessorMixin

    # Tokenization
    from .tokenization_utils import PreTrainedTokenizer
    from .tokenization_utils_base import (
        AddedToken,
        BatchEncoding,
        CharSpan,
        PreTrainedTokenizerBase,
        SpecialTokensMixin,
        TokenSpan,
    )

    # Trainer
    from .trainer_callback import (
        DefaultFlowCallback,
        EarlyStoppingCallback,
        PrinterCallback,
        ProgressCallback,
        TrainerCallback,
        TrainerControl,
        TrainerState,
    )
    from .trainer_utils import EvalPrediction, IntervalStrategy, SchedulerType, enable_full_determinism, set_seed
    from .training_args import TrainingArguments
    from .training_args_seq2seq import Seq2SeqTrainingArguments
    from .training_args_tf import TFTrainingArguments

    # Files and general utilities
    from .utils import (
        CONFIG_NAME,
        MODEL_CARD_NAME,
        PYTORCH_PRETRAINED_BERT_CACHE,
        PYTORCH_TRANSFORMERS_CACHE,
        SPIECE_UNDERLINE,
        TF2_WEIGHTS_NAME,
        TF_WEIGHTS_NAME,
        TRANSFORMERS_CACHE,
        WEIGHTS_NAME,
        TensorType,
        add_end_docstrings,
        add_start_docstrings,
        is_apex_available,
        is_datasets_available,
        is_decord_available,
        is_faiss_available,
        is_flax_available,
        is_keras_nlp_available,
        is_phonemizer_available,
        is_psutil_available,
        is_py3nvml_available,
        is_pyctcdecode_available,
        is_safetensors_available,
        is_scipy_available,
        is_sentencepiece_available,
        is_sklearn_available,
        is_speech_available,
        is_tensorflow_text_available,
        is_tf_available,
        is_timm_available,
        is_tokenizers_available,
        is_torch_available,
        is_torch_neuroncore_available,
        is_torch_tpu_available,
        is_vision_available,
        logging,
    )

    try:
        if not is_sentencepiece_available():
            raise OptionalDependencyNotAvailable()
    except OptionalDependencyNotAvailable:
        from .utils.dummy_sentencepiece_objects import *
    else:
        from .models.albert import AlbertTokenizer
        from .models.barthez import BarthezTokenizer
        from .models.bartpho import BartphoTokenizer
        from .models.bert_generation import BertGenerationTokenizer
        from .models.big_bird import BigBirdTokenizer
        from .models.camembert import CamembertTokenizer
        from .models.cpm import CpmTokenizer
        from .models.deberta_v2 import DebertaV2Tokenizer
        from .models.fnet import FNetTokenizer
        from .models.gpt_sw3 import GPTSw3Tokenizer
        from .models.layoutxlm import LayoutXLMTokenizer
        from .models.m2m_100 import M2M100Tokenizer
        from .models.marian import MarianTokenizer
        from .models.mbart import MBart50Tokenizer, MBartTokenizer
        from .models.mluke import MLukeTokenizer
        from .models.mt5 import MT5Tokenizer
        from .models.nllb import NllbTokenizer
        from .models.pegasus import PegasusTokenizer
        from .models.plbart import PLBartTokenizer
        from .models.reformer import ReformerTokenizer
        from .models.rembert import RemBertTokenizer
        from .models.speech_to_text import Speech2TextTokenizer
        from .models.t5 import T5Tokenizer
        from .models.xglm import XGLMTokenizer
        from .models.xlm_prophetnet import XLMProphetNetTokenizer
        from .models.xlm_roberta import XLMRobertaTokenizer
        from .models.xlnet import XLNetTokenizer

    try:
        if not is_tokenizers_available():
            raise OptionalDependencyNotAvailable()
    except OptionalDependencyNotAvailable:
        from .utils.dummy_tokenizers_objects import *
    else:
        # Fast tokenizers imports
        from .models.albert import AlbertTokenizerFast
        from .models.bart import BartTokenizerFast
        from .models.barthez import BarthezTokenizerFast
        from .models.bert import BertTokenizerFast
        from .models.big_bird import BigBirdTokenizerFast
        from .models.blenderbot import BlenderbotTokenizerFast
        from .models.blenderbot_small import BlenderbotSmallTokenizerFast
        from .models.bloom import BloomTokenizerFast
        from .models.camembert import CamembertTokenizerFast
        from .models.clip import CLIPTokenizerFast
        from .models.codegen import CodeGenTokenizerFast
        from .models.convbert import ConvBertTokenizerFast
        from .models.cpm import CpmTokenizerFast
        from .models.deberta import DebertaTokenizerFast
        from .models.deberta_v2 import DebertaV2TokenizerFast
        from .models.distilbert import DistilBertTokenizerFast
        from .models.dpr import DPRContextEncoderTokenizerFast, DPRQuestionEncoderTokenizerFast, DPRReaderTokenizerFast
        from .models.electra import ElectraTokenizerFast
        from .models.fnet import FNetTokenizerFast
        from .models.funnel import FunnelTokenizerFast
        from .models.gpt2 import GPT2TokenizerFast
        from .models.gpt_neox import GPTNeoXTokenizerFast
        from .models.gpt_neox_japanese import GPTNeoXJapaneseTokenizer
        from .models.gptsan_japanese import GPTSANJapaneseTokenizer
        from .models.herbert import HerbertTokenizerFast
        from .models.layoutlm import LayoutLMTokenizerFast
        from .models.layoutlmv2 import LayoutLMv2TokenizerFast
        from .models.layoutlmv3 import LayoutLMv3TokenizerFast
        from .models.layoutxlm import LayoutXLMTokenizerFast
        from .models.led import LEDTokenizerFast
        from .models.longformer import LongformerTokenizerFast
        from .models.lxmert import LxmertTokenizerFast
        from .models.markuplm import MarkupLMTokenizerFast
        from .models.mbart import MBartTokenizerFast
        from .models.mbart50 import MBart50TokenizerFast
        from .models.mobilebert import MobileBertTokenizerFast
        from .models.mpnet import MPNetTokenizerFast
        from .models.mt5 import MT5TokenizerFast
        from .models.mvp import MvpTokenizerFast
        from .models.nllb import NllbTokenizerFast
        from .models.openai import OpenAIGPTTokenizerFast
        from .models.pegasus import PegasusTokenizerFast
        from .models.realm import RealmTokenizerFast
        from .models.reformer import ReformerTokenizerFast
        from .models.rembert import RemBertTokenizerFast
        from .models.retribert import RetriBertTokenizerFast
        from .models.roberta import RobertaTokenizerFast
        from .models.roformer import RoFormerTokenizerFast
        from .models.splinter import SplinterTokenizerFast
        from .models.squeezebert import SqueezeBertTokenizerFast
        from .models.t5 import T5TokenizerFast
        from .models.xglm import XGLMTokenizerFast
        from .models.xlm_roberta import XLMRobertaTokenizerFast
        from .models.xlnet import XLNetTokenizerFast
        from .tokenization_utils_fast import PreTrainedTokenizerFast

    try:
        if not (is_sentencepiece_available() and is_tokenizers_available()):
            raise OptionalDependencyNotAvailable()
    except OptionalDependencyNotAvailable:
        from .utils.dummies_sentencepiece_and_tokenizers_objects import *
    else:
        from .convert_slow_tokenizer import SLOW_TO_FAST_CONVERTERS, convert_slow_tokenizer

    try:
        if not is_speech_available():
            raise OptionalDependencyNotAvailable()
    except OptionalDependencyNotAvailable:
        from .utils.dummy_speech_objects import *
    else:
        from .models.audio_spectrogram_transformer import ASTFeatureExtractor
        from .models.mctct import MCTCTFeatureExtractor
        from .models.speech_to_text import Speech2TextFeatureExtractor

    try:
        if not is_tensorflow_text_available():
            raise OptionalDependencyNotAvailable()
    except OptionalDependencyNotAvailable:
        from .utils.dummy_tensorflow_text_objects import *
    else:
        from .models.bert import TFBertTokenizer

    try:
        if not is_keras_nlp_available():
            raise OptionalDependencyNotAvailable()
    except OptionalDependencyNotAvailable:
        from .utils.dummy_keras_nlp_objects import *
    else:
        from .models.gpt2 import TFGPT2Tokenizer

    try:
        if not (is_speech_available() and is_sentencepiece_available()):
            raise OptionalDependencyNotAvailable()
    except OptionalDependencyNotAvailable:
        from .utils.dummy_sentencepiece_and_speech_objects import *
    else:
        from .models.speech_to_text import Speech2TextProcessor

    try:
        if not is_vision_available():
            raise OptionalDependencyNotAvailable()
    except OptionalDependencyNotAvailable:
        from .utils.dummy_vision_objects import *
    else:
        from .image_processing_utils import ImageProcessingMixin
        from .image_utils import ImageFeatureExtractionMixin
        from .models.beit import BeitFeatureExtractor, BeitImageProcessor
        from .models.bit import BitImageProcessor
        from .models.blip import BlipImageProcessor
        from .models.chinese_clip import ChineseCLIPFeatureExtractor, ChineseCLIPImageProcessor
        from .models.clip import CLIPFeatureExtractor, CLIPImageProcessor
        from .models.conditional_detr import ConditionalDetrFeatureExtractor, ConditionalDetrImageProcessor
        from .models.convnext import ConvNextFeatureExtractor, ConvNextImageProcessor
        from .models.deformable_detr import DeformableDetrFeatureExtractor, DeformableDetrImageProcessor
        from .models.deit import DeiTFeatureExtractor, DeiTImageProcessor
        from .models.detr import DetrFeatureExtractor, DetrImageProcessor
        from .models.donut import DonutFeatureExtractor, DonutImageProcessor
        from .models.dpt import DPTFeatureExtractor, DPTImageProcessor
        from .models.efficientformer import EfficientFormerImageProcessor
        from .models.flava import FlavaFeatureExtractor, FlavaImageProcessor, FlavaProcessor
        from .models.glpn import GLPNFeatureExtractor, GLPNImageProcessor
        from .models.imagegpt import ImageGPTFeatureExtractor, ImageGPTImageProcessor
        from .models.layoutlmv2 import LayoutLMv2FeatureExtractor, LayoutLMv2ImageProcessor
        from .models.layoutlmv3 import LayoutLMv3FeatureExtractor, LayoutLMv3ImageProcessor
        from .models.levit import LevitFeatureExtractor, LevitImageProcessor
        from .models.mask2former import Mask2FormerImageProcessor
        from .models.maskformer import MaskFormerFeatureExtractor, MaskFormerImageProcessor
        from .models.mobilenet_v1 import MobileNetV1FeatureExtractor, MobileNetV1ImageProcessor
        from .models.mobilenet_v2 import MobileNetV2FeatureExtractor, MobileNetV2ImageProcessor
        from .models.mobilevit import MobileViTFeatureExtractor, MobileViTImageProcessor
        from .models.oneformer import OneFormerImageProcessor
        from .models.owlvit import OwlViTFeatureExtractor, OwlViTImageProcessor
        from .models.perceiver import PerceiverFeatureExtractor, PerceiverImageProcessor
        from .models.poolformer import PoolFormerFeatureExtractor, PoolFormerImageProcessor
        from .models.segformer import SegformerFeatureExtractor, SegformerImageProcessor
        from .models.swin2sr import Swin2SRImageProcessor
        from .models.videomae import VideoMAEFeatureExtractor, VideoMAEImageProcessor
        from .models.vilt import ViltFeatureExtractor, ViltImageProcessor, ViltProcessor
        from .models.vit import ViTFeatureExtractor, ViTImageProcessor
        from .models.vit_hybrid import ViTHybridImageProcessor
        from .models.yolos import YolosFeatureExtractor, YolosImageProcessor

    # Modeling
    try:
        if not (is_timm_available() and is_vision_available()):
            raise OptionalDependencyNotAvailable()
    except OptionalDependencyNotAvailable:
        from .utils.dummy_timm_and_vision_objects import *
    else:
        from .models.conditional_detr import (
            CONDITIONAL_DETR_PRETRAINED_MODEL_ARCHIVE_LIST,
            ConditionalDetrForObjectDetection,
            ConditionalDetrForSegmentation,
            ConditionalDetrModel,
            ConditionalDetrPreTrainedModel,
        )
        from .models.deformable_detr import (
            DEFORMABLE_DETR_PRETRAINED_MODEL_ARCHIVE_LIST,
            DeformableDetrForObjectDetection,
            DeformableDetrModel,
            DeformableDetrPreTrainedModel,
        )
        from .models.detr import (
            DETR_PRETRAINED_MODEL_ARCHIVE_LIST,
            DetrForObjectDetection,
            DetrForSegmentation,
            DetrModel,
            DetrPreTrainedModel,
        )
        from .models.table_transformer import (
            TABLE_TRANSFORMER_PRETRAINED_MODEL_ARCHIVE_LIST,
            TableTransformerForObjectDetection,
            TableTransformerModel,
            TableTransformerPreTrainedModel,
        )

    try:
        if not is_torch_available():
            raise OptionalDependencyNotAvailable()
    except OptionalDependencyNotAvailable:
        from .utils.dummy_pt_objects import *
    else:
        # Benchmarks
        from .benchmark.benchmark import PyTorchBenchmark
        from .benchmark.benchmark_args import PyTorchBenchmarkArguments
        from .data.datasets import (
            GlueDataset,
            GlueDataTrainingArguments,
            LineByLineTextDataset,
            LineByLineWithRefDataset,
            LineByLineWithSOPTextDataset,
            SquadDataset,
            SquadDataTrainingArguments,
            TextDataset,
            TextDatasetForNextSentencePrediction,
        )
        from .generation import (
            BeamScorer,
            BeamSearchScorer,
            ConstrainedBeamSearchScorer,
            Constraint,
            ConstraintListState,
            DisjunctiveConstraint,
            ForcedBOSTokenLogitsProcessor,
            ForcedEOSTokenLogitsProcessor,
            GenerationMixin,
            HammingDiversityLogitsProcessor,
            InfNanRemoveLogitsProcessor,
            LogitsProcessor,
            LogitsProcessorList,
            LogitsWarper,
            MaxLengthCriteria,
            MaxTimeCriteria,
            MinLengthLogitsProcessor,
            MinNewTokensLengthLogitsProcessor,
            NoBadWordsLogitsProcessor,
            NoRepeatNGramLogitsProcessor,
            PhrasalConstraint,
            PrefixConstrainedLogitsProcessor,
            RepetitionPenaltyLogitsProcessor,
            StoppingCriteria,
            StoppingCriteriaList,
            TemperatureLogitsWarper,
            TopKLogitsWarper,
            TopPLogitsWarper,
            TypicalLogitsWarper,
            top_k_top_p_filtering,
        )
        from .modeling_utils import PreTrainedModel

        # PyTorch model imports
        from .models.albert import (
            ALBERT_PRETRAINED_MODEL_ARCHIVE_LIST,
            AlbertForMaskedLM,
            AlbertForMultipleChoice,
            AlbertForPreTraining,
            AlbertForQuestionAnswering,
            AlbertForSequenceClassification,
            AlbertForTokenClassification,
            AlbertModel,
            AlbertPreTrainedModel,
            load_tf_weights_in_albert,
        )
        from .models.altclip import (
            ALTCLIP_PRETRAINED_MODEL_ARCHIVE_LIST,
            AltCLIPModel,
            AltCLIPPreTrainedModel,
            AltCLIPTextModel,
            AltCLIPVisionModel,
        )
        from .models.audio_spectrogram_transformer import (
            AUDIO_SPECTROGRAM_TRANSFORMER_PRETRAINED_MODEL_ARCHIVE_LIST,
            ASTForAudioClassification,
            ASTModel,
            ASTPreTrainedModel,
        )
        from .models.auto import (
            MODEL_FOR_AUDIO_CLASSIFICATION_MAPPING,
            MODEL_FOR_AUDIO_XVECTOR_MAPPING,
            MODEL_FOR_BACKBONE_MAPPING,
            MODEL_FOR_CAUSAL_IMAGE_MODELING_MAPPING,
            MODEL_FOR_CAUSAL_LM_MAPPING,
            MODEL_FOR_CTC_MAPPING,
            MODEL_FOR_DEPTH_ESTIMATION_MAPPING,
            MODEL_FOR_DOCUMENT_QUESTION_ANSWERING_MAPPING,
            MODEL_FOR_IMAGE_CLASSIFICATION_MAPPING,
            MODEL_FOR_IMAGE_SEGMENTATION_MAPPING,
            MODEL_FOR_INSTANCE_SEGMENTATION_MAPPING,
            MODEL_FOR_MASKED_IMAGE_MODELING_MAPPING,
            MODEL_FOR_MASKED_LM_MAPPING,
            MODEL_FOR_MULTIPLE_CHOICE_MAPPING,
            MODEL_FOR_NEXT_SENTENCE_PREDICTION_MAPPING,
            MODEL_FOR_OBJECT_DETECTION_MAPPING,
            MODEL_FOR_PRETRAINING_MAPPING,
            MODEL_FOR_QUESTION_ANSWERING_MAPPING,
            MODEL_FOR_SEMANTIC_SEGMENTATION_MAPPING,
            MODEL_FOR_SEQ_TO_SEQ_CAUSAL_LM_MAPPING,
            MODEL_FOR_SEQUENCE_CLASSIFICATION_MAPPING,
            MODEL_FOR_SPEECH_SEQ_2_SEQ_MAPPING,
            MODEL_FOR_TABLE_QUESTION_ANSWERING_MAPPING,
            MODEL_FOR_TOKEN_CLASSIFICATION_MAPPING,
            MODEL_FOR_UNIVERSAL_SEGMENTATION_MAPPING,
            MODEL_FOR_VIDEO_CLASSIFICATION_MAPPING,
            MODEL_FOR_VISION_2_SEQ_MAPPING,
            MODEL_FOR_VISUAL_QUESTION_ANSWERING_MAPPING,
            MODEL_FOR_ZERO_SHOT_OBJECT_DETECTION_MAPPING,
            MODEL_MAPPING,
            MODEL_WITH_LM_HEAD_MAPPING,
            AutoBackbone,
            AutoModel,
            AutoModelForAudioClassification,
            AutoModelForAudioFrameClassification,
            AutoModelForAudioXVector,
            AutoModelForCausalLM,
            AutoModelForCTC,
            AutoModelForDepthEstimation,
            AutoModelForDocumentQuestionAnswering,
            AutoModelForImageClassification,
            AutoModelForImageSegmentation,
            AutoModelForInstanceSegmentation,
            AutoModelForMaskedImageModeling,
            AutoModelForMaskedLM,
            AutoModelForMultipleChoice,
            AutoModelForNextSentencePrediction,
            AutoModelForObjectDetection,
            AutoModelForPreTraining,
            AutoModelForQuestionAnswering,
            AutoModelForSemanticSegmentation,
            AutoModelForSeq2SeqLM,
            AutoModelForSequenceClassification,
            AutoModelForSpeechSeq2Seq,
            AutoModelForTableQuestionAnswering,
            AutoModelForTokenClassification,
            AutoModelForUniversalSegmentation,
            AutoModelForVideoClassification,
            AutoModelForVision2Seq,
            AutoModelForVisualQuestionAnswering,
            AutoModelForZeroShotObjectDetection,
            AutoModelWithLMHead,
        )
        from .models.bart import (
            BART_PRETRAINED_MODEL_ARCHIVE_LIST,
            BartForCausalLM,
            BartForConditionalGeneration,
            BartForQuestionAnswering,
            BartForSequenceClassification,
            BartModel,
            BartPretrainedModel,
            PretrainedBartModel,
        )
        from .models.beit import (
            BEIT_PRETRAINED_MODEL_ARCHIVE_LIST,
            BeitForImageClassification,
            BeitForMaskedImageModeling,
            BeitForSemanticSegmentation,
            BeitModel,
            BeitPreTrainedModel,
        )
        from .models.bert import (
            BERT_PRETRAINED_MODEL_ARCHIVE_LIST,
            BertForMaskedLM,
            BertForMultipleChoice,
            BertForNextSentencePrediction,
            BertForPreTraining,
            BertForQuestionAnswering,
            BertForSequenceClassification,
            BertForTokenClassification,
            BertLayer,
            BertLMHeadModel,
            BertModel,
            BertPreTrainedModel,
            load_tf_weights_in_bert,
        )
        from .models.bert_generation import (
            BertGenerationDecoder,
            BertGenerationEncoder,
            BertGenerationPreTrainedModel,
            load_tf_weights_in_bert_generation,
        )
        from .models.big_bird import (
            BIG_BIRD_PRETRAINED_MODEL_ARCHIVE_LIST,
            BigBirdForCausalLM,
            BigBirdForMaskedLM,
            BigBirdForMultipleChoice,
            BigBirdForPreTraining,
            BigBirdForQuestionAnswering,
            BigBirdForSequenceClassification,
            BigBirdForTokenClassification,
            BigBirdLayer,
            BigBirdModel,
            BigBirdPreTrainedModel,
            load_tf_weights_in_big_bird,
        )
        from .models.bigbird_pegasus import (
            BIGBIRD_PEGASUS_PRETRAINED_MODEL_ARCHIVE_LIST,
            BigBirdPegasusForCausalLM,
            BigBirdPegasusForConditionalGeneration,
            BigBirdPegasusForQuestionAnswering,
            BigBirdPegasusForSequenceClassification,
            BigBirdPegasusModel,
            BigBirdPegasusPreTrainedModel,
        )
        from .models.biogpt import (
            BIOGPT_PRETRAINED_MODEL_ARCHIVE_LIST,
            BioGptForCausalLM,
            BioGptModel,
            BioGptPreTrainedModel,
        )
        from .models.bit import (
            BIT_PRETRAINED_MODEL_ARCHIVE_LIST,
            BitBackbone,
            BitForImageClassification,
            BitModel,
            BitPreTrainedModel,
        )
        from .models.blenderbot import (
            BLENDERBOT_PRETRAINED_MODEL_ARCHIVE_LIST,
            BlenderbotForCausalLM,
            BlenderbotForConditionalGeneration,
            BlenderbotModel,
            BlenderbotPreTrainedModel,
        )
        from .models.blenderbot_small import (
            BLENDERBOT_SMALL_PRETRAINED_MODEL_ARCHIVE_LIST,
            BlenderbotSmallForCausalLM,
            BlenderbotSmallForConditionalGeneration,
            BlenderbotSmallModel,
            BlenderbotSmallPreTrainedModel,
        )
        from .models.blip import (
            BLIP_PRETRAINED_MODEL_ARCHIVE_LIST,
            BlipForConditionalGeneration,
            BlipForImageTextRetrieval,
            BlipForQuestionAnswering,
            BlipModel,
            BlipPreTrainedModel,
            BlipTextModel,
            BlipVisionModel,
        )
        from .models.bloom import (
            BLOOM_PRETRAINED_MODEL_ARCHIVE_LIST,
            BloomForCausalLM,
            BloomForQuestionAnswering,
            BloomForSequenceClassification,
            BloomForTokenClassification,
            BloomModel,
            BloomPreTrainedModel,
        )
        from .models.camembert import (
            CAMEMBERT_PRETRAINED_MODEL_ARCHIVE_LIST,
            CamembertForCausalLM,
            CamembertForMaskedLM,
            CamembertForMultipleChoice,
            CamembertForQuestionAnswering,
            CamembertForSequenceClassification,
            CamembertForTokenClassification,
            CamembertModel,
            CamembertPreTrainedModel,
        )
        from .models.canine import (
            CANINE_PRETRAINED_MODEL_ARCHIVE_LIST,
            CanineForMultipleChoice,
            CanineForQuestionAnswering,
            CanineForSequenceClassification,
            CanineForTokenClassification,
            CanineLayer,
            CanineModel,
            CaninePreTrainedModel,
            load_tf_weights_in_canine,
        )
        from .models.chinese_clip import (
            CHINESE_CLIP_PRETRAINED_MODEL_ARCHIVE_LIST,
            ChineseCLIPModel,
            ChineseCLIPPreTrainedModel,
            ChineseCLIPTextModel,
            ChineseCLIPVisionModel,
        )
        from .models.clip import (
            CLIP_PRETRAINED_MODEL_ARCHIVE_LIST,
            CLIPModel,
            CLIPPreTrainedModel,
            CLIPTextModel,
            CLIPTextModelWithProjection,
            CLIPVisionModel,
            CLIPVisionModelWithProjection,
        )
        from .models.clipseg import (
            CLIPSEG_PRETRAINED_MODEL_ARCHIVE_LIST,
            CLIPSegForImageSegmentation,
            CLIPSegModel,
            CLIPSegPreTrainedModel,
            CLIPSegTextModel,
            CLIPSegVisionModel,
        )
        from .models.codegen import (
            CODEGEN_PRETRAINED_MODEL_ARCHIVE_LIST,
            CodeGenForCausalLM,
            CodeGenModel,
            CodeGenPreTrainedModel,
        )
        from .models.convbert import (
            CONVBERT_PRETRAINED_MODEL_ARCHIVE_LIST,
            ConvBertForMaskedLM,
            ConvBertForMultipleChoice,
            ConvBertForQuestionAnswering,
            ConvBertForSequenceClassification,
            ConvBertForTokenClassification,
            ConvBertLayer,
            ConvBertModel,
            ConvBertPreTrainedModel,
            load_tf_weights_in_convbert,
        )
        from .models.convnext import (
            CONVNEXT_PRETRAINED_MODEL_ARCHIVE_LIST,
            ConvNextBackbone,
            ConvNextForImageClassification,
            ConvNextModel,
            ConvNextPreTrainedModel,
        )
        from .models.ctrl import (
            CTRL_PRETRAINED_MODEL_ARCHIVE_LIST,
            CTRLForSequenceClassification,
            CTRLLMHeadModel,
            CTRLModel,
            CTRLPreTrainedModel,
        )
        from .models.cvt import (
            CVT_PRETRAINED_MODEL_ARCHIVE_LIST,
            CvtForImageClassification,
            CvtModel,
            CvtPreTrainedModel,
        )
        from .models.data2vec import (
            DATA2VEC_AUDIO_PRETRAINED_MODEL_ARCHIVE_LIST,
            DATA2VEC_TEXT_PRETRAINED_MODEL_ARCHIVE_LIST,
            DATA2VEC_VISION_PRETRAINED_MODEL_ARCHIVE_LIST,
            Data2VecAudioForAudioFrameClassification,
            Data2VecAudioForCTC,
            Data2VecAudioForSequenceClassification,
            Data2VecAudioForXVector,
            Data2VecAudioModel,
            Data2VecAudioPreTrainedModel,
            Data2VecTextForCausalLM,
            Data2VecTextForMaskedLM,
            Data2VecTextForMultipleChoice,
            Data2VecTextForQuestionAnswering,
            Data2VecTextForSequenceClassification,
            Data2VecTextForTokenClassification,
            Data2VecTextModel,
            Data2VecTextPreTrainedModel,
            Data2VecVisionForImageClassification,
            Data2VecVisionForSemanticSegmentation,
            Data2VecVisionModel,
            Data2VecVisionPreTrainedModel,
        )
        from .models.deberta import (
            DEBERTA_PRETRAINED_MODEL_ARCHIVE_LIST,
            DebertaForMaskedLM,
            DebertaForQuestionAnswering,
            DebertaForSequenceClassification,
            DebertaForTokenClassification,
            DebertaModel,
            DebertaPreTrainedModel,
        )
        from .models.deberta_v2 import (
            DEBERTA_V2_PRETRAINED_MODEL_ARCHIVE_LIST,
            DebertaV2ForMaskedLM,
            DebertaV2ForMultipleChoice,
            DebertaV2ForQuestionAnswering,
            DebertaV2ForSequenceClassification,
            DebertaV2ForTokenClassification,
            DebertaV2Model,
            DebertaV2PreTrainedModel,
        )
        from .models.decision_transformer import (
            DECISION_TRANSFORMER_PRETRAINED_MODEL_ARCHIVE_LIST,
            DecisionTransformerGPT2Model,
            DecisionTransformerGPT2PreTrainedModel,
            DecisionTransformerModel,
            DecisionTransformerPreTrainedModel,
        )
        from .models.deit import (
            DEIT_PRETRAINED_MODEL_ARCHIVE_LIST,
            DeiTForImageClassification,
            DeiTForImageClassificationWithTeacher,
            DeiTForMaskedImageModeling,
            DeiTModel,
            DeiTPreTrainedModel,
        )
        from .models.dinat import (
            DINAT_PRETRAINED_MODEL_ARCHIVE_LIST,
            DinatBackbone,
            DinatForImageClassification,
            DinatModel,
            DinatPreTrainedModel,
        )
        from .models.distilbert import (
            DISTILBERT_PRETRAINED_MODEL_ARCHIVE_LIST,
            DistilBertForMaskedLM,
            DistilBertForMultipleChoice,
            DistilBertForQuestionAnswering,
            DistilBertForSequenceClassification,
            DistilBertForTokenClassification,
            DistilBertModel,
            DistilBertPreTrainedModel,
        )
        from .models.donut import DONUT_SWIN_PRETRAINED_MODEL_ARCHIVE_LIST, DonutSwinModel, DonutSwinPreTrainedModel
        from .models.dpr import (
            DPR_CONTEXT_ENCODER_PRETRAINED_MODEL_ARCHIVE_LIST,
            DPR_QUESTION_ENCODER_PRETRAINED_MODEL_ARCHIVE_LIST,
            DPR_READER_PRETRAINED_MODEL_ARCHIVE_LIST,
            DPRContextEncoder,
            DPRPretrainedContextEncoder,
            DPRPreTrainedModel,
            DPRPretrainedQuestionEncoder,
            DPRPretrainedReader,
            DPRQuestionEncoder,
            DPRReader,
        )
        from .models.dpt import (
            DPT_PRETRAINED_MODEL_ARCHIVE_LIST,
            DPTForDepthEstimation,
            DPTForSemanticSegmentation,
            DPTModel,
            DPTPreTrainedModel,
        )
        from .models.efficientformer import (
            EFFICIENTFORMER_PRETRAINED_MODEL_ARCHIVE_LIST,
            EfficientFormerForImageClassification,
            EfficientFormerForImageClassificationWithTeacher,
            EfficientFormerModel,
            EfficientFormerPreTrainedModel,
        )
        from .models.electra import (
            ELECTRA_PRETRAINED_MODEL_ARCHIVE_LIST,
            ElectraForCausalLM,
            ElectraForMaskedLM,
            ElectraForMultipleChoice,
            ElectraForPreTraining,
            ElectraForQuestionAnswering,
            ElectraForSequenceClassification,
            ElectraForTokenClassification,
            ElectraModel,
            ElectraPreTrainedModel,
            load_tf_weights_in_electra,
        )
        from .models.encoder_decoder import EncoderDecoderModel
        from .models.ernie import (
            ERNIE_PRETRAINED_MODEL_ARCHIVE_LIST,
            ErnieForCausalLM,
            ErnieForMaskedLM,
            ErnieForMultipleChoice,
            ErnieForNextSentencePrediction,
            ErnieForPreTraining,
            ErnieForQuestionAnswering,
            ErnieForSequenceClassification,
            ErnieForTokenClassification,
            ErnieModel,
            ErniePreTrainedModel,
        )
        from .models.esm import (
            ESM_PRETRAINED_MODEL_ARCHIVE_LIST,
            EsmFoldPreTrainedModel,
            EsmForMaskedLM,
            EsmForProteinFolding,
            EsmForSequenceClassification,
            EsmForTokenClassification,
            EsmModel,
            EsmPreTrainedModel,
        )
        from .models.flaubert import (
            FLAUBERT_PRETRAINED_MODEL_ARCHIVE_LIST,
            FlaubertForMultipleChoice,
            FlaubertForQuestionAnswering,
            FlaubertForQuestionAnsweringSimple,
            FlaubertForSequenceClassification,
            FlaubertForTokenClassification,
            FlaubertModel,
            FlaubertPreTrainedModel,
            FlaubertWithLMHeadModel,
        )
        from .models.flava import (
            FLAVA_PRETRAINED_MODEL_ARCHIVE_LIST,
            FlavaForPreTraining,
            FlavaImageCodebook,
            FlavaImageModel,
            FlavaModel,
            FlavaMultimodalModel,
            FlavaPreTrainedModel,
            FlavaTextModel,
        )
        from .models.fnet import (
            FNET_PRETRAINED_MODEL_ARCHIVE_LIST,
            FNetForMaskedLM,
            FNetForMultipleChoice,
            FNetForNextSentencePrediction,
            FNetForPreTraining,
            FNetForQuestionAnswering,
            FNetForSequenceClassification,
            FNetForTokenClassification,
            FNetLayer,
            FNetModel,
            FNetPreTrainedModel,
        )
        from .models.fsmt import FSMTForConditionalGeneration, FSMTModel, PretrainedFSMTModel
        from .models.funnel import (
            FUNNEL_PRETRAINED_MODEL_ARCHIVE_LIST,
            FunnelBaseModel,
            FunnelForMaskedLM,
            FunnelForMultipleChoice,
            FunnelForPreTraining,
            FunnelForQuestionAnswering,
            FunnelForSequenceClassification,
            FunnelForTokenClassification,
            FunnelModel,
            FunnelPreTrainedModel,
            load_tf_weights_in_funnel,
        )
        from .models.git import (
            GIT_PRETRAINED_MODEL_ARCHIVE_LIST,
            GitForCausalLM,
            GitModel,
            GitPreTrainedModel,
            GitVisionModel,
        )
        from .models.glpn import (
            GLPN_PRETRAINED_MODEL_ARCHIVE_LIST,
            GLPNForDepthEstimation,
            GLPNModel,
            GLPNPreTrainedModel,
        )
        from .models.gpt2 import (
            GPT2_PRETRAINED_MODEL_ARCHIVE_LIST,
            GPT2DoubleHeadsModel,
            GPT2ForSequenceClassification,
            GPT2ForTokenClassification,
            GPT2LMHeadModel,
            GPT2Model,
            GPT2PreTrainedModel,
            load_tf_weights_in_gpt2,
        )
        from .models.gpt_neo import (
            GPT_NEO_PRETRAINED_MODEL_ARCHIVE_LIST,
            GPTNeoForCausalLM,
            GPTNeoForSequenceClassification,
            GPTNeoModel,
            GPTNeoPreTrainedModel,
            load_tf_weights_in_gpt_neo,
        )
        from .models.gpt_neox import (
            GPT_NEOX_PRETRAINED_MODEL_ARCHIVE_LIST,
            GPTNeoXForCausalLM,
            GPTNeoXLayer,
            GPTNeoXModel,
            GPTNeoXPreTrainedModel,
        )
        from .models.gpt_neox_japanese import (
            GPT_NEOX_JAPANESE_PRETRAINED_MODEL_ARCHIVE_LIST,
            GPTNeoXJapaneseForCausalLM,
            GPTNeoXJapaneseLayer,
            GPTNeoXJapaneseModel,
            GPTNeoXJapanesePreTrainedModel,
        )
        from .models.gptj import (
            GPTJ_PRETRAINED_MODEL_ARCHIVE_LIST,
            GPTJForCausalLM,
            GPTJForQuestionAnswering,
            GPTJForSequenceClassification,
            GPTJModel,
            GPTJPreTrainedModel,
        )
<<<<<<< HEAD
        from .models.gptsan_japanese import (
            GPTSAN_JAPANESE_PRETRAINED_MODEL_ARCHIVE_LIST,
            GPTSANJapaneseDenseActDense,
            GPTSANJapaneseForConditionalGeneration,
            GPTSANJapanesePreTrainedModel,
            GPTSANJapaneseSparseMLP,
            GPTSANJapaneseTokenizer,
            GPTSANJapaneseTop1Router,
=======
        from .models.graphormer import (
            GRAPHORMER_PRETRAINED_MODEL_ARCHIVE_LIST,
            GraphormerForGraphClassification,
            GraphormerModel,
            GraphormerPreTrainedModel,
>>>>>>> de1ca3a0
        )
        from .models.groupvit import (
            GROUPVIT_PRETRAINED_MODEL_ARCHIVE_LIST,
            GroupViTModel,
            GroupViTPreTrainedModel,
            GroupViTTextModel,
            GroupViTVisionModel,
        )
        from .models.hubert import (
            HUBERT_PRETRAINED_MODEL_ARCHIVE_LIST,
            HubertForCTC,
            HubertForSequenceClassification,
            HubertModel,
            HubertPreTrainedModel,
        )
        from .models.ibert import (
            IBERT_PRETRAINED_MODEL_ARCHIVE_LIST,
            IBertForMaskedLM,
            IBertForMultipleChoice,
            IBertForQuestionAnswering,
            IBertForSequenceClassification,
            IBertForTokenClassification,
            IBertModel,
            IBertPreTrainedModel,
        )
        from .models.imagegpt import (
            IMAGEGPT_PRETRAINED_MODEL_ARCHIVE_LIST,
            ImageGPTForCausalImageModeling,
            ImageGPTForImageClassification,
            ImageGPTModel,
            ImageGPTPreTrainedModel,
            load_tf_weights_in_imagegpt,
        )
        from .models.jukebox import (
            JUKEBOX_PRETRAINED_MODEL_ARCHIVE_LIST,
            JukeboxModel,
            JukeboxPreTrainedModel,
            JukeboxPrior,
            JukeboxVQVAE,
        )
        from .models.layoutlm import (
            LAYOUTLM_PRETRAINED_MODEL_ARCHIVE_LIST,
            LayoutLMForMaskedLM,
            LayoutLMForQuestionAnswering,
            LayoutLMForSequenceClassification,
            LayoutLMForTokenClassification,
            LayoutLMModel,
            LayoutLMPreTrainedModel,
        )
        from .models.layoutlmv2 import (
            LAYOUTLMV2_PRETRAINED_MODEL_ARCHIVE_LIST,
            LayoutLMv2ForQuestionAnswering,
            LayoutLMv2ForSequenceClassification,
            LayoutLMv2ForTokenClassification,
            LayoutLMv2Model,
            LayoutLMv2PreTrainedModel,
        )
        from .models.layoutlmv3 import (
            LAYOUTLMV3_PRETRAINED_MODEL_ARCHIVE_LIST,
            LayoutLMv3ForQuestionAnswering,
            LayoutLMv3ForSequenceClassification,
            LayoutLMv3ForTokenClassification,
            LayoutLMv3Model,
            LayoutLMv3PreTrainedModel,
        )
        from .models.led import (
            LED_PRETRAINED_MODEL_ARCHIVE_LIST,
            LEDForConditionalGeneration,
            LEDForQuestionAnswering,
            LEDForSequenceClassification,
            LEDModel,
            LEDPreTrainedModel,
        )
        from .models.levit import (
            LEVIT_PRETRAINED_MODEL_ARCHIVE_LIST,
            LevitForImageClassification,
            LevitForImageClassificationWithTeacher,
            LevitModel,
            LevitPreTrainedModel,
        )
        from .models.lilt import (
            LILT_PRETRAINED_MODEL_ARCHIVE_LIST,
            LiltForQuestionAnswering,
            LiltForSequenceClassification,
            LiltForTokenClassification,
            LiltModel,
            LiltPreTrainedModel,
        )
        from .models.longformer import (
            LONGFORMER_PRETRAINED_MODEL_ARCHIVE_LIST,
            LongformerForMaskedLM,
            LongformerForMultipleChoice,
            LongformerForQuestionAnswering,
            LongformerForSequenceClassification,
            LongformerForTokenClassification,
            LongformerModel,
            LongformerPreTrainedModel,
            LongformerSelfAttention,
        )
        from .models.longt5 import (
            LONGT5_PRETRAINED_MODEL_ARCHIVE_LIST,
            LongT5EncoderModel,
            LongT5ForConditionalGeneration,
            LongT5Model,
            LongT5PreTrainedModel,
        )
        from .models.luke import (
            LUKE_PRETRAINED_MODEL_ARCHIVE_LIST,
            LukeForEntityClassification,
            LukeForEntityPairClassification,
            LukeForEntitySpanClassification,
            LukeForMaskedLM,
            LukeForMultipleChoice,
            LukeForQuestionAnswering,
            LukeForSequenceClassification,
            LukeForTokenClassification,
            LukeModel,
            LukePreTrainedModel,
        )
        from .models.lxmert import (
            LxmertEncoder,
            LxmertForPreTraining,
            LxmertForQuestionAnswering,
            LxmertModel,
            LxmertPreTrainedModel,
            LxmertVisualFeatureEncoder,
            LxmertXLayer,
        )
        from .models.m2m_100 import (
            M2M_100_PRETRAINED_MODEL_ARCHIVE_LIST,
            M2M100ForConditionalGeneration,
            M2M100Model,
            M2M100PreTrainedModel,
        )
        from .models.marian import MarianForCausalLM, MarianModel, MarianMTModel
        from .models.markuplm import (
            MARKUPLM_PRETRAINED_MODEL_ARCHIVE_LIST,
            MarkupLMForQuestionAnswering,
            MarkupLMForSequenceClassification,
            MarkupLMForTokenClassification,
            MarkupLMModel,
            MarkupLMPreTrainedModel,
        )
        from .models.mask2former import (
            MASK2FORMER_PRETRAINED_MODEL_ARCHIVE_LIST,
            Mask2FormerForUniversalSegmentation,
            Mask2FormerModel,
            Mask2FormerPreTrainedModel,
        )
        from .models.maskformer import (
            MASKFORMER_PRETRAINED_MODEL_ARCHIVE_LIST,
            MaskFormerForInstanceSegmentation,
            MaskFormerModel,
            MaskFormerPreTrainedModel,
            MaskFormerSwinBackbone,
        )
        from .models.mbart import (
            MBartForCausalLM,
            MBartForConditionalGeneration,
            MBartForQuestionAnswering,
            MBartForSequenceClassification,
            MBartModel,
            MBartPreTrainedModel,
        )
        from .models.mctct import MCTCT_PRETRAINED_MODEL_ARCHIVE_LIST, MCTCTForCTC, MCTCTModel, MCTCTPreTrainedModel
        from .models.megatron_bert import (
            MEGATRON_BERT_PRETRAINED_MODEL_ARCHIVE_LIST,
            MegatronBertForCausalLM,
            MegatronBertForMaskedLM,
            MegatronBertForMultipleChoice,
            MegatronBertForNextSentencePrediction,
            MegatronBertForPreTraining,
            MegatronBertForQuestionAnswering,
            MegatronBertForSequenceClassification,
            MegatronBertForTokenClassification,
            MegatronBertModel,
            MegatronBertPreTrainedModel,
        )
        from .models.mmbt import MMBTForClassification, MMBTModel, ModalEmbeddings
        from .models.mobilebert import (
            MOBILEBERT_PRETRAINED_MODEL_ARCHIVE_LIST,
            MobileBertForMaskedLM,
            MobileBertForMultipleChoice,
            MobileBertForNextSentencePrediction,
            MobileBertForPreTraining,
            MobileBertForQuestionAnswering,
            MobileBertForSequenceClassification,
            MobileBertForTokenClassification,
            MobileBertLayer,
            MobileBertModel,
            MobileBertPreTrainedModel,
            load_tf_weights_in_mobilebert,
        )
        from .models.mobilenet_v1 import (
            MOBILENET_V1_PRETRAINED_MODEL_ARCHIVE_LIST,
            MobileNetV1ForImageClassification,
            MobileNetV1Model,
            MobileNetV1PreTrainedModel,
            load_tf_weights_in_mobilenet_v1,
        )
        from .models.mobilenet_v2 import (
            MOBILENET_V2_PRETRAINED_MODEL_ARCHIVE_LIST,
            MobileNetV2ForImageClassification,
            MobileNetV2ForSemanticSegmentation,
            MobileNetV2Model,
            MobileNetV2PreTrainedModel,
            load_tf_weights_in_mobilenet_v2,
        )
        from .models.mobilevit import (
            MOBILEVIT_PRETRAINED_MODEL_ARCHIVE_LIST,
            MobileViTForImageClassification,
            MobileViTForSemanticSegmentation,
            MobileViTModel,
            MobileViTPreTrainedModel,
        )
        from .models.mpnet import (
            MPNET_PRETRAINED_MODEL_ARCHIVE_LIST,
            MPNetForMaskedLM,
            MPNetForMultipleChoice,
            MPNetForQuestionAnswering,
            MPNetForSequenceClassification,
            MPNetForTokenClassification,
            MPNetLayer,
            MPNetModel,
            MPNetPreTrainedModel,
        )
        from .models.mt5 import MT5EncoderModel, MT5ForConditionalGeneration, MT5Model, MT5PreTrainedModel
        from .models.mvp import (
            MVP_PRETRAINED_MODEL_ARCHIVE_LIST,
            MvpForCausalLM,
            MvpForConditionalGeneration,
            MvpForQuestionAnswering,
            MvpForSequenceClassification,
            MvpModel,
            MvpPreTrainedModel,
        )
        from .models.nat import (
            NAT_PRETRAINED_MODEL_ARCHIVE_LIST,
            NatBackbone,
            NatForImageClassification,
            NatModel,
            NatPreTrainedModel,
        )
        from .models.nezha import (
            NEZHA_PRETRAINED_MODEL_ARCHIVE_LIST,
            NezhaForMaskedLM,
            NezhaForMultipleChoice,
            NezhaForNextSentencePrediction,
            NezhaForPreTraining,
            NezhaForQuestionAnswering,
            NezhaForSequenceClassification,
            NezhaForTokenClassification,
            NezhaModel,
            NezhaPreTrainedModel,
        )
        from .models.nystromformer import (
            NYSTROMFORMER_PRETRAINED_MODEL_ARCHIVE_LIST,
            NystromformerForMaskedLM,
            NystromformerForMultipleChoice,
            NystromformerForQuestionAnswering,
            NystromformerForSequenceClassification,
            NystromformerForTokenClassification,
            NystromformerLayer,
            NystromformerModel,
            NystromformerPreTrainedModel,
        )
        from .models.oneformer import (
            ONEFORMER_PRETRAINED_MODEL_ARCHIVE_LIST,
            OneFormerForUniversalSegmentation,
            OneFormerModel,
            OneFormerPreTrainedModel,
        )
        from .models.openai import (
            OPENAI_GPT_PRETRAINED_MODEL_ARCHIVE_LIST,
            OpenAIGPTDoubleHeadsModel,
            OpenAIGPTForSequenceClassification,
            OpenAIGPTLMHeadModel,
            OpenAIGPTModel,
            OpenAIGPTPreTrainedModel,
            load_tf_weights_in_openai_gpt,
        )
        from .models.opt import (
            OPT_PRETRAINED_MODEL_ARCHIVE_LIST,
            OPTForCausalLM,
            OPTForQuestionAnswering,
            OPTForSequenceClassification,
            OPTModel,
            OPTPreTrainedModel,
        )
        from .models.owlvit import (
            OWLVIT_PRETRAINED_MODEL_ARCHIVE_LIST,
            OwlViTForObjectDetection,
            OwlViTModel,
            OwlViTPreTrainedModel,
            OwlViTTextModel,
            OwlViTVisionModel,
        )
        from .models.pegasus import (
            PegasusForCausalLM,
            PegasusForConditionalGeneration,
            PegasusModel,
            PegasusPreTrainedModel,
        )
        from .models.pegasus_x import (
            PEGASUS_X_PRETRAINED_MODEL_ARCHIVE_LIST,
            PegasusXForConditionalGeneration,
            PegasusXModel,
            PegasusXPreTrainedModel,
        )
        from .models.perceiver import (
            PERCEIVER_PRETRAINED_MODEL_ARCHIVE_LIST,
            PerceiverForImageClassificationConvProcessing,
            PerceiverForImageClassificationFourier,
            PerceiverForImageClassificationLearned,
            PerceiverForMaskedLM,
            PerceiverForMultimodalAutoencoding,
            PerceiverForOpticalFlow,
            PerceiverForSequenceClassification,
            PerceiverLayer,
            PerceiverModel,
            PerceiverPreTrainedModel,
        )
        from .models.plbart import (
            PLBART_PRETRAINED_MODEL_ARCHIVE_LIST,
            PLBartForCausalLM,
            PLBartForConditionalGeneration,
            PLBartForSequenceClassification,
            PLBartModel,
            PLBartPreTrainedModel,
        )
        from .models.poolformer import (
            POOLFORMER_PRETRAINED_MODEL_ARCHIVE_LIST,
            PoolFormerForImageClassification,
            PoolFormerModel,
            PoolFormerPreTrainedModel,
        )
        from .models.prophetnet import (
            PROPHETNET_PRETRAINED_MODEL_ARCHIVE_LIST,
            ProphetNetDecoder,
            ProphetNetEncoder,
            ProphetNetForCausalLM,
            ProphetNetForConditionalGeneration,
            ProphetNetModel,
            ProphetNetPreTrainedModel,
        )
        from .models.qdqbert import (
            QDQBERT_PRETRAINED_MODEL_ARCHIVE_LIST,
            QDQBertForMaskedLM,
            QDQBertForMultipleChoice,
            QDQBertForNextSentencePrediction,
            QDQBertForQuestionAnswering,
            QDQBertForSequenceClassification,
            QDQBertForTokenClassification,
            QDQBertLayer,
            QDQBertLMHeadModel,
            QDQBertModel,
            QDQBertPreTrainedModel,
            load_tf_weights_in_qdqbert,
        )
        from .models.rag import RagModel, RagPreTrainedModel, RagSequenceForGeneration, RagTokenForGeneration
        from .models.realm import (
            REALM_PRETRAINED_MODEL_ARCHIVE_LIST,
            RealmEmbedder,
            RealmForOpenQA,
            RealmKnowledgeAugEncoder,
            RealmPreTrainedModel,
            RealmReader,
            RealmRetriever,
            RealmScorer,
            load_tf_weights_in_realm,
        )
        from .models.reformer import (
            REFORMER_PRETRAINED_MODEL_ARCHIVE_LIST,
            ReformerAttention,
            ReformerForMaskedLM,
            ReformerForQuestionAnswering,
            ReformerForSequenceClassification,
            ReformerLayer,
            ReformerModel,
            ReformerModelWithLMHead,
            ReformerPreTrainedModel,
        )
        from .models.regnet import (
            REGNET_PRETRAINED_MODEL_ARCHIVE_LIST,
            RegNetForImageClassification,
            RegNetModel,
            RegNetPreTrainedModel,
        )
        from .models.rembert import (
            REMBERT_PRETRAINED_MODEL_ARCHIVE_LIST,
            RemBertForCausalLM,
            RemBertForMaskedLM,
            RemBertForMultipleChoice,
            RemBertForQuestionAnswering,
            RemBertForSequenceClassification,
            RemBertForTokenClassification,
            RemBertLayer,
            RemBertModel,
            RemBertPreTrainedModel,
            load_tf_weights_in_rembert,
        )
        from .models.resnet import (
            RESNET_PRETRAINED_MODEL_ARCHIVE_LIST,
            ResNetBackbone,
            ResNetForImageClassification,
            ResNetModel,
            ResNetPreTrainedModel,
        )
        from .models.retribert import RETRIBERT_PRETRAINED_MODEL_ARCHIVE_LIST, RetriBertModel, RetriBertPreTrainedModel
        from .models.roberta import (
            ROBERTA_PRETRAINED_MODEL_ARCHIVE_LIST,
            RobertaForCausalLM,
            RobertaForMaskedLM,
            RobertaForMultipleChoice,
            RobertaForQuestionAnswering,
            RobertaForSequenceClassification,
            RobertaForTokenClassification,
            RobertaModel,
            RobertaPreTrainedModel,
        )
        from .models.roberta_prelayernorm import (
            ROBERTA_PRELAYERNORM_PRETRAINED_MODEL_ARCHIVE_LIST,
            RobertaPreLayerNormForCausalLM,
            RobertaPreLayerNormForMaskedLM,
            RobertaPreLayerNormForMultipleChoice,
            RobertaPreLayerNormForQuestionAnswering,
            RobertaPreLayerNormForSequenceClassification,
            RobertaPreLayerNormForTokenClassification,
            RobertaPreLayerNormModel,
            RobertaPreLayerNormPreTrainedModel,
        )
        from .models.roc_bert import (
            ROC_BERT_PRETRAINED_MODEL_ARCHIVE_LIST,
            RoCBertForCausalLM,
            RoCBertForMaskedLM,
            RoCBertForMultipleChoice,
            RoCBertForPreTraining,
            RoCBertForQuestionAnswering,
            RoCBertForSequenceClassification,
            RoCBertForTokenClassification,
            RoCBertLayer,
            RoCBertModel,
            RoCBertPreTrainedModel,
            load_tf_weights_in_roc_bert,
        )
        from .models.roformer import (
            ROFORMER_PRETRAINED_MODEL_ARCHIVE_LIST,
            RoFormerForCausalLM,
            RoFormerForMaskedLM,
            RoFormerForMultipleChoice,
            RoFormerForQuestionAnswering,
            RoFormerForSequenceClassification,
            RoFormerForTokenClassification,
            RoFormerLayer,
            RoFormerModel,
            RoFormerPreTrainedModel,
            load_tf_weights_in_roformer,
        )
        from .models.segformer import (
            SEGFORMER_PRETRAINED_MODEL_ARCHIVE_LIST,
            SegformerDecodeHead,
            SegformerForImageClassification,
            SegformerForSemanticSegmentation,
            SegformerLayer,
            SegformerModel,
            SegformerPreTrainedModel,
        )
        from .models.sew import (
            SEW_PRETRAINED_MODEL_ARCHIVE_LIST,
            SEWForCTC,
            SEWForSequenceClassification,
            SEWModel,
            SEWPreTrainedModel,
        )
        from .models.sew_d import (
            SEW_D_PRETRAINED_MODEL_ARCHIVE_LIST,
            SEWDForCTC,
            SEWDForSequenceClassification,
            SEWDModel,
            SEWDPreTrainedModel,
        )
        from .models.speech_encoder_decoder import SpeechEncoderDecoderModel
        from .models.speech_to_text import (
            SPEECH_TO_TEXT_PRETRAINED_MODEL_ARCHIVE_LIST,
            Speech2TextForConditionalGeneration,
            Speech2TextModel,
            Speech2TextPreTrainedModel,
        )
        from .models.speech_to_text_2 import Speech2Text2ForCausalLM, Speech2Text2PreTrainedModel
        from .models.splinter import (
            SPLINTER_PRETRAINED_MODEL_ARCHIVE_LIST,
            SplinterForPreTraining,
            SplinterForQuestionAnswering,
            SplinterLayer,
            SplinterModel,
            SplinterPreTrainedModel,
        )
        from .models.squeezebert import (
            SQUEEZEBERT_PRETRAINED_MODEL_ARCHIVE_LIST,
            SqueezeBertForMaskedLM,
            SqueezeBertForMultipleChoice,
            SqueezeBertForQuestionAnswering,
            SqueezeBertForSequenceClassification,
            SqueezeBertForTokenClassification,
            SqueezeBertModel,
            SqueezeBertModule,
            SqueezeBertPreTrainedModel,
        )
        from .models.swin import (
            SWIN_PRETRAINED_MODEL_ARCHIVE_LIST,
            SwinBackbone,
            SwinForImageClassification,
            SwinForMaskedImageModeling,
            SwinModel,
            SwinPreTrainedModel,
        )
        from .models.swin2sr import (
            SWIN2SR_PRETRAINED_MODEL_ARCHIVE_LIST,
            Swin2SRForImageSuperResolution,
            Swin2SRModel,
            Swin2SRPreTrainedModel,
        )
        from .models.swinv2 import (
            SWINV2_PRETRAINED_MODEL_ARCHIVE_LIST,
            Swinv2ForImageClassification,
            Swinv2ForMaskedImageModeling,
            Swinv2Model,
            Swinv2PreTrainedModel,
        )
        from .models.switch_transformers import (
            SWITCH_TRANSFORMERS_PRETRAINED_MODEL_ARCHIVE_LIST,
            SwitchTransformersEncoderModel,
            SwitchTransformersForConditionalGeneration,
            SwitchTransformersModel,
            SwitchTransformersPreTrainedModel,
            SwitchTransformersSparseMLP,
            SwitchTransformersTop1Router,
        )
        from .models.t5 import (
            T5_PRETRAINED_MODEL_ARCHIVE_LIST,
            T5EncoderModel,
            T5ForConditionalGeneration,
            T5Model,
            T5PreTrainedModel,
            load_tf_weights_in_t5,
        )
        from .models.tapas import (
            TAPAS_PRETRAINED_MODEL_ARCHIVE_LIST,
            TapasForMaskedLM,
            TapasForQuestionAnswering,
            TapasForSequenceClassification,
            TapasModel,
            TapasPreTrainedModel,
            load_tf_weights_in_tapas,
        )
        from .models.time_series_transformer import (
            TIME_SERIES_TRANSFORMER_PRETRAINED_MODEL_ARCHIVE_LIST,
            TimeSeriesTransformerForPrediction,
            TimeSeriesTransformerModel,
            TimeSeriesTransformerPreTrainedModel,
        )
        from .models.timesformer import (
            TIMESFORMER_PRETRAINED_MODEL_ARCHIVE_LIST,
            TimesformerForVideoClassification,
            TimesformerModel,
            TimesformerPreTrainedModel,
        )
        from .models.trajectory_transformer import (
            TRAJECTORY_TRANSFORMER_PRETRAINED_MODEL_ARCHIVE_LIST,
            TrajectoryTransformerModel,
            TrajectoryTransformerPreTrainedModel,
        )
        from .models.transfo_xl import (
            TRANSFO_XL_PRETRAINED_MODEL_ARCHIVE_LIST,
            AdaptiveEmbedding,
            TransfoXLForSequenceClassification,
            TransfoXLLMHeadModel,
            TransfoXLModel,
            TransfoXLPreTrainedModel,
            load_tf_weights_in_transfo_xl,
        )
        from .models.trocr import TROCR_PRETRAINED_MODEL_ARCHIVE_LIST, TrOCRForCausalLM, TrOCRPreTrainedModel
        from .models.unispeech import (
            UNISPEECH_PRETRAINED_MODEL_ARCHIVE_LIST,
            UniSpeechForCTC,
            UniSpeechForPreTraining,
            UniSpeechForSequenceClassification,
            UniSpeechModel,
            UniSpeechPreTrainedModel,
        )
        from .models.unispeech_sat import (
            UNISPEECH_SAT_PRETRAINED_MODEL_ARCHIVE_LIST,
            UniSpeechSatForAudioFrameClassification,
            UniSpeechSatForCTC,
            UniSpeechSatForPreTraining,
            UniSpeechSatForSequenceClassification,
            UniSpeechSatForXVector,
            UniSpeechSatModel,
            UniSpeechSatPreTrainedModel,
        )
        from .models.upernet import UperNetForSemanticSegmentation, UperNetPreTrainedModel
        from .models.van import (
            VAN_PRETRAINED_MODEL_ARCHIVE_LIST,
            VanForImageClassification,
            VanModel,
            VanPreTrainedModel,
        )
        from .models.videomae import (
            VIDEOMAE_PRETRAINED_MODEL_ARCHIVE_LIST,
            VideoMAEForPreTraining,
            VideoMAEForVideoClassification,
            VideoMAEModel,
            VideoMAEPreTrainedModel,
        )
        from .models.vilt import (
            VILT_PRETRAINED_MODEL_ARCHIVE_LIST,
            ViltForImageAndTextRetrieval,
            ViltForImagesAndTextClassification,
            ViltForMaskedLM,
            ViltForQuestionAnswering,
            ViltForTokenClassification,
            ViltLayer,
            ViltModel,
            ViltPreTrainedModel,
        )
        from .models.vision_encoder_decoder import VisionEncoderDecoderModel
        from .models.vision_text_dual_encoder import VisionTextDualEncoderModel
        from .models.visual_bert import (
            VISUAL_BERT_PRETRAINED_MODEL_ARCHIVE_LIST,
            VisualBertForMultipleChoice,
            VisualBertForPreTraining,
            VisualBertForQuestionAnswering,
            VisualBertForRegionToPhraseAlignment,
            VisualBertForVisualReasoning,
            VisualBertLayer,
            VisualBertModel,
            VisualBertPreTrainedModel,
        )
        from .models.vit import (
            VIT_PRETRAINED_MODEL_ARCHIVE_LIST,
            ViTForImageClassification,
            ViTForMaskedImageModeling,
            ViTModel,
            ViTPreTrainedModel,
        )
        from .models.vit_hybrid import (
            VIT_HYBRID_PRETRAINED_MODEL_ARCHIVE_LIST,
            ViTHybridForImageClassification,
            ViTHybridModel,
            ViTHybridPreTrainedModel,
        )
        from .models.vit_mae import (
            VIT_MAE_PRETRAINED_MODEL_ARCHIVE_LIST,
            ViTMAEForPreTraining,
            ViTMAELayer,
            ViTMAEModel,
            ViTMAEPreTrainedModel,
        )
        from .models.vit_msn import (
            VIT_MSN_PRETRAINED_MODEL_ARCHIVE_LIST,
            ViTMSNForImageClassification,
            ViTMSNModel,
            ViTMSNPreTrainedModel,
        )
        from .models.wav2vec2 import (
            WAV_2_VEC_2_PRETRAINED_MODEL_ARCHIVE_LIST,
            Wav2Vec2ForAudioFrameClassification,
            Wav2Vec2ForCTC,
            Wav2Vec2ForMaskedLM,
            Wav2Vec2ForPreTraining,
            Wav2Vec2ForSequenceClassification,
            Wav2Vec2ForXVector,
            Wav2Vec2Model,
            Wav2Vec2PreTrainedModel,
        )
        from .models.wav2vec2_conformer import (
            WAV2VEC2_CONFORMER_PRETRAINED_MODEL_ARCHIVE_LIST,
            Wav2Vec2ConformerForAudioFrameClassification,
            Wav2Vec2ConformerForCTC,
            Wav2Vec2ConformerForPreTraining,
            Wav2Vec2ConformerForSequenceClassification,
            Wav2Vec2ConformerForXVector,
            Wav2Vec2ConformerModel,
            Wav2Vec2ConformerPreTrainedModel,
        )
        from .models.wavlm import (
            WAVLM_PRETRAINED_MODEL_ARCHIVE_LIST,
            WavLMForAudioFrameClassification,
            WavLMForCTC,
            WavLMForSequenceClassification,
            WavLMForXVector,
            WavLMModel,
            WavLMPreTrainedModel,
        )
        from .models.whisper import (
            WHISPER_PRETRAINED_MODEL_ARCHIVE_LIST,
            WhisperForConditionalGeneration,
            WhisperModel,
            WhisperPreTrainedModel,
        )
        from .models.x_clip import (
            XCLIP_PRETRAINED_MODEL_ARCHIVE_LIST,
            XCLIPModel,
            XCLIPPreTrainedModel,
            XCLIPTextModel,
            XCLIPVisionModel,
        )
        from .models.xglm import XGLM_PRETRAINED_MODEL_ARCHIVE_LIST, XGLMForCausalLM, XGLMModel, XGLMPreTrainedModel
        from .models.xlm import (
            XLM_PRETRAINED_MODEL_ARCHIVE_LIST,
            XLMForMultipleChoice,
            XLMForQuestionAnswering,
            XLMForQuestionAnsweringSimple,
            XLMForSequenceClassification,
            XLMForTokenClassification,
            XLMModel,
            XLMPreTrainedModel,
            XLMWithLMHeadModel,
        )
        from .models.xlm_prophetnet import (
            XLM_PROPHETNET_PRETRAINED_MODEL_ARCHIVE_LIST,
            XLMProphetNetDecoder,
            XLMProphetNetEncoder,
            XLMProphetNetForCausalLM,
            XLMProphetNetForConditionalGeneration,
            XLMProphetNetModel,
            XLMProphetNetPreTrainedModel,
        )
        from .models.xlm_roberta import (
            XLM_ROBERTA_PRETRAINED_MODEL_ARCHIVE_LIST,
            XLMRobertaForCausalLM,
            XLMRobertaForMaskedLM,
            XLMRobertaForMultipleChoice,
            XLMRobertaForQuestionAnswering,
            XLMRobertaForSequenceClassification,
            XLMRobertaForTokenClassification,
            XLMRobertaModel,
            XLMRobertaPreTrainedModel,
        )
        from .models.xlm_roberta_xl import (
            XLM_ROBERTA_XL_PRETRAINED_MODEL_ARCHIVE_LIST,
            XLMRobertaXLForCausalLM,
            XLMRobertaXLForMaskedLM,
            XLMRobertaXLForMultipleChoice,
            XLMRobertaXLForQuestionAnswering,
            XLMRobertaXLForSequenceClassification,
            XLMRobertaXLForTokenClassification,
            XLMRobertaXLModel,
            XLMRobertaXLPreTrainedModel,
        )
        from .models.xlnet import (
            XLNET_PRETRAINED_MODEL_ARCHIVE_LIST,
            XLNetForMultipleChoice,
            XLNetForQuestionAnswering,
            XLNetForQuestionAnsweringSimple,
            XLNetForSequenceClassification,
            XLNetForTokenClassification,
            XLNetLMHeadModel,
            XLNetModel,
            XLNetPreTrainedModel,
            load_tf_weights_in_xlnet,
        )
        from .models.yolos import (
            YOLOS_PRETRAINED_MODEL_ARCHIVE_LIST,
            YolosForObjectDetection,
            YolosModel,
            YolosPreTrainedModel,
        )
        from .models.yoso import (
            YOSO_PRETRAINED_MODEL_ARCHIVE_LIST,
            YosoForMaskedLM,
            YosoForMultipleChoice,
            YosoForQuestionAnswering,
            YosoForSequenceClassification,
            YosoForTokenClassification,
            YosoLayer,
            YosoModel,
            YosoPreTrainedModel,
        )

        # Optimization
        from .optimization import (
            Adafactor,
            AdamW,
            get_constant_schedule,
            get_constant_schedule_with_warmup,
            get_cosine_schedule_with_warmup,
            get_cosine_with_hard_restarts_schedule_with_warmup,
            get_linear_schedule_with_warmup,
            get_polynomial_decay_schedule_with_warmup,
            get_scheduler,
        )
        from .pytorch_utils import Conv1D, apply_chunking_to_forward, prune_layer

        # Trainer
        from .trainer import Trainer
        from .trainer_pt_utils import torch_distributed_zero_first
        from .trainer_seq2seq import Seq2SeqTrainer

    # TensorFlow
    try:
        if not is_tf_available():
            raise OptionalDependencyNotAvailable()
    except OptionalDependencyNotAvailable:
        # Import the same objects as dummies to get them in the namespace.
        # They will raise an import error if the user tries to instantiate / use them.
        from .utils.dummy_tf_objects import *
    else:
        from .benchmark.benchmark_args_tf import TensorFlowBenchmarkArguments

        # Benchmarks
        from .benchmark.benchmark_tf import TensorFlowBenchmark
        from .generation import (
            TFForcedBOSTokenLogitsProcessor,
            TFForcedEOSTokenLogitsProcessor,
            TFGenerationMixin,
            TFLogitsProcessor,
            TFLogitsProcessorList,
            TFLogitsWarper,
            TFMinLengthLogitsProcessor,
            TFNoBadWordsLogitsProcessor,
            TFNoRepeatNGramLogitsProcessor,
            TFRepetitionPenaltyLogitsProcessor,
            TFTemperatureLogitsWarper,
            TFTopKLogitsWarper,
            TFTopPLogitsWarper,
            tf_top_k_top_p_filtering,
        )
        from .keras_callbacks import KerasMetricCallback, PushToHubCallback
        from .modeling_tf_layoutlm import (
            TF_LAYOUTLM_PRETRAINED_MODEL_ARCHIVE_LIST,
            TFLayoutLMForMaskedLM,
            TFLayoutLMForQuestionAnswering,
            TFLayoutLMForSequenceClassification,
            TFLayoutLMForTokenClassification,
            TFLayoutLMMainLayer,
            TFLayoutLMModel,
            TFLayoutLMPreTrainedModel,
        )
        from .modeling_tf_utils import TFPreTrainedModel, TFSequenceSummary, TFSharedEmbeddings, shape_list

        # TensorFlow model imports
        from .models.albert import (
            TF_ALBERT_PRETRAINED_MODEL_ARCHIVE_LIST,
            TFAlbertForMaskedLM,
            TFAlbertForMultipleChoice,
            TFAlbertForPreTraining,
            TFAlbertForQuestionAnswering,
            TFAlbertForSequenceClassification,
            TFAlbertForTokenClassification,
            TFAlbertMainLayer,
            TFAlbertModel,
            TFAlbertPreTrainedModel,
        )
        from .models.auto import (
            TF_MODEL_FOR_CAUSAL_LM_MAPPING,
            TF_MODEL_FOR_DOCUMENT_QUESTION_ANSWERING_MAPPING,
            TF_MODEL_FOR_IMAGE_CLASSIFICATION_MAPPING,
            TF_MODEL_FOR_MASKED_IMAGE_MODELING_MAPPING,
            TF_MODEL_FOR_MASKED_LM_MAPPING,
            TF_MODEL_FOR_MULTIPLE_CHOICE_MAPPING,
            TF_MODEL_FOR_NEXT_SENTENCE_PREDICTION_MAPPING,
            TF_MODEL_FOR_PRETRAINING_MAPPING,
            TF_MODEL_FOR_QUESTION_ANSWERING_MAPPING,
            TF_MODEL_FOR_SEMANTIC_SEGMENTATION_MAPPING,
            TF_MODEL_FOR_SEQ_TO_SEQ_CAUSAL_LM_MAPPING,
            TF_MODEL_FOR_SEQUENCE_CLASSIFICATION_MAPPING,
            TF_MODEL_FOR_SPEECH_SEQ_2_SEQ_MAPPING,
            TF_MODEL_FOR_TABLE_QUESTION_ANSWERING_MAPPING,
            TF_MODEL_FOR_TOKEN_CLASSIFICATION_MAPPING,
            TF_MODEL_FOR_VISION_2_SEQ_MAPPING,
            TF_MODEL_MAPPING,
            TF_MODEL_WITH_LM_HEAD_MAPPING,
            TFAutoModel,
            TFAutoModelForCausalLM,
            TFAutoModelForDocumentQuestionAnswering,
            TFAutoModelForImageClassification,
            TFAutoModelForMaskedLM,
            TFAutoModelForMultipleChoice,
            TFAutoModelForNextSentencePrediction,
            TFAutoModelForPreTraining,
            TFAutoModelForQuestionAnswering,
            TFAutoModelForSemanticSegmentation,
            TFAutoModelForSeq2SeqLM,
            TFAutoModelForSequenceClassification,
            TFAutoModelForSpeechSeq2Seq,
            TFAutoModelForTableQuestionAnswering,
            TFAutoModelForTokenClassification,
            TFAutoModelForVision2Seq,
            TFAutoModelWithLMHead,
        )
        from .models.bart import (
            TFBartForConditionalGeneration,
            TFBartForSequenceClassification,
            TFBartModel,
            TFBartPretrainedModel,
        )
        from .models.bert import (
            TF_BERT_PRETRAINED_MODEL_ARCHIVE_LIST,
            TFBertEmbeddings,
            TFBertForMaskedLM,
            TFBertForMultipleChoice,
            TFBertForNextSentencePrediction,
            TFBertForPreTraining,
            TFBertForQuestionAnswering,
            TFBertForSequenceClassification,
            TFBertForTokenClassification,
            TFBertLMHeadModel,
            TFBertMainLayer,
            TFBertModel,
            TFBertPreTrainedModel,
        )
        from .models.blenderbot import (
            TFBlenderbotForConditionalGeneration,
            TFBlenderbotModel,
            TFBlenderbotPreTrainedModel,
        )
        from .models.blenderbot_small import (
            TFBlenderbotSmallForConditionalGeneration,
            TFBlenderbotSmallModel,
            TFBlenderbotSmallPreTrainedModel,
        )
        from .models.camembert import (
            TF_CAMEMBERT_PRETRAINED_MODEL_ARCHIVE_LIST,
            TFCamembertForCausalLM,
            TFCamembertForMaskedLM,
            TFCamembertForMultipleChoice,
            TFCamembertForQuestionAnswering,
            TFCamembertForSequenceClassification,
            TFCamembertForTokenClassification,
            TFCamembertModel,
            TFCamembertPreTrainedModel,
        )
        from .models.clip import (
            TF_CLIP_PRETRAINED_MODEL_ARCHIVE_LIST,
            TFCLIPModel,
            TFCLIPPreTrainedModel,
            TFCLIPTextModel,
            TFCLIPVisionModel,
        )
        from .models.convbert import (
            TF_CONVBERT_PRETRAINED_MODEL_ARCHIVE_LIST,
            TFConvBertForMaskedLM,
            TFConvBertForMultipleChoice,
            TFConvBertForQuestionAnswering,
            TFConvBertForSequenceClassification,
            TFConvBertForTokenClassification,
            TFConvBertLayer,
            TFConvBertModel,
            TFConvBertPreTrainedModel,
        )
        from .models.convnext import TFConvNextForImageClassification, TFConvNextModel, TFConvNextPreTrainedModel
        from .models.ctrl import (
            TF_CTRL_PRETRAINED_MODEL_ARCHIVE_LIST,
            TFCTRLForSequenceClassification,
            TFCTRLLMHeadModel,
            TFCTRLModel,
            TFCTRLPreTrainedModel,
        )
        from .models.cvt import (
            TF_CVT_PRETRAINED_MODEL_ARCHIVE_LIST,
            TFCvtForImageClassification,
            TFCvtModel,
            TFCvtPreTrainedModel,
        )
        from .models.data2vec import (
            TFData2VecVisionForImageClassification,
            TFData2VecVisionForSemanticSegmentation,
            TFData2VecVisionModel,
            TFData2VecVisionPreTrainedModel,
        )
        from .models.deberta import (
            TF_DEBERTA_PRETRAINED_MODEL_ARCHIVE_LIST,
            TFDebertaForMaskedLM,
            TFDebertaForQuestionAnswering,
            TFDebertaForSequenceClassification,
            TFDebertaForTokenClassification,
            TFDebertaModel,
            TFDebertaPreTrainedModel,
        )
        from .models.deberta_v2 import (
            TF_DEBERTA_V2_PRETRAINED_MODEL_ARCHIVE_LIST,
            TFDebertaV2ForMaskedLM,
            TFDebertaV2ForQuestionAnswering,
            TFDebertaV2ForSequenceClassification,
            TFDebertaV2ForTokenClassification,
            TFDebertaV2Model,
            TFDebertaV2PreTrainedModel,
        )
        from .models.deit import (
            TF_DEIT_PRETRAINED_MODEL_ARCHIVE_LIST,
            TFDeiTForImageClassification,
            TFDeiTForImageClassificationWithTeacher,
            TFDeiTForMaskedImageModeling,
            TFDeiTModel,
            TFDeiTPreTrainedModel,
        )
        from .models.distilbert import (
            TF_DISTILBERT_PRETRAINED_MODEL_ARCHIVE_LIST,
            TFDistilBertForMaskedLM,
            TFDistilBertForMultipleChoice,
            TFDistilBertForQuestionAnswering,
            TFDistilBertForSequenceClassification,
            TFDistilBertForTokenClassification,
            TFDistilBertMainLayer,
            TFDistilBertModel,
            TFDistilBertPreTrainedModel,
        )
        from .models.dpr import (
            TF_DPR_CONTEXT_ENCODER_PRETRAINED_MODEL_ARCHIVE_LIST,
            TF_DPR_QUESTION_ENCODER_PRETRAINED_MODEL_ARCHIVE_LIST,
            TF_DPR_READER_PRETRAINED_MODEL_ARCHIVE_LIST,
            TFDPRContextEncoder,
            TFDPRPretrainedContextEncoder,
            TFDPRPretrainedQuestionEncoder,
            TFDPRPretrainedReader,
            TFDPRQuestionEncoder,
            TFDPRReader,
        )
        from .models.electra import (
            TF_ELECTRA_PRETRAINED_MODEL_ARCHIVE_LIST,
            TFElectraForMaskedLM,
            TFElectraForMultipleChoice,
            TFElectraForPreTraining,
            TFElectraForQuestionAnswering,
            TFElectraForSequenceClassification,
            TFElectraForTokenClassification,
            TFElectraModel,
            TFElectraPreTrainedModel,
        )
        from .models.encoder_decoder import TFEncoderDecoderModel
        from .models.esm import (
            ESM_PRETRAINED_MODEL_ARCHIVE_LIST,
            TFEsmForMaskedLM,
            TFEsmForSequenceClassification,
            TFEsmForTokenClassification,
            TFEsmModel,
            TFEsmPreTrainedModel,
        )
        from .models.flaubert import (
            TF_FLAUBERT_PRETRAINED_MODEL_ARCHIVE_LIST,
            TFFlaubertForMultipleChoice,
            TFFlaubertForQuestionAnsweringSimple,
            TFFlaubertForSequenceClassification,
            TFFlaubertForTokenClassification,
            TFFlaubertModel,
            TFFlaubertPreTrainedModel,
            TFFlaubertWithLMHeadModel,
        )
        from .models.funnel import (
            TF_FUNNEL_PRETRAINED_MODEL_ARCHIVE_LIST,
            TFFunnelBaseModel,
            TFFunnelForMaskedLM,
            TFFunnelForMultipleChoice,
            TFFunnelForPreTraining,
            TFFunnelForQuestionAnswering,
            TFFunnelForSequenceClassification,
            TFFunnelForTokenClassification,
            TFFunnelModel,
            TFFunnelPreTrainedModel,
        )
        from .models.gpt2 import (
            TF_GPT2_PRETRAINED_MODEL_ARCHIVE_LIST,
            TFGPT2DoubleHeadsModel,
            TFGPT2ForSequenceClassification,
            TFGPT2LMHeadModel,
            TFGPT2MainLayer,
            TFGPT2Model,
            TFGPT2PreTrainedModel,
        )
        from .models.gptj import (
            TFGPTJForCausalLM,
            TFGPTJForQuestionAnswering,
            TFGPTJForSequenceClassification,
            TFGPTJModel,
            TFGPTJPreTrainedModel,
        )
        from .models.groupvit import (
            TF_GROUPVIT_PRETRAINED_MODEL_ARCHIVE_LIST,
            TFGroupViTModel,
            TFGroupViTPreTrainedModel,
            TFGroupViTTextModel,
            TFGroupViTVisionModel,
        )
        from .models.hubert import (
            TF_HUBERT_PRETRAINED_MODEL_ARCHIVE_LIST,
            TFHubertForCTC,
            TFHubertModel,
            TFHubertPreTrainedModel,
        )
        from .models.layoutlmv3 import (
            TF_LAYOUTLMV3_PRETRAINED_MODEL_ARCHIVE_LIST,
            TFLayoutLMv3ForQuestionAnswering,
            TFLayoutLMv3ForSequenceClassification,
            TFLayoutLMv3ForTokenClassification,
            TFLayoutLMv3Model,
            TFLayoutLMv3PreTrainedModel,
        )
        from .models.led import TFLEDForConditionalGeneration, TFLEDModel, TFLEDPreTrainedModel
        from .models.longformer import (
            TF_LONGFORMER_PRETRAINED_MODEL_ARCHIVE_LIST,
            TFLongformerForMaskedLM,
            TFLongformerForMultipleChoice,
            TFLongformerForQuestionAnswering,
            TFLongformerForSequenceClassification,
            TFLongformerForTokenClassification,
            TFLongformerModel,
            TFLongformerPreTrainedModel,
            TFLongformerSelfAttention,
        )
        from .models.lxmert import (
            TF_LXMERT_PRETRAINED_MODEL_ARCHIVE_LIST,
            TFLxmertForPreTraining,
            TFLxmertMainLayer,
            TFLxmertModel,
            TFLxmertPreTrainedModel,
            TFLxmertVisualFeatureEncoder,
        )
        from .models.marian import TFMarianModel, TFMarianMTModel, TFMarianPreTrainedModel
        from .models.mbart import TFMBartForConditionalGeneration, TFMBartModel, TFMBartPreTrainedModel
        from .models.mobilebert import (
            TF_MOBILEBERT_PRETRAINED_MODEL_ARCHIVE_LIST,
            TF_MOBILEVIT_PRETRAINED_MODEL_ARCHIVE_LIST,
            TFMobileBertForMaskedLM,
            TFMobileBertForMultipleChoice,
            TFMobileBertForNextSentencePrediction,
            TFMobileBertForPreTraining,
            TFMobileBertForQuestionAnswering,
            TFMobileBertForSequenceClassification,
            TFMobileBertForTokenClassification,
            TFMobileBertMainLayer,
            TFMobileBertModel,
            TFMobileBertPreTrainedModel,
            TFMobileViTForImageClassification,
            TFMobileViTForSemanticSegmentation,
            TFMobileViTModel,
            TFMobileViTPreTrainedModel,
        )
        from .models.mpnet import (
            TF_MPNET_PRETRAINED_MODEL_ARCHIVE_LIST,
            TFMPNetForMaskedLM,
            TFMPNetForMultipleChoice,
            TFMPNetForQuestionAnswering,
            TFMPNetForSequenceClassification,
            TFMPNetForTokenClassification,
            TFMPNetMainLayer,
            TFMPNetModel,
            TFMPNetPreTrainedModel,
        )
        from .models.mt5 import TFMT5EncoderModel, TFMT5ForConditionalGeneration, TFMT5Model
        from .models.openai import (
            TF_OPENAI_GPT_PRETRAINED_MODEL_ARCHIVE_LIST,
            TFOpenAIGPTDoubleHeadsModel,
            TFOpenAIGPTForSequenceClassification,
            TFOpenAIGPTLMHeadModel,
            TFOpenAIGPTMainLayer,
            TFOpenAIGPTModel,
            TFOpenAIGPTPreTrainedModel,
        )
        from .models.opt import TFOPTForCausalLM, TFOPTModel, TFOPTPreTrainedModel
        from .models.pegasus import TFPegasusForConditionalGeneration, TFPegasusModel, TFPegasusPreTrainedModel
        from .models.rag import TFRagModel, TFRagPreTrainedModel, TFRagSequenceForGeneration, TFRagTokenForGeneration
        from .models.regnet import (
            TF_REGNET_PRETRAINED_MODEL_ARCHIVE_LIST,
            TFRegNetForImageClassification,
            TFRegNetModel,
            TFRegNetPreTrainedModel,
        )
        from .models.rembert import (
            TF_REMBERT_PRETRAINED_MODEL_ARCHIVE_LIST,
            TFRemBertForCausalLM,
            TFRemBertForMaskedLM,
            TFRemBertForMultipleChoice,
            TFRemBertForQuestionAnswering,
            TFRemBertForSequenceClassification,
            TFRemBertForTokenClassification,
            TFRemBertLayer,
            TFRemBertModel,
            TFRemBertPreTrainedModel,
        )
        from .models.resnet import (
            TF_RESNET_PRETRAINED_MODEL_ARCHIVE_LIST,
            TFResNetForImageClassification,
            TFResNetModel,
            TFResNetPreTrainedModel,
        )
        from .models.roberta import (
            TF_ROBERTA_PRETRAINED_MODEL_ARCHIVE_LIST,
            TFRobertaForCausalLM,
            TFRobertaForMaskedLM,
            TFRobertaForMultipleChoice,
            TFRobertaForQuestionAnswering,
            TFRobertaForSequenceClassification,
            TFRobertaForTokenClassification,
            TFRobertaMainLayer,
            TFRobertaModel,
            TFRobertaPreTrainedModel,
        )
        from .models.roberta_prelayernorm import (
            TF_ROBERTA_PRELAYERNORM_PRETRAINED_MODEL_ARCHIVE_LIST,
            TFRobertaPreLayerNormForCausalLM,
            TFRobertaPreLayerNormForMaskedLM,
            TFRobertaPreLayerNormForMultipleChoice,
            TFRobertaPreLayerNormForQuestionAnswering,
            TFRobertaPreLayerNormForSequenceClassification,
            TFRobertaPreLayerNormForTokenClassification,
            TFRobertaPreLayerNormMainLayer,
            TFRobertaPreLayerNormModel,
            TFRobertaPreLayerNormPreTrainedModel,
        )
        from .models.roformer import (
            TF_ROFORMER_PRETRAINED_MODEL_ARCHIVE_LIST,
            TFRoFormerForCausalLM,
            TFRoFormerForMaskedLM,
            TFRoFormerForMultipleChoice,
            TFRoFormerForQuestionAnswering,
            TFRoFormerForSequenceClassification,
            TFRoFormerForTokenClassification,
            TFRoFormerLayer,
            TFRoFormerModel,
            TFRoFormerPreTrainedModel,
        )
        from .models.segformer import (
            TF_SEGFORMER_PRETRAINED_MODEL_ARCHIVE_LIST,
            TFSegformerDecodeHead,
            TFSegformerForImageClassification,
            TFSegformerForSemanticSegmentation,
            TFSegformerModel,
            TFSegformerPreTrainedModel,
        )
        from .models.speech_to_text import (
            TF_SPEECH_TO_TEXT_PRETRAINED_MODEL_ARCHIVE_LIST,
            TFSpeech2TextForConditionalGeneration,
            TFSpeech2TextModel,
            TFSpeech2TextPreTrainedModel,
        )
        from .models.swin import (
            TF_SWIN_PRETRAINED_MODEL_ARCHIVE_LIST,
            TFSwinForImageClassification,
            TFSwinForMaskedImageModeling,
            TFSwinModel,
            TFSwinPreTrainedModel,
        )
        from .models.t5 import (
            TF_T5_PRETRAINED_MODEL_ARCHIVE_LIST,
            TFT5EncoderModel,
            TFT5ForConditionalGeneration,
            TFT5Model,
            TFT5PreTrainedModel,
        )
        from .models.tapas import (
            TF_TAPAS_PRETRAINED_MODEL_ARCHIVE_LIST,
            TFTapasForMaskedLM,
            TFTapasForQuestionAnswering,
            TFTapasForSequenceClassification,
            TFTapasModel,
            TFTapasPreTrainedModel,
        )
        from .models.transfo_xl import (
            TF_TRANSFO_XL_PRETRAINED_MODEL_ARCHIVE_LIST,
            TFAdaptiveEmbedding,
            TFTransfoXLForSequenceClassification,
            TFTransfoXLLMHeadModel,
            TFTransfoXLMainLayer,
            TFTransfoXLModel,
            TFTransfoXLPreTrainedModel,
        )
        from .models.vision_encoder_decoder import TFVisionEncoderDecoderModel
        from .models.vit import TFViTForImageClassification, TFViTModel, TFViTPreTrainedModel
        from .models.vit_mae import TFViTMAEForPreTraining, TFViTMAEModel, TFViTMAEPreTrainedModel
        from .models.wav2vec2 import (
            TF_WAV_2_VEC_2_PRETRAINED_MODEL_ARCHIVE_LIST,
            TFWav2Vec2ForCTC,
            TFWav2Vec2Model,
            TFWav2Vec2PreTrainedModel,
        )
        from .models.whisper import (
            TF_WHISPER_PRETRAINED_MODEL_ARCHIVE_LIST,
            TFWhisperForConditionalGeneration,
            TFWhisperModel,
            TFWhisperPreTrainedModel,
        )
        from .models.xglm import (
            TF_XGLM_PRETRAINED_MODEL_ARCHIVE_LIST,
            TFXGLMForCausalLM,
            TFXGLMModel,
            TFXGLMPreTrainedModel,
        )
        from .models.xlm import (
            TF_XLM_PRETRAINED_MODEL_ARCHIVE_LIST,
            TFXLMForMultipleChoice,
            TFXLMForQuestionAnsweringSimple,
            TFXLMForSequenceClassification,
            TFXLMForTokenClassification,
            TFXLMMainLayer,
            TFXLMModel,
            TFXLMPreTrainedModel,
            TFXLMWithLMHeadModel,
        )
        from .models.xlm_roberta import (
            TF_XLM_ROBERTA_PRETRAINED_MODEL_ARCHIVE_LIST,
            TFXLMRobertaForCausalLM,
            TFXLMRobertaForMaskedLM,
            TFXLMRobertaForMultipleChoice,
            TFXLMRobertaForQuestionAnswering,
            TFXLMRobertaForSequenceClassification,
            TFXLMRobertaForTokenClassification,
            TFXLMRobertaModel,
            TFXLMRobertaPreTrainedModel,
        )
        from .models.xlnet import (
            TF_XLNET_PRETRAINED_MODEL_ARCHIVE_LIST,
            TFXLNetForMultipleChoice,
            TFXLNetForQuestionAnsweringSimple,
            TFXLNetForSequenceClassification,
            TFXLNetForTokenClassification,
            TFXLNetLMHeadModel,
            TFXLNetMainLayer,
            TFXLNetModel,
            TFXLNetPreTrainedModel,
        )

        # Optimization
        from .optimization_tf import AdamWeightDecay, GradientAccumulator, WarmUp, create_optimizer

        # Trainer
        from .trainer_tf import TFTrainer

    try:
        if not is_flax_available():
            raise OptionalDependencyNotAvailable()
    except OptionalDependencyNotAvailable:
        # Import the same objects as dummies to get them in the namespace.
        # They will raise an import error if the user tries to instantiate / use them.
        from .utils.dummy_flax_objects import *
    else:
        from .generation import (
            FlaxForcedBOSTokenLogitsProcessor,
            FlaxForcedEOSTokenLogitsProcessor,
            FlaxGenerationMixin,
            FlaxLogitsProcessor,
            FlaxLogitsProcessorList,
            FlaxLogitsWarper,
            FlaxMinLengthLogitsProcessor,
            FlaxTemperatureLogitsWarper,
            FlaxTopKLogitsWarper,
            FlaxTopPLogitsWarper,
        )
        from .modeling_flax_utils import FlaxPreTrainedModel

        # Flax model imports
        from .models.albert import (
            FlaxAlbertForMaskedLM,
            FlaxAlbertForMultipleChoice,
            FlaxAlbertForPreTraining,
            FlaxAlbertForQuestionAnswering,
            FlaxAlbertForSequenceClassification,
            FlaxAlbertForTokenClassification,
            FlaxAlbertModel,
            FlaxAlbertPreTrainedModel,
        )
        from .models.auto import (
            FLAX_MODEL_FOR_CAUSAL_LM_MAPPING,
            FLAX_MODEL_FOR_IMAGE_CLASSIFICATION_MAPPING,
            FLAX_MODEL_FOR_MASKED_LM_MAPPING,
            FLAX_MODEL_FOR_MULTIPLE_CHOICE_MAPPING,
            FLAX_MODEL_FOR_NEXT_SENTENCE_PREDICTION_MAPPING,
            FLAX_MODEL_FOR_PRETRAINING_MAPPING,
            FLAX_MODEL_FOR_QUESTION_ANSWERING_MAPPING,
            FLAX_MODEL_FOR_SEQ_TO_SEQ_CAUSAL_LM_MAPPING,
            FLAX_MODEL_FOR_SEQUENCE_CLASSIFICATION_MAPPING,
            FLAX_MODEL_FOR_TOKEN_CLASSIFICATION_MAPPING,
            FLAX_MODEL_FOR_VISION_2_SEQ_MAPPING,
            FLAX_MODEL_MAPPING,
            FlaxAutoModel,
            FlaxAutoModelForCausalLM,
            FlaxAutoModelForImageClassification,
            FlaxAutoModelForMaskedLM,
            FlaxAutoModelForMultipleChoice,
            FlaxAutoModelForNextSentencePrediction,
            FlaxAutoModelForPreTraining,
            FlaxAutoModelForQuestionAnswering,
            FlaxAutoModelForSeq2SeqLM,
            FlaxAutoModelForSequenceClassification,
            FlaxAutoModelForTokenClassification,
            FlaxAutoModelForVision2Seq,
        )
        from .models.bart import (
            FlaxBartDecoderPreTrainedModel,
            FlaxBartForCausalLM,
            FlaxBartForConditionalGeneration,
            FlaxBartForQuestionAnswering,
            FlaxBartForSequenceClassification,
            FlaxBartModel,
            FlaxBartPreTrainedModel,
        )
        from .models.beit import (
            FlaxBeitForImageClassification,
            FlaxBeitForMaskedImageModeling,
            FlaxBeitModel,
            FlaxBeitPreTrainedModel,
        )
        from .models.bert import (
            FlaxBertForCausalLM,
            FlaxBertForMaskedLM,
            FlaxBertForMultipleChoice,
            FlaxBertForNextSentencePrediction,
            FlaxBertForPreTraining,
            FlaxBertForQuestionAnswering,
            FlaxBertForSequenceClassification,
            FlaxBertForTokenClassification,
            FlaxBertModel,
            FlaxBertPreTrainedModel,
        )
        from .models.big_bird import (
            FlaxBigBirdForCausalLM,
            FlaxBigBirdForMaskedLM,
            FlaxBigBirdForMultipleChoice,
            FlaxBigBirdForPreTraining,
            FlaxBigBirdForQuestionAnswering,
            FlaxBigBirdForSequenceClassification,
            FlaxBigBirdForTokenClassification,
            FlaxBigBirdModel,
            FlaxBigBirdPreTrainedModel,
        )
        from .models.blenderbot import (
            FlaxBlenderbotForConditionalGeneration,
            FlaxBlenderbotModel,
            FlaxBlenderbotPreTrainedModel,
        )
        from .models.blenderbot_small import (
            FlaxBlenderbotSmallForConditionalGeneration,
            FlaxBlenderbotSmallModel,
            FlaxBlenderbotSmallPreTrainedModel,
        )
        from .models.clip import (
            FlaxCLIPModel,
            FlaxCLIPPreTrainedModel,
            FlaxCLIPTextModel,
            FlaxCLIPTextPreTrainedModel,
            FlaxCLIPVisionModel,
            FlaxCLIPVisionPreTrainedModel,
        )
        from .models.distilbert import (
            FlaxDistilBertForMaskedLM,
            FlaxDistilBertForMultipleChoice,
            FlaxDistilBertForQuestionAnswering,
            FlaxDistilBertForSequenceClassification,
            FlaxDistilBertForTokenClassification,
            FlaxDistilBertModel,
            FlaxDistilBertPreTrainedModel,
        )
        from .models.electra import (
            FlaxElectraForCausalLM,
            FlaxElectraForMaskedLM,
            FlaxElectraForMultipleChoice,
            FlaxElectraForPreTraining,
            FlaxElectraForQuestionAnswering,
            FlaxElectraForSequenceClassification,
            FlaxElectraForTokenClassification,
            FlaxElectraModel,
            FlaxElectraPreTrainedModel,
        )
        from .models.encoder_decoder import FlaxEncoderDecoderModel
        from .models.gpt2 import FlaxGPT2LMHeadModel, FlaxGPT2Model, FlaxGPT2PreTrainedModel
        from .models.gpt_neo import FlaxGPTNeoForCausalLM, FlaxGPTNeoModel, FlaxGPTNeoPreTrainedModel
        from .models.gptj import FlaxGPTJForCausalLM, FlaxGPTJModel, FlaxGPTJPreTrainedModel
        from .models.longt5 import FlaxLongT5ForConditionalGeneration, FlaxLongT5Model, FlaxLongT5PreTrainedModel
        from .models.marian import FlaxMarianModel, FlaxMarianMTModel, FlaxMarianPreTrainedModel
        from .models.mbart import (
            FlaxMBartForConditionalGeneration,
            FlaxMBartForQuestionAnswering,
            FlaxMBartForSequenceClassification,
            FlaxMBartModel,
            FlaxMBartPreTrainedModel,
        )
        from .models.mt5 import FlaxMT5EncoderModel, FlaxMT5ForConditionalGeneration, FlaxMT5Model
        from .models.opt import FlaxOPTForCausalLM, FlaxOPTModel, FlaxOPTPreTrainedModel
        from .models.pegasus import FlaxPegasusForConditionalGeneration, FlaxPegasusModel, FlaxPegasusPreTrainedModel
        from .models.roberta import (
            FlaxRobertaForCausalLM,
            FlaxRobertaForMaskedLM,
            FlaxRobertaForMultipleChoice,
            FlaxRobertaForQuestionAnswering,
            FlaxRobertaForSequenceClassification,
            FlaxRobertaForTokenClassification,
            FlaxRobertaModel,
            FlaxRobertaPreTrainedModel,
        )
        from .models.roberta_prelayernorm import (
            FlaxRobertaPreLayerNormForCausalLM,
            FlaxRobertaPreLayerNormForMaskedLM,
            FlaxRobertaPreLayerNormForMultipleChoice,
            FlaxRobertaPreLayerNormForQuestionAnswering,
            FlaxRobertaPreLayerNormForSequenceClassification,
            FlaxRobertaPreLayerNormForTokenClassification,
            FlaxRobertaPreLayerNormModel,
            FlaxRobertaPreLayerNormPreTrainedModel,
        )
        from .models.roformer import (
            FlaxRoFormerForMaskedLM,
            FlaxRoFormerForMultipleChoice,
            FlaxRoFormerForQuestionAnswering,
            FlaxRoFormerForSequenceClassification,
            FlaxRoFormerForTokenClassification,
            FlaxRoFormerModel,
            FlaxRoFormerPreTrainedModel,
        )
        from .models.speech_encoder_decoder import FlaxSpeechEncoderDecoderModel
        from .models.t5 import FlaxT5EncoderModel, FlaxT5ForConditionalGeneration, FlaxT5Model, FlaxT5PreTrainedModel
        from .models.vision_encoder_decoder import FlaxVisionEncoderDecoderModel
        from .models.vision_text_dual_encoder import FlaxVisionTextDualEncoderModel
        from .models.vit import FlaxViTForImageClassification, FlaxViTModel, FlaxViTPreTrainedModel
        from .models.wav2vec2 import (
            FlaxWav2Vec2ForCTC,
            FlaxWav2Vec2ForPreTraining,
            FlaxWav2Vec2Model,
            FlaxWav2Vec2PreTrainedModel,
        )
        from .models.xglm import FlaxXGLMForCausalLM, FlaxXGLMModel, FlaxXGLMPreTrainedModel
        from .models.xlm_roberta import (
            FLAX_XLM_ROBERTA_PRETRAINED_MODEL_ARCHIVE_LIST,
            FlaxXLMRobertaForCausalLM,
            FlaxXLMRobertaForMaskedLM,
            FlaxXLMRobertaForMultipleChoice,
            FlaxXLMRobertaForQuestionAnswering,
            FlaxXLMRobertaForSequenceClassification,
            FlaxXLMRobertaForTokenClassification,
            FlaxXLMRobertaModel,
            FlaxXLMRobertaPreTrainedModel,
        )

else:
    import sys

    sys.modules[__name__] = _LazyModule(
        __name__,
        globals()["__file__"],
        _import_structure,
        module_spec=__spec__,
        extra_objects={"__version__": __version__},
    )


if not is_tf_available() and not is_torch_available() and not is_flax_available():
    logger.warning(
        "None of PyTorch, TensorFlow >= 2.0, or Flax have been found. "
        "Models won't be available and only tokenizers, configuration "
        "and file/data utilities can be used."
    )<|MERGE_RESOLUTION|>--- conflicted
+++ resolved
@@ -272,11 +272,8 @@
     "models.gpt_neox_japanese": ["GPT_NEOX_JAPANESE_PRETRAINED_CONFIG_ARCHIVE_MAP", "GPTNeoXJapaneseConfig"],
     "models.gpt_sw3": [],
     "models.gptj": ["GPTJ_PRETRAINED_CONFIG_ARCHIVE_MAP", "GPTJConfig"],
-<<<<<<< HEAD
     "models.gptsan_japanese": ["GPTSAN_JAPANESE_PRETRAINED_CONFIG_ARCHIVE_MAP", "GPTSANJapaneseConfig"],
-=======
     "models.graphormer": ["GRAPHORMER_PRETRAINED_CONFIG_ARCHIVE_MAP", "GraphormerConfig"],
->>>>>>> de1ca3a0
     "models.groupvit": [
         "GROUPVIT_PRETRAINED_CONFIG_ARCHIVE_MAP",
         "GroupViTConfig",
@@ -1557,7 +1554,6 @@
             "GPTJPreTrainedModel",
         ]
     )
-<<<<<<< HEAD
     _import_structure["models.gptsan_japanese"].extend(
         [
             "GPTSAN_JAPANESE_PRETRAINED_MODEL_ARCHIVE_LIST",
@@ -1567,14 +1563,14 @@
             "GPTSANJapaneseSparseMLP",
             "GPTSANJapaneseTokenizer",
             "GPTSANJapaneseTop1Router",
-=======
+        ]
+    )
     _import_structure["models.graphormer"].extend(
         [
             "GRAPHORMER_PRETRAINED_MODEL_ARCHIVE_LIST",
             "GraphormerForGraphClassification",
             "GraphormerModel",
             "GraphormerPreTrainedModel",
->>>>>>> de1ca3a0
         ]
     )
     _import_structure["models.groupvit"].extend(
@@ -3711,11 +3707,8 @@
     from .models.gpt_neox import GPT_NEOX_PRETRAINED_CONFIG_ARCHIVE_MAP, GPTNeoXConfig
     from .models.gpt_neox_japanese import GPT_NEOX_JAPANESE_PRETRAINED_CONFIG_ARCHIVE_MAP, GPTNeoXJapaneseConfig
     from .models.gptj import GPTJ_PRETRAINED_CONFIG_ARCHIVE_MAP, GPTJConfig
-<<<<<<< HEAD
     from .models.gptsan_japanese import GPTSAN_JAPANESE_PRETRAINED_CONFIG_ARCHIVE_MAP, GPTSANJapaneseConfig
-=======
     from .models.graphormer import GRAPHORMER_PRETRAINED_CONFIG_ARCHIVE_MAP, GraphormerConfig
->>>>>>> de1ca3a0
     from .models.groupvit import (
         GROUPVIT_PRETRAINED_CONFIG_ARCHIVE_MAP,
         GroupViTConfig,
@@ -4801,7 +4794,6 @@
             GPTJModel,
             GPTJPreTrainedModel,
         )
-<<<<<<< HEAD
         from .models.gptsan_japanese import (
             GPTSAN_JAPANESE_PRETRAINED_MODEL_ARCHIVE_LIST,
             GPTSANJapaneseDenseActDense,
@@ -4810,13 +4802,12 @@
             GPTSANJapaneseSparseMLP,
             GPTSANJapaneseTokenizer,
             GPTSANJapaneseTop1Router,
-=======
+        )
         from .models.graphormer import (
             GRAPHORMER_PRETRAINED_MODEL_ARCHIVE_LIST,
             GraphormerForGraphClassification,
             GraphormerModel,
             GraphormerPreTrainedModel,
->>>>>>> de1ca3a0
         )
         from .models.groupvit import (
             GROUPVIT_PRETRAINED_MODEL_ARCHIVE_LIST,
