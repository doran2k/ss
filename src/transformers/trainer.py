--- conflicted
+++ resolved
@@ -260,7 +260,6 @@
         set_seed(self.args.seed)
         self.hp_name = None
 
-<<<<<<< HEAD
         if model is None:
             if model_init is not None:
                 self.model_init = model_init
@@ -271,16 +270,15 @@
             if model_init is not None:
                 raise RuntimeError("`Trainer` requires either a `model` or `model_init` argument, but not both")
             self.model_init = None
-=======
+
+        # Model parallel
+        if model is not None and not self.args.model_parallel:
+            model = model.to(args.device)
+
         if self.args.model_parallel and not model.is_parallelizable:
             raise ValueError(
                 f"{model.__class__.__name__} implementation currently doesn't support model parallelism, therefore --model_parallel cl arg cannot be used"
             )
-
-        # Model parallel
-        if model is not None and not self.args.model_parallel:
-            model = model.to(args.device)
->>>>>>> d64372fd
 
         default_collator = default_data_collator if tokenizer is None else DataCollatorWithPadding(tokenizer)
         self.data_collator = data_collator if data_collator is not None else default_collator
