- sections:
  - local: index
    title: 🤗 Transformers
  - local: quicktour
    title: Quick tour
  - local: installation
    title: Installation
  title: Get started
- sections:
  - local: pipeline_tutorial
    title: Run inference with pipelines
  - local: autoclass_tutorial
    title: Write portable code with AutoClass
  - local: preprocessing
    title: Preprocess data
  - local: training
    title: Fine-tune a pretrained model
  - local: run_scripts
    title: Train with a script
  - local: accelerate
    title: Set up distributed training with 🤗 Accelerate
  - local: peft
    title: Load and train adapters with 🤗 PEFT
  - local: model_sharing
    title: Share your model
  - local: transformers_agents
    title: Agents
  - local: llm_tutorial
    title: Generation with LLMs
  title: Tutorials
- sections:
  - isExpanded: false
    sections:
    - local: tasks/sequence_classification
      title: Text classification
    - local: tasks/token_classification
      title: Token classification
    - local: tasks/question_answering
      title: Question answering
    - local: tasks/language_modeling
      title: Causal language modeling
    - local: tasks/masked_language_modeling
      title: Masked language modeling
    - local: tasks/translation
      title: Translation
    - local: tasks/summarization
      title: Summarization
    - local: tasks/multiple_choice
      title: Multiple choice
    title: Natural Language Processing
  - isExpanded: false
    sections:
    - local: tasks/audio_classification
      title: Audio classification
    - local: tasks/asr
      title: Automatic speech recognition
    title: Audio
  - isExpanded: false
    sections:
    - local: tasks/image_classification
      title: Image classification
    - local: tasks/semantic_segmentation
      title: Semantic segmentation
    - local: tasks/video_classification
      title: Video classification
    - local: tasks/object_detection
      title: Object detection
    - local: tasks/zero_shot_object_detection
      title: Zero-shot object detection
    - local: tasks/zero_shot_image_classification
      title: Zero-shot image classification
    - local: tasks/monocular_depth_estimation
      title: Depth estimation
    - local: tasks/image_to_image
      title: Image-to-Image
    - local: tasks/knowledge_distillation_for_image_classification
      title: Knowledge Distillation for Computer Vision
    title: Computer Vision
  - isExpanded: false
    sections:
    - local: tasks/image_captioning
      title: Image captioning
    - local: tasks/document_question_answering
      title: Document Question Answering
    - local: tasks/visual_question_answering
      title: Visual Question Answering
    - local: tasks/text-to-speech
      title: Text to speech
    title: Multimodal
  - isExpanded: false
    sections:
    - local: generation_strategies
      title: Customize the generation strategy
    title: Generation
  - isExpanded: false
    sections:
    - local: tasks/idefics
      title: Image tasks with IDEFICS
    - local: tasks/prompting
      title: LLM prompting guide
    title: Prompting
  title: Task Guides
- sections:
  - local: fast_tokenizers
    title: Use fast tokenizers from 🤗 Tokenizers
  - local: multilingual
    title: Run inference with multilingual models
  - local: create_a_model
    title: Use model-specific APIs
  - local: custom_models
    title: Share a custom model
  - local: chat_templating
    title: Templates for chat models
  - local: sagemaker
    title: Run training on Amazon SageMaker
  - local: serialization
    title: Export to ONNX
  - local: tflite
    title: Export to TFLite
  - local: torchscript
    title: Export to TorchScript
  - local: benchmarks
    title: Benchmarks
  - local: notebooks
    title: Notebooks with examples
  - local: community
    title: Community resources
  - local: custom_tools
    title: Custom Tools and Prompts
  - local: troubleshooting
    title: Troubleshoot
  title: Developer guides
- sections:
  - local: performance
    title: Overview
  - sections:
    - local: perf_train_gpu_one
      title: Methods and tools for efficient training on a single GPU
    - local: perf_train_gpu_many
      title: Multiple GPUs and parallelism
    - local: perf_train_cpu
      title: Efficient training on CPU
    - local: perf_train_cpu_many
      title: Distributed CPU training
    - local: perf_train_tpu
      title: Training on TPUs
    - local: perf_train_tpu_tf
      title: Training on TPU with TensorFlow
    - local: perf_train_special
      title: Training on Specialized Hardware
    - local: perf_hardware
      title: Custom hardware for training
    - local: hpo_train
      title: Hyperparameter Search using Trainer API
    title: Efficient training techniques
  - sections:
    - local: perf_infer_cpu
      title: CPU inference
    - local: perf_infer_gpu_one
      title: GPU inference
    title: Optimizing inference
  - local: big_models
    title: Instantiating a big model
  - local: debugging
    title: Troubleshooting
  - local: tf_xla
    title: XLA Integration for TensorFlow Models
  - local: perf_torch_compile
    title: Optimize inference using `torch.compile()`
  title: Performance and scalability
- sections:
  - local: contributing
    title: How to contribute to transformers?
  - local: add_new_model
    title: How to add a model to 🤗 Transformers?
  - local: add_tensorflow_model
    title: How to convert a 🤗 Transformers model to TensorFlow?
  - local: add_new_pipeline
    title: How to add a pipeline to 🤗 Transformers?
  - local: testing
    title: Testing
  - local: pr_checks
    title: Checks on a Pull Request
  title: Contribute
- sections:
  - local: philosophy
    title: Philosophy
  - local: glossary
    title: Glossary
  - local: task_summary
    title: What 🤗 Transformers can do
  - local: tasks_explained
    title: How 🤗 Transformers solve tasks
  - local: model_summary
    title: The Transformer model family
  - local: tokenizer_summary
    title: Summary of the tokenizers
  - local: attention
    title: Attention mechanisms
  - local: pad_truncation
    title: Padding and truncation
  - local: bertology
    title: BERTology
  - local: perplexity
    title: Perplexity of fixed-length models
  - local: pipeline_webserver
    title: Pipelines for webserver inference
  - local: model_memory_anatomy
    title: Model training anatomy
  - local: llm_tutorial_optimization
    title: Getting the most out of LLMs
  title: Conceptual guides
- sections:
  - sections:
    - local: main_classes/agent
      title: Agents and Tools
    - local: model_doc/auto
      title: Auto Classes
    - local: main_classes/callback
      title: Callbacks
    - local: main_classes/configuration
      title: Configuration
    - local: main_classes/data_collator
      title: Data Collator
    - local: main_classes/keras_callbacks
      title: Keras callbacks
    - local: main_classes/logging
      title: Logging
    - local: main_classes/model
      title: Models
    - local: main_classes/text_generation
      title: Text Generation
    - local: main_classes/onnx
      title: ONNX
    - local: main_classes/optimizer_schedules
      title: Optimization
    - local: main_classes/output
      title: Model outputs
    - local: main_classes/pipelines
      title: Pipelines
    - local: main_classes/processors
      title: Processors
    - local: main_classes/quantization
      title: Quantization
    - local: main_classes/tokenizer
      title: Tokenizer
    - local: main_classes/trainer
      title: Trainer
    - local: main_classes/deepspeed
      title: DeepSpeed Integration
    - local: main_classes/feature_extractor
      title: Feature Extractor
    - local: main_classes/image_processor
      title: Image Processor
    title: Main Classes
  - sections:
    - isExpanded: false
      sections:
      - local: model_doc/albert
        title: ALBERT
      - local: model_doc/bart
        title: BART
      - local: model_doc/barthez
        title: BARThez
      - local: model_doc/bartpho
        title: BARTpho
      - local: model_doc/bert
        title: BERT
      - local: model_doc/bert-generation
        title: BertGeneration
      - local: model_doc/bert-japanese
        title: BertJapanese
      - local: model_doc/bertweet
        title: Bertweet
      - local: model_doc/big_bird
        title: BigBird
      - local: model_doc/bigbird_pegasus
        title: BigBirdPegasus
      - local: model_doc/biogpt
        title: BioGpt
      - local: model_doc/blenderbot
        title: Blenderbot
      - local: model_doc/blenderbot-small
        title: Blenderbot Small
      - local: model_doc/bloom
        title: BLOOM
      - local: model_doc/bort
        title: BORT
      - local: model_doc/byt5
        title: ByT5
      - local: model_doc/camembert
        title: CamemBERT
      - local: model_doc/canine
        title: CANINE
      - local: model_doc/codegen
        title: CodeGen
      - local: model_doc/code_llama
        title: CodeLlama
      - local: model_doc/convbert
        title: ConvBERT
      - local: model_doc/cpm
        title: CPM
      - local: model_doc/cpmant
        title: CPMANT
      - local: model_doc/ctrl
        title: CTRL
      - local: model_doc/deberta
        title: DeBERTa
      - local: model_doc/deberta-v2
        title: DeBERTa-v2
      - local: model_doc/dialogpt
        title: DialoGPT
      - local: model_doc/distilbert
        title: DistilBERT
      - local: model_doc/dpr
        title: DPR
      - local: model_doc/electra
        title: ELECTRA
      - local: model_doc/encoder-decoder
        title: Encoder Decoder Models
      - local: model_doc/ernie
        title: ERNIE
      - local: model_doc/ernie_m
        title: ErnieM
      - local: model_doc/esm
        title: ESM
      - local: model_doc/falcon
        title: Falcon
      - local: model_doc/flan-t5
        title: FLAN-T5
      - local: model_doc/flan-ul2
        title: FLAN-UL2
      - local: model_doc/flaubert
        title: FlauBERT
      - local: model_doc/fnet
        title: FNet
      - local: model_doc/fsmt
        title: FSMT
      - local: model_doc/funnel
        title: Funnel Transformer
      - local: model_doc/fuyu
        title: Fuyu
      - local: model_doc/openai-gpt
        title: GPT
      - local: model_doc/gpt_neo
        title: GPT Neo
      - local: model_doc/gpt_neox
        title: GPT NeoX
      - local: model_doc/gpt_neox_japanese
        title: GPT NeoX Japanese
      - local: model_doc/gptj
        title: GPT-J
      - local: model_doc/gpt2
        title: GPT2
      - local: model_doc/gpt_bigcode
        title: GPTBigCode
      - local: model_doc/gptsan-japanese
        title: GPTSAN Japanese
      - local: model_doc/gpt-sw3
        title: GPTSw3
      - local: model_doc/herbert
        title: HerBERT
      - local: model_doc/ibert
        title: I-BERT
      - local: model_doc/jukebox
        title: Jukebox
      - local: model_doc/led
        title: LED
      - local: model_doc/llama
        title: LLaMA
      - local: model_doc/llama2
        title: Llama2
      - local: model_doc/longformer
        title: Longformer
      - local: model_doc/longt5
        title: LongT5
      - local: model_doc/luke
        title: LUKE
      - local: model_doc/m2m_100
        title: M2M100
      - local: model_doc/marian
        title: MarianMT
      - local: model_doc/markuplm
        title: MarkupLM
      - local: model_doc/mbart
        title: MBart and MBart-50
      - local: model_doc/mega
        title: MEGA
      - local: model_doc/megatron-bert
        title: MegatronBERT
      - local: model_doc/megatron_gpt2
        title: MegatronGPT2
      - local: model_doc/mistral
        title: Mistral
      - local: model_doc/mluke
        title: mLUKE
      - local: model_doc/mobilebert
        title: MobileBERT
      - local: model_doc/mpnet
        title: MPNet
      - local: model_doc/mpt
        title: MPT
      - local: model_doc/mra
        title: MRA
      - local: model_doc/mt5
        title: MT5
      - local: model_doc/mvp
        title: MVP
      - local: model_doc/nezha
        title: NEZHA
      - local: model_doc/nllb
        title: NLLB
      - local: model_doc/nllb-moe
        title: NLLB-MoE
      - local: model_doc/nystromformer
        title: Nyströmformer
      - local: model_doc/open-llama
        title: Open-Llama
      - local: model_doc/opt
        title: OPT
      - local: model_doc/pegasus
        title: Pegasus
      - local: model_doc/pegasus_x
        title: PEGASUS-X
      - local: model_doc/persimmon
        title: Persimmon
      - local: model_doc/phi
        title: Phi
      - local: model_doc/phobert
        title: PhoBERT
      - local: model_doc/plbart
        title: PLBart
      - local: model_doc/prophetnet
        title: ProphetNet
      - local: model_doc/qdqbert
        title: QDQBert
      - local: model_doc/rag
        title: RAG
      - local: model_doc/realm
        title: REALM
      - local: model_doc/reformer
        title: Reformer
      - local: model_doc/rembert
        title: RemBERT
      - local: model_doc/retribert
        title: RetriBERT
      - local: model_doc/roberta
        title: RoBERTa
      - local: model_doc/roberta-prelayernorm
        title: RoBERTa-PreLayerNorm
      - local: model_doc/roc_bert
        title: RoCBert
      - local: model_doc/roformer
        title: RoFormer
      - local: model_doc/rwkv
        title: RWKV
      - local: model_doc/splinter
        title: Splinter
      - local: model_doc/squeezebert
        title: SqueezeBERT
      - local: model_doc/switch_transformers
        title: SwitchTransformers
      - local: model_doc/t5
        title: T5
      - local: model_doc/t5v1.1
        title: T5v1.1
      - local: model_doc/tapex
        title: TAPEX
      - local: model_doc/transfo-xl
        title: Transformer XL
      - local: model_doc/ul2
        title: UL2
      - local: model_doc/umt5
        title: UMT5
      - local: model_doc/xmod
        title: X-MOD
      - local: model_doc/xglm
        title: XGLM
      - local: model_doc/xlm
        title: XLM
      - local: model_doc/xlm-prophetnet
        title: XLM-ProphetNet
      - local: model_doc/xlm-roberta
        title: XLM-RoBERTa
      - local: model_doc/xlm-roberta-xl
        title: XLM-RoBERTa-XL
      - local: model_doc/xlm-v
        title: XLM-V
      - local: model_doc/xlnet
        title: XLNet
      - local: model_doc/yoso
        title: YOSO
      title: Text models
    - isExpanded: false
      sections:
      - local: model_doc/beit
        title: BEiT
      - local: model_doc/bit
        title: BiT
      - local: model_doc/conditional_detr
        title: Conditional DETR
      - local: model_doc/convnext
        title: ConvNeXT
      - local: model_doc/convnextv2
        title: ConvNeXTV2
      - local: model_doc/cvt
        title: CvT
      - local: model_doc/deformable_detr
        title: Deformable DETR
      - local: model_doc/deit
        title: DeiT
      - local: model_doc/deta
        title: DETA
      - local: model_doc/detr
        title: DETR
      - local: model_doc/dinat
        title: DiNAT
      - local: model_doc/dinov2
        title: DINOV2
      - local: model_doc/dit
        title: DiT
      - local: model_doc/dpt
        title: DPT
      - local: model_doc/efficientformer
        title: EfficientFormer
      - local: model_doc/efficientnet
        title: EfficientNet
      - local: model_doc/focalnet
        title: FocalNet
      - local: model_doc/glpn
        title: GLPN
      - local: model_doc/imagegpt
        title: ImageGPT
      - local: model_doc/levit
        title: LeViT
      - local: model_doc/mask2former
        title: Mask2Former
      - local: model_doc/maskformer
        title: MaskFormer
      - local: model_doc/mobilenet_v1
        title: MobileNetV1
      - local: model_doc/mobilenet_v2
        title: MobileNetV2
      - local: model_doc/mobilevit
        title: MobileViT
      - local: model_doc/mobilevitv2
        title: MobileViTV2
      - local: model_doc/nat
        title: NAT
      - local: model_doc/poolformer
        title: PoolFormer
      - local: model_doc/pvt
        title: Pyramid Vision Transformer (PVT)
      - local: model_doc/regnet
        title: RegNet
      - local: model_doc/resnet
        title: ResNet
      - local: model_doc/segformer
        title: SegFormer
      - local: model_doc/swiftformer
        title: SwiftFormer
      - local: model_doc/swin
        title: Swin Transformer
      - local: model_doc/swinv2
        title: Swin Transformer V2
      - local: model_doc/swin2sr
        title: Swin2SR
      - local: model_doc/table-transformer
        title: Table Transformer
      - local: model_doc/timesformer
        title: TimeSformer
      - local: model_doc/upernet
        title: UperNet
      - local: model_doc/van
        title: VAN
      - local: model_doc/videomae
        title: VideoMAE
      - local: model_doc/vit
        title: Vision Transformer (ViT)
      - local: model_doc/vit_hybrid
        title: ViT Hybrid
      - local: model_doc/vitdet
        title: ViTDet
      - local: model_doc/vit_mae
        title: ViTMAE
      - local: model_doc/vitmatte
        title: ViTMatte
      - local: model_doc/vit_msn
        title: ViTMSN
      - local: model_doc/vivit
        title: ViViT
      - local: model_doc/yolos
        title: YOLOS
      title: Vision models
    - isExpanded: false
      sections:
      - local: model_doc/audio-spectrogram-transformer
        title: Audio Spectrogram Transformer
      - local: model_doc/bark
        title: Bark
      - local: model_doc/clap
        title: CLAP
      - local: model_doc/encodec
        title: EnCodec
      - local: model_doc/hubert
        title: Hubert
      - local: model_doc/mctct
        title: MCTCT
      - local: model_doc/mms
        title: MMS
      - local: model_doc/musicgen
        title: MusicGen
      - local: model_doc/pop2piano
        title: Pop2Piano
      - local: model_doc/seamless_m4t
        title: Seamless-M4T
      - local: model_doc/sew
        title: SEW
      - local: model_doc/sew-d
        title: SEW-D
      - local: model_doc/speech_to_text
        title: Speech2Text
      - local: model_doc/speech_to_text_2
        title: Speech2Text2
      - local: model_doc/speecht5
        title: SpeechT5
      - local: model_doc/unispeech
        title: UniSpeech
      - local: model_doc/unispeech-sat
        title: UniSpeech-SAT
      - local: model_doc/vits
        title: VITS
      - local: model_doc/wav2vec2
        title: Wav2Vec2
      - local: model_doc/wav2vec2-conformer
        title: Wav2Vec2-Conformer
      - local: model_doc/wav2vec2_phoneme
        title: Wav2Vec2Phoneme
      - local: model_doc/wavlm
        title: WavLM
      - local: model_doc/whisper
        title: Whisper
      - local: model_doc/xls_r
        title: XLS-R
      - local: model_doc/xlsr_wav2vec2
        title: XLSR-Wav2Vec2
      title: Audio models
    - isExpanded: false
      sections:
      - local: model_doc/align
        title: ALIGN
      - local: model_doc/altclip
        title: AltCLIP
      - local: model_doc/blip
        title: BLIP
      - local: model_doc/blip-2
        title: BLIP-2
      - local: model_doc/bridgetower
        title: BridgeTower
      - local: model_doc/bros
        title: BROS
      - local: model_doc/chinese_clip
        title: Chinese-CLIP
      - local: model_doc/clip
        title: CLIP
      - local: model_doc/clipseg
        title: CLIPSeg
      - local: model_doc/clvp
        title: CLVP
      - local: model_doc/data2vec
        title: Data2Vec
      - local: model_doc/deplot
        title: DePlot
      - local: model_doc/donut
        title: Donut
      - local: model_doc/flava
        title: FLAVA
      - local: model_doc/git
        title: GIT
      - local: model_doc/groupvit
        title: GroupViT
      - local: model_doc/idefics
        title: IDEFICS
      - local: model_doc/instructblip
        title: InstructBLIP
      - local: model_doc/kosmos-2
        title: KOSMOS-2
      - local: model_doc/layoutlm
        title: LayoutLM
      - local: model_doc/layoutlmv2
        title: LayoutLMV2
      - local: model_doc/layoutlmv3
        title: LayoutLMV3
      - local: model_doc/layoutxlm
        title: LayoutXLM
      - local: model_doc/lilt
        title: LiLT
      - local: model_doc/lxmert
        title: LXMERT
      - local: model_doc/matcha
        title: MatCha
      - local: model_doc/mgp-str
        title: MGP-STR
      - local: model_doc/nougat
        title: Nougat
      - local: model_doc/oneformer
        title: OneFormer
      - local: model_doc/owlvit
        title: OWL-ViT
      - local: model_doc/owlv2
        title: OWLv2
      - local: model_doc/perceiver
        title: Perceiver
      - local: model_doc/pix2struct
        title: Pix2Struct
      - local: model_doc/sam
        title: Segment Anything
      - local: model_doc/speech-encoder-decoder
        title: Speech Encoder Decoder Models
      - local: model_doc/tapas
        title: TAPAS
      - local: model_doc/trocr
        title: TrOCR
      - local: model_doc/tvlt
        title: TVLT
      - local: model_doc/vilt
        title: ViLT
      - local: model_doc/vision-encoder-decoder
        title: Vision Encoder Decoder Models
      - local: model_doc/vision-text-dual-encoder
        title: Vision Text Dual Encoder
      - local: model_doc/visual_bert
        title: VisualBERT
      - local: model_doc/xclip
        title: X-CLIP
      title: Multimodal models
    - isExpanded: false
      sections:
      - local: model_doc/decision_transformer
        title: Decision Transformer
      - local: model_doc/trajectory_transformer
        title: Trajectory Transformer
      title: Reinforcement learning models
    - isExpanded: false
      sections:
      - local: model_doc/autoformer
        title: Autoformer
      - local: model_doc/informer
        title: Informer
<<<<<<< HEAD
      - local: model_doc/patchtsmixer
        title: PatchTSMixer
      - local: model_doc/patchtst
        title: PatchTST
=======
>>>>>>> 78f6ed6c
      - local: model_doc/time_series_transformer
        title: Time Series Transformer
      title: Time series models
    - isExpanded: false
      sections:
      - local: model_doc/graphormer
        title: Graphormer
      title: Graph models
    title: Models
  - sections:
    - local: internal/modeling_utils
      title: Custom Layers and Utilities
    - local: internal/pipelines_utils
      title: Utilities for pipelines
    - local: internal/tokenization_utils
      title: Utilities for Tokenizers
    - local: internal/trainer_utils
      title: Utilities for Trainer
    - local: internal/generation_utils
      title: Utilities for Generation
    - local: internal/image_processing_utils
      title: Utilities for Image Processors
    - local: internal/audio_utils
      title: Utilities for Audio processing
    - local: internal/file_utils
      title: General Utilities
    - local: internal/time_series_utils
      title: Utilities for Time Series
    title: Internal Helpers
  title: API<|MERGE_RESOLUTION|>--- conflicted
+++ resolved
@@ -747,13 +747,8 @@
         title: Autoformer
       - local: model_doc/informer
         title: Informer
-<<<<<<< HEAD
       - local: model_doc/patchtsmixer
         title: PatchTSMixer
-      - local: model_doc/patchtst
-        title: PatchTST
-=======
->>>>>>> 78f6ed6c
       - local: model_doc/time_series_transformer
         title: Time Series Transformer
       title: Time series models
