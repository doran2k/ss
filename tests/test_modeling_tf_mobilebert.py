--- conflicted
+++ resolved
@@ -17,7 +17,7 @@
 import unittest
 
 from transformers import MobileBertConfig, is_tf_available
-from transformers.testing_utils import DictAttr, require_tf, slow
+from transformers.testing_utils import require_tf, slow
 
 from .test_configuration_common import ConfigTester
 from .test_modeling_tf_common import TFModelTesterMixin, ids_tensor
@@ -155,72 +155,37 @@
 
             result = model(input_ids)
 
-<<<<<<< HEAD
-            result = DictAttr({"sequence_output": sequence_output.numpy(), "pooled_output": pooled_output.numpy()})
-            self.parent.assertEqual(result.sequence_output.shape, (self.batch_size, self.seq_length, self.hidden_size))
-            self.parent.assertEqual(result.pooled_output.shape, (self.batch_size, self.hidden_size))
-=======
-            self.parent.assertListEqual(
-                list(result["last_hidden_state"].shape), [self.batch_size, self.seq_length, self.hidden_size]
+            self.parent.assertEqual(
+                result.last_hidden_state.shape, (self.batch_size, self.seq_length, self.hidden_size)
             )
-            self.parent.assertListEqual(list(result["pooler_output"].shape), [self.batch_size, self.hidden_size])
->>>>>>> c67d1a02
+            self.parent.assertEqual(result.pooler_output.shape, (self.batch_size, self.hidden_size))
 
         def create_and_check_mobilebert_for_masked_lm(
             self, config, input_ids, token_type_ids, input_mask, sequence_labels, token_labels, choice_labels
         ):
             model = TFMobileBertForMaskedLM(config=config)
             inputs = {"input_ids": input_ids, "attention_mask": input_mask, "token_type_ids": token_type_ids}
-<<<<<<< HEAD
-            (prediction_scores,) = model(inputs)
-            result = DictAttr({"prediction_scores": prediction_scores.numpy()})
+            result = model(inputs)
+            self.parent.assertEqual(result.logits.shape, (self.batch_size, self.seq_length, self.vocab_size))
+
+        def create_and_check_mobilebert_for_next_sequence_prediction(
+            self, config, input_ids, token_type_ids, input_mask, sequence_labels, token_labels, choice_labels
+        ):
+            model = TFMobileBertForNextSentencePrediction(config=config)
+            inputs = {"input_ids": input_ids, "attention_mask": input_mask, "token_type_ids": token_type_ids}
+            result = model(inputs)
+            self.parent.assertEqual(result.logits.shape, (self.batch_size, 2))
+
+        def create_and_check_mobilebert_for_pretraining(
+            self, config, input_ids, token_type_ids, input_mask, sequence_labels, token_labels, choice_labels
+        ):
+            model = TFMobileBertForPreTraining(config=config)
+            inputs = {"input_ids": input_ids, "attention_mask": input_mask, "token_type_ids": token_type_ids}
+            result = model(inputs)
             self.parent.assertEqual(
-                result.prediction_scores.shape, (self.batch_size, self.seq_length, self.vocab_size)
-=======
-            result = model(inputs)
-            self.parent.assertListEqual(
-                list(result["logits"].shape), [self.batch_size, self.seq_length, self.vocab_size]
->>>>>>> c67d1a02
+                result.prediction_logits.shape, (self.batch_size, self.seq_length, self.vocab_size)
             )
-
-        def create_and_check_mobilebert_for_next_sequence_prediction(
-            self, config, input_ids, token_type_ids, input_mask, sequence_labels, token_labels, choice_labels
-        ):
-            model = TFMobileBertForNextSentencePrediction(config=config)
-            inputs = {"input_ids": input_ids, "attention_mask": input_mask, "token_type_ids": token_type_ids}
-<<<<<<< HEAD
-            (seq_relationship_score,) = model(inputs)
-            result = DictAttr({"seq_relationship_score": seq_relationship_score.numpy()})
-            self.parent.assertEqual(result.seq_relationship_score.shape, (self.batch_size, 2))
-=======
-            result = model(inputs)
-            self.parent.assertListEqual(list(result["logits"].shape), [self.batch_size, 2])
->>>>>>> c67d1a02
-
-        def create_and_check_mobilebert_for_pretraining(
-            self, config, input_ids, token_type_ids, input_mask, sequence_labels, token_labels, choice_labels
-        ):
-            model = TFMobileBertForPreTraining(config=config)
-            inputs = {"input_ids": input_ids, "attention_mask": input_mask, "token_type_ids": token_type_ids}
-<<<<<<< HEAD
-            prediction_scores, seq_relationship_score = model(inputs)
-            result = DictAttr(
-                {
-                    "prediction_scores": prediction_scores.numpy(),
-                    "seq_relationship_score": seq_relationship_score.numpy(),
-                }
-            )
-            self.parent.assertEqual(
-                result.prediction_scores.shape, (self.batch_size, self.seq_length, self.vocab_size)
-            )
-            self.parent.assertEqual(result.seq_relationship_score.shape, (self.batch_size, 2))
-=======
-            result = model(inputs)
-            self.parent.assertListEqual(
-                list(result["prediction_logits"].shape), [self.batch_size, self.seq_length, self.vocab_size]
-            )
-            self.parent.assertListEqual(list(result["seq_relationship_logits"].shape), [self.batch_size, 2])
->>>>>>> c67d1a02
+            self.parent.assertEqual(result.seq_relationship_logits.shape, (self.batch_size, 2))
 
         def create_and_check_mobilebert_for_sequence_classification(
             self, config, input_ids, token_type_ids, input_mask, sequence_labels, token_labels, choice_labels
@@ -228,14 +193,8 @@
             config.num_labels = self.num_labels
             model = TFMobileBertForSequenceClassification(config=config)
             inputs = {"input_ids": input_ids, "attention_mask": input_mask, "token_type_ids": token_type_ids}
-<<<<<<< HEAD
-            (logits,) = model(inputs)
-            result = DictAttr({"logits": logits.numpy()})
+            result = model(inputs)
             self.parent.assertEqual(result.logits.shape, (self.batch_size, self.num_labels))
-=======
-            result = model(inputs)
-            self.parent.assertListEqual(list(result["logits"].shape), [self.batch_size, self.num_labels])
->>>>>>> c67d1a02
 
         def create_and_check_mobilebert_for_multiple_choice(
             self, config, input_ids, token_type_ids, input_mask, sequence_labels, token_labels, choice_labels
@@ -250,14 +209,8 @@
                 "attention_mask": multiple_choice_input_mask,
                 "token_type_ids": multiple_choice_token_type_ids,
             }
-<<<<<<< HEAD
-            (logits,) = model(inputs)
-            result = DictAttr({"logits": logits.numpy()})
+            result = model(inputs)
             self.parent.assertEqual(result.logits.shape, (self.batch_size, self.num_choices))
-=======
-            result = model(inputs)
-            self.parent.assertListEqual(list(result["logits"].shape), [self.batch_size, self.num_choices])
->>>>>>> c67d1a02
 
         def create_and_check_mobilebert_for_token_classification(
             self, config, input_ids, token_type_ids, input_mask, sequence_labels, token_labels, choice_labels
@@ -265,32 +218,17 @@
             config.num_labels = self.num_labels
             model = TFMobileBertForTokenClassification(config=config)
             inputs = {"input_ids": input_ids, "attention_mask": input_mask, "token_type_ids": token_type_ids}
-<<<<<<< HEAD
-            (logits,) = model(inputs)
-            result = DictAttr({"logits": logits.numpy()})
+            result = model(inputs)
             self.parent.assertEqual(result.logits.shape, (self.batch_size, self.seq_length, self.num_labels))
-=======
-            result = model(inputs)
-            self.parent.assertListEqual(
-                list(result["logits"].shape), [self.batch_size, self.seq_length, self.num_labels]
-            )
->>>>>>> c67d1a02
 
         def create_and_check_mobilebert_for_question_answering(
             self, config, input_ids, token_type_ids, input_mask, sequence_labels, token_labels, choice_labels
         ):
             model = TFMobileBertForQuestionAnswering(config=config)
             inputs = {"input_ids": input_ids, "attention_mask": input_mask, "token_type_ids": token_type_ids}
-<<<<<<< HEAD
-            start_logits, end_logits = model(inputs)
-            result = DictAttr({"start_logits": start_logits.numpy(), "end_logits": end_logits.numpy()})
+            result = model(inputs)
             self.parent.assertEqual(result.start_logits.shape, (self.batch_size, self.seq_length))
             self.parent.assertEqual(result.end_logits.shape, (self.batch_size, self.seq_length))
-=======
-            result = model(inputs)
-            self.parent.assertListEqual(list(result["start_logits"].shape), [self.batch_size, self.seq_length])
-            self.parent.assertListEqual(list(result["end_logits"].shape), [self.batch_size, self.seq_length])
->>>>>>> c67d1a02
 
         def prepare_config_and_inputs_for_common(self):
             config_and_inputs = self.prepare_config_and_inputs()
